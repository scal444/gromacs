cmake_minimum_required(VERSION 2.8)

project(Gromacs)
include(Dart)
mark_as_advanced(DART_ROOT)

# PROJECT_VERSION should have the following structure: 
# VERSION-dev[-SUFFIX] where the VERSION should have the for: vMajor.vMinor.vPatch
#
# The "-dev" suffix is important to keep because it makes possible to distinguish 
# between a build from official release and a build from git release branch on a 
# machine with no git. 
#
# NOTE: when releasing the "-dev" suffix needs to be stripped off!
set(PROJECT_VERSION "4.6-dev")
set(CUSTOM_VERSION_STRING ""
    CACHE STRING "Custom version string (if empty, use hard-coded default)")
mark_as_advanced(CUSTOM_VERSION_STRING)
if (CUSTOM_VERSION_STRING)
    set(PROJECT_VERSION ${CUSTOM_VERSION_STRING})
endif (CUSTOM_VERSION_STRING)
set(SOVERSION 6)
# It is a bit irritating, but this has to be set separately for now!
SET(CPACK_PACKAGE_VERSION_MAJOR "4")
SET(CPACK_PACKAGE_VERSION_MINOR "6")
#SET(CPACK_PACKAGE_VERSION_PATCH "0")


# Cmake modules/macros are in a subdirectory to keep this file cleaner
set(CMAKE_MODULE_PATH ${CMAKE_CURRENT_SOURCE_DIR}/cmake)

if(CMAKE_INSTALL_PREFIX_INITIALIZED_TO_DEFAULT)
set(CMAKE_INSTALL_PREFIX "/usr/local/gromacs" CACHE STRING "Installation prefix (installation will need write permissions here)" FORCE)
endif()

if(NOT CMAKE_BUILD_TYPE)
    set(CMAKE_BUILD_TYPE "Release" CACHE STRING "Choose the type of build, options are: Debug Release RelWithDebInfo MinSizeRel." FORCE)
endif(NOT CMAKE_BUILD_TYPE)

enable_language(C)
enable_language(CXX)

set(CPACK_PACKAGE_VERSION ${PROJECT_VERSION})
set(CPACK_PACKAGE_VENDOR "gromacs.org")
set(CPACK_PACKAGE_DESCRIPTION_SUMMARY "Gromacs - a toolkit for high-performance molecular simulation")
set(CPACK_SET_DESTDIR "ON")
set(CPACK_INCLUDE_TOPLEVEL_DIRECTORY 0)
set(CPACK_RESOURCE_FILE_WELCOME "${CMAKE_SOURCE_DIR}/admin/InstallWelcome.txt")
# Its GPL/LGPL, so they do not have to agree to a license for mere usage, but some installers require this...
set(CPACK_RESOURCE_FILE_LICENSE "${CMAKE_SOURCE_DIR}/admin/InstallLicense.txt")
set(CPACK_RESOURCE_FILE_README "${CMAKE_SOURCE_DIR}/admin/InstallInfo.txt")

#must come after all cpack settings!
include(CPack)

########################################################################
# Check and warn if cache generated on a different host is being reused
########################################################################
if(CMAKE_HOST_UNIX)
    execute_process(COMMAND hostname
                    OUTPUT_VARIABLE TMP_HOSTNAME
                    OUTPUT_STRIP_TRAILING_WHITESPACE)
    if(GMX_BUILD_HOSTNAME AND NOT "${GMX_BUILD_HOSTNAME}" STREQUAL "${TMP_HOSTNAME}")
        message(WARNING "
            The CMake cache, probably generated on a different host (${GMX_BUILD_HOSTNAME}),
            is being reused! This could lead to inconsitencies; therefore, it is
            recommended to regenerate the cache!")
    endif()
    set(GMX_BUILD_HOSTNAME "${TMP_HOSTNAME}" CACHE INTERNAL
            "Hostname of the machine where the cache was generated.")
endif()

########################################################################
# Fix stupid flags on MSVC
########################################################################
SET(SHARED_LIBS_DEFAULT ON) 
IF(CMAKE_GENERATOR MATCHES "Visual Studio")
    STRING(REPLACE /MD /MT CMAKE_C_FLAGS_RELEASE ${CMAKE_C_FLAGS_RELEASE})
    SET(CMAKE_C_FLAGS_RELEASE ${CMAKE_C_FLAGS_RELEASE} CACHE STRING "" FORCE)
    STRING(REPLACE /MD /MT CMAKE_C_FLAGS_DEBUG ${CMAKE_C_FLAGS_DEBUG})
    SET(CMAKE_C_FLAGS_DEBUG ${CMAKE_C_FLAGS_DEBUG} CACHE STRING "" FORCE) 
    SET(SHARED_LIBS_DEFAULT OFF)	
ENDIF(CMAKE_GENERATOR MATCHES "Visual Studio")

set(GMX_EXTRA_LIBRARIES)



######################################################################
# compiler tests
# these need ot be done early (before further tests).
#####################################################################

include(CheckCCompilerFlag)
include(CheckCXXCompilerFlag)

include(gmxCFlags)
gmx_c_flags()

########################################################################
# User input options                                                   #
########################################################################
option(GMX_DOUBLE "Use double precision (much slower, use only if you really need it)" OFF)
option(GMX_MPI    "Build a parallel (message-passing) version of GROMACS" OFF)
option(GMX_THREADS    "Build a parallel (thread-based) version of GROMACS (cannot be combined with MPI yet)" ON)
option(GMX_SOFTWARE_INVSQRT "Use GROMACS software 1/sqrt" ON)
mark_as_advanced(GMX_SOFTWARE_INVSQRT)
option(GMX_POWERPC_INVSQRT "Use PowerPC hardware 1/sqrt" OFF)
mark_as_advanced(GMX_POWERPC_INVSQRT)
option(GMX_FAHCORE "Build a library with mdrun functionality" OFF)
mark_as_advanced(GMX_FAHCORE)
option(GMX_OPENMM "Accelerated execution on GPUs through the OpenMM library (rerun cmake after changing to see relevant options)" OFF)
set(GMX_ACCELERATION "auto" 
    CACHE STRING "Accelerated kernels. Pick one of: auto, none, SSE, BlueGene, Power6, ia64, altivec, fortran")

set(GMX_FFT_LIBRARY "fftw3" 
    CACHE STRING "FFT library choices: fftw3,fftw2,mkl,fftpack[built-in]")
option(GMX_DISABLE_FFTW_MEASURE 
       "Do not optimize FFTW setups (not needed with SSE)" OFF)
mark_as_advanced(GMX_DISABLE_FFTW_MEASURE)
set(GMX_QMMM_PROGRAM "none" 
    CACHE STRING "QM package choices: none,gaussian,mopac,gamess,orca")
option(GMX_BROKEN_CALLOC "Work around broken calloc()" OFF)
mark_as_advanced(GMX_BROKEN_CALLOC)
option(BUILD_SHARED_LIBS "Enable shared libraries (can be problematic with MPI, Windows)" ${SHARED_LIBS_DEFAULT})
option(GMX_MPI_IN_PLACE "Enable MPI_IN_PLACE for MPIs that have it defined" ON)
mark_as_advanced(GMX_MPI_IN_PLACE)
option(GMX_DLOPEN "Compile with dlopen, needed to read VMD supported file formats" ON)
mark_as_advanced(GMX_DLOPEN)


option(GMX_IA32_ASM "Add SSE assembly files for IA32" OFF)
mark_as_advanced(GMX_IA32_ASM)
option(GMX_X86_64_ASM "Add SSE assembly files for X86_64" OFF)
mark_as_advanced(GMX_X86_64_ASM)

option(USE_VERSION_H "Generate development version string/information" ON)
mark_as_advanced(USE_VERSION_H)

option(GMX_DEFAULT_SUFFIX "Use default suffixes for GROMACS binaries and libs (_d for double, _mpi for MPI; rerun cmake after changing to see relevant options)" ON)

if(UNIX AND NOT APPLE)
    option(GMX_PREFER_STATIC_LIBS "When finding libraries prefer \".a\" static archives (NOTE: this is enabled only for UNIX (excluding APPLE) platforms but it might not always work!" OFF)
    mark_as_advanced(GMX_PREFER_STATIC_LIBS)
endif()

########################################################################
# Set up binary and library suffixing 
########################################################################
set(GMX_BINARY_SUFFIX "" CACHE STRING "Suffix for GROMACS binaries (default: _d for double, _mpi for MPI, _mpi_d for MPI and double).")
set(GMX_LIBS_SUFFIX "" 
  CACHE STRING "Suffix for GROMACS libs (default: _d for double, _mpi for MPI, _mpi_d for MPI and double).")
if (GMX_DEFAULT_SUFFIX)
  set(GMX_BINARY_SUFFIX "")
  set(GMX_LIBS_SUFFIX "")
  if (GMX_MPI)
    set(GMX_BINARY_SUFFIX "_mpi")
    set(GMX_LIBS_SUFFIX "_mpi")
  endif(GMX_MPI)
  if (GMX_DOUBLE)
    set (GMX_BINARY_SUFFIX "${GMX_BINARY_SUFFIX}_d")
    set (GMX_LIBS_SUFFIX "${GMX_LIBS_SUFFIX}_d")
  endif(GMX_DOUBLE)
  if (GMX_OPENMM)
    set (GMX_BINARY_SUFFIX "-gpu")
    set (GMX_LIBS_SUFFIX "_gpu")
  endif(GMX_OPENMM)
  mark_as_advanced(FORCE GMX_BINARY_SUFFIX GMX_LIBS_SUFFIX)
  message(STATUS "Using default binary suffix: \"${GMX_BINARY_SUFFIX}\"")    
  message(STATUS "Using default library suffix: \"${GMX_LIBS_SUFFIX}\"") 
else(GMX_DEFAULT_SUFFIX)
  mark_as_advanced(CLEAR GMX_BINARY_SUFFIX GMX_LIBS_SUFFIX)
  message(STATUS "Using manually set binary suffix: \"${GMX_BINARY_SUFFIX}\"")    
  message(STATUS "Using manually set library suffix: \"${GMX_LIBS_SUFFIX}\"")
endif(GMX_DEFAULT_SUFFIX)

set(PKG_CFLAGS "")
if(GMX_DOUBLE)
    set(PKG_CFLAGS "${PKG_CFLAGS} -DGMX_DOUBLE")
endif(GMX_DOUBLE)
if(GMX_SOFTWARE_INVSQRT)
  set(PKG_CFLAGS "${PKG_CFLAGS} -DGMX_SOFTWARE_INVSQRT")
endif(GMX_SOFTWARE_INVSQRT)
if(GMX_POWERPC_INVSQRT)
  set(PKG_CFLAGS "${PKG_CFLAGS} -DGMX_POWERPC_INVSQRT")
endif(GMX_POWERPC_INVSQRT)

########################################################################
#Process MPI settings
########################################################################
include(CheckCSourceCompiles) # for gmxTestMPI_IN_PLACE
if(GMX_MPI)
    if(GMX_THREADS)
        #message(FATAL_ERROR "Thread-based parallelization conflicts with MPI.")
        set(GMX_THREADS OFF CACHE BOOL 
            "Thread-based parallelization conflicts with MPI." FORCE)
    endif(GMX_THREADS)

    # Work-around for Cray MPI
    TRY_COMPILE(MPI_FOUND ${CMAKE_BINARY_DIR}
      "${CMAKE_SOURCE_DIR}/cmake/TestMPI.c"
      COMPILE_DEFINITIONS )
    if(NOT MPI_FOUND)
      # search for normal MPI installations
      find_package(MPI)
    endif(NOT MPI_FOUND)

    if(MPI_FOUND)
        set(GROMACS_C_FLAGS ${GROMACS_FLAGS} ${MPI_COMPILE_FLAGS})
	set(GROMACS_LINKER_FLAGS ${GROMACS_LINKER_FLAGS} ${MPI_LINK_FLAGS})
        
        include_directories(${MPI_INCLUDE_PATH})
        list(APPEND GMX_EXTRA_LIBRARIES ${MPI_LIBRARIES})
        if(GMX_FAHCORE)
            add_definitions( -DMPI ) #for FAHCORE
        endif(GMX_FAHCORE)
        include(gmxTestMPI_IN_PLACE)
        if (GMX_MPI_IN_PLACE)
            gmx_test_mpi_in_place(MPI_IN_PLACE_EXISTS)
        endif (GMX_MPI_IN_PLACE)

	# test for unsuitable versions of OpenMPI
	exec_program(${MPIEXEC}
	  ARGS --version
	  OUTPUT_VARIABLE MPI_TYPE
	  RETURN_VALUE MPI_EXEC_RETURN)
	if(MPI_EXEC_RETURN EQUAL 0)
	  if(MPI_TYPE MATCHES "Open MPI|OpenRTE")
	    string(REGEX MATCH "[0-9]+\\.[0-9]*\\.?[0-9]*" MPI_VERSION ${MPI_TYPE})
	    if(MPI_VERSION VERSION_LESS "1.4.1")
	      MESSAGE(WARNING "
            There are known problems with OpenMPI version < 1.4.1.
            Please consider updating your OpenMPI.")
	    endif(MPI_VERSION VERSION_LESS "1.4.1")
	    unset(MPI_VERSION)
	  else(MPI_TYPE MATCHES "Open MPI|OpenRTE")
	    # This is not OpenMPI, so give the old generic warning message
	    MESSAGE(WARNING "
            There are known problems with some MPI implementations:
                     MVAPICH2 version <= 1.4.1
            Please consider updating your MPI if applicable.")
	  endif(MPI_TYPE MATCHES "Open MPI|OpenRTE")
	  unset(MPI_TYPE)
	endif(MPI_EXEC_RETURN EQUAL 0)
    else(MPI_FOUND)
        message(FATAL_ERROR "MPI support requested, but no MPI compiler found.")
    endif(MPI_FOUND)
    include(gmxTestCatamount)
    gmx_test_catamount(GMX_CRAY_XT3)
    if(GMX_CRAY_XT3)
        set(PKG_CFLAGS "${PKG_CFLAGS} -DGMX_CRAY_XT3")
        set(GMX_NO_SYSTEM 1)
        set(GMX_NO_NICE 1)
    endif(GMX_CRAY_XT3)
    set(GMX_LIB_MPI 1)
    set(PKG_CFLAGS "${PKG_CFLAGS} -DGMX_LIB_MPI")
endif(GMX_MPI)


#######################################################################
# Check for options incompatible with OpenMM build                    #
#######################################################################
if(GMX_OPENMM)
    cmake_minimum_required(VERSION 2.6.4)
    # we'll use the built-in fft to avoid unnecessary dependencies
    string(TOUPPER ${GMX_FFT_LIBRARY} GMX_FFT_LIBRARY)
    if(NOT ${GMX_FFT_LIBRARY} STREQUAL "FFTPACK")
        message(STATUS "No external FFT libraries needed for the OpenMM build, switching to fftpack!")
        set(GMX_FFT_LIBRARY "fftpack" CACHE STRING 
		"No external FFT libraries needed for the OpenMM build, switching to  fftpack!" FORCE)
    endif()
    if(GMX_MPI)
        message(FATAL_ERROR "The OpenMM build is not compatible with MPI!")
    endif(GMX_MPI)
    if(GMX_THREADS)
        message(STATUS "Threads are  not compatible with OpenMM build, disabled!")
        set(GMX_THREADS OFF CACHE BOOL 
		"Threads are not compatible with OpenMM build, disabled!" FORCE)
    endif(GMX_THREADS)
    if(GMX_SOFTWARE_INVSQRT)
        set(GMX_SOFTWARE_INVSQRT OFF CACHE STRING 
                "The OpenMM build does not need GROMACS software 1/sqrt!" FORCE)
    endif(GMX_SOFTWARE_INVSQRT)
    string(TOUPPER ${GMX_ACCELERATION} GMX_ACCELERATION)
    if(NOT GMX_ACCELERATION STREQUAL "NONE")
        message(STATUS "Switching off CPU-based acceleration, the OpenMM build does not support/need any!")	
        set(GMX_ACCELERATION "none" CACHE STRING 
		"Switching off CPU-based acceleration, the OpenMM build does not support/need any!" FORCE)
    endif()
    if(GMX_FAHCORE)
        message(FATAL_ERROR "The OpenMM build does not support FAH build!")
    endif(GMX_FAHCORE)
    if(GMX_DOUBLE)
        message(FATAL_ERROR  "The OpenMM-build does not support double precision calculations!")
    endif()
    # mark as advanced the unused variables
    mark_as_advanced(FORCE GMX_ACCELERATION GMX_MPI GMX_FFT_LIBRARY 
        GMX_QMMM_PROGRAM GMX_THREADS GMX_DOUBLE)
else(GMX_OPENMM)
     mark_as_advanced(CLEAR GMX_ACCELERATION GMX_MPI GMX_FFT_LIBRARY 
        GMX_QMMM_PROGRAM GMX_THREADS GMX_DOUBLE)   
endif(GMX_OPENMM)


########################################################################
# Basic system tests (standard libraries, headers, functions, types)   #
########################################################################
include(CheckIncludeFiles)
check_include_files(string.h     HAVE_STRING_H)
check_include_files(math.h       HAVE_MATH_H)
check_include_files(limits.h     HAVE_LIMITS_H)
check_include_files(memory.h     HAVE_MEMORY_H)
check_include_files(unistd.h	 HAVE_UNISTD_H)
check_include_files(direct.h	 HAVE_DIRECT_H)
check_include_files(pwd.h        HAVE_PWD_H)
check_include_files(stdint.h	 HAVE_STDINT_H)
check_include_files(stdlib.h	 HAVE_STDLIB_H)
check_include_files(pthread.h    HAVE_PTHREAD_H)
check_include_files(dirent.h     HAVE_DIRENT_H)
check_include_files(inttypes.h   HAVE_INTTYPES_H)
check_include_files(regex.h      HAVE_REGEX_H)
check_include_files(sys/types.h  HAVE_SYS_TYPES_H)
check_include_files(sys/stat.h   HAVE_SYS_STAT_H)
check_include_files(sys/time.h   HAVE_SYS_TIME_H)
check_include_files(rpc/rpc.h    HAVE_RPC_RPC_H)
check_include_files("rpc/rpc.h;rpc/xdr.h"    HAVE_RPC_XDR_H)
# SSE support
check_include_files(xmmintrin.h  HAVE_XMMINTRIN_H)
check_include_files(emmintrin.h  HAVE_EMMINTRIN_H)
check_include_files(pmmintrin.h  HAVE_PMMINTRIN_H)
check_include_files(smmintrin.h  HAVE_SMMINTRIN_H)
check_include_files(io.h  		 HAVE_IO_H)


include(CheckFunctionExists)
check_function_exists(strcasecmp        HAVE_STRCASECMP)
check_function_exists(strdup            HAVE_STRDUP)
check_function_exists(vprintf           HAVE_VPRINTF)
check_function_exists(memcmp            HAVE_MEMCMP)
check_function_exists(posix_memalign    HAVE_POSIX_MEMALIGN)
check_function_exists(memalign          HAVE_MEMALIGN)
check_function_exists(_aligned_malloc   HAVE__ALIGNED_MALLOC)
check_function_exists(gettimeofday      HAVE_GETTIMEOFDAY)
check_function_exists(isnan             HAVE_ISNAN)
check_function_exists(_isnan            HAVE__ISNAN)
check_function_exists(isfinite          HAVE_ISFINITE)
check_function_exists(_isfinite         HAVE__ISFINITE)
check_function_exists(fsync             HAVE_FSYNC)
check_function_exists(_fileno           HAVE__FILENO)
check_function_exists(fileno            HAVE_FILENO)
check_function_exists(_commit           HAVE__COMMIT)

include(CheckLibraryExists)
check_library_exists(m sqrt "" HAVE_LIBM)
check_library_exists(m cbrt "" HAVE_CBRT)


include(CheckTypeSize)

check_type_size("bool"          SIZEOF_BOOL) # will also set HAVE_BOOL
check_type_size("int"           SIZEOF_INT) 
check_type_size("long int"      SIZEOF_LONG_INT) 
check_type_size("long long int" SIZEOF_LONG_LONG_INT) 
check_type_size("off_t"         SIZEOF_OFF_T)
check_type_size("void *"        SIZEOF_VOIDP)

if (CMAKE_C_SIZEOF_DATA_PTR EQUAL 8)
    set(GMX_64_BIT TRUE)
else (CMAKE_C_SIZEOF_DATA_PTR EQUAL 8)
    set(GMX_64_BIT FALSE)
endif (CMAKE_C_SIZEOF_DATA_PTR EQUAL 8)

# Check for some basic types that we *need*, so set these to int if they are not present 
check_type_size(uid_t uid_t)
if(NOT uid_t)
  set(uid_t int)
else(NOT uid_t)
  set(uid_t 0)
endif(NOT uid_t)

check_type_size(gid_t gid_t)
if(NOT gid_t)
  set(gid_t 1)
else(NOT gid_t)
  set(gid_t 0)
endif(NOT gid_t)

check_type_size(size_t size_t)
if(NOT size_t)
  set(size_t int)
else(NOT size_t)
  set(size_t 0)
endif(NOT size_t)

check_type_size(off_t off_t)
if(NOT off_t)
  set(off_t int)
else(NOT off_t)
  set(off_t 0)
endif(NOT off_t)

include(TestBigEndian)
test_big_endian(GMX_INTEGER_BIG_ENDIAN)




########################################################################
# Find external packages                                               #
########################################################################
if(UNIX AND NOT APPLE)
    if(GMX_PREFER_STATIC_LIBS)
        SET(CMAKE_FIND_LIBRARY_SUFFIXES .a ${CMAKE_FIND_LIBRARY_SUFFIXES})
        if(BUILD_SHARED_LIBS)
            message(WARNING "Static libraries requested, the GROMACS libraries will also be build static (BUILD_SHARED_LIBS=OFF)")
            set(BUILD_SHARED_LIBS OFF CACHE BOOL "Enable shared libraries (can be problematic with MPI, Windows)" FORCE)
        endif()
    endif()
endif()

option(GMX_XML "Use libxml2 to parse xml files" ON)
if (GMX_XML)
  find_package(LibXml2)
  set(PKG_XML "")
  if(LIBXML2_FOUND)
    include_directories(${LIBXML2_INCLUDE_DIR})
    set(PKG_XML libxml-2.0)
    set(XML_LIBRARIES ${LIBXML2_LIBRARIES})
    set(HAVE_LIBXML2 1)
  endif(LIBXML2_FOUND)
endif(GMX_XML)

option(GMX_GSL "Add support for gsl" OFF)
if (GMX_GSL)
  find_package(gsl)
  set(PKG_GSL "")
  if(GSL_FOUND)
    include_directories(${GSL_INCLUDE_DIR})
    set(PKG_GSL gsl)
    set(HAVE_LIBGSL 1)
  endif(GSL_FOUND)
endif (GMX_GSL)

option(GMX_X11 "Use X window system" OFF)
if (GMX_X11)
	find_package(X11)
	# X11 includes/libraries are only set in the ngmx subdirectory!
	if(X11_FOUND)
    	set(HAVE_X11 1)
	endif(X11_FOUND)
endif(GMX_X11)

if(GMX_THREADS)
    set(PKG_CFLAGS "${PKG_CFLAGS} -DGMX_THREADS")
    include(ThreadMPI)
    set(THREAD_MPI_LIB thread_mpi)
    set(GMX_MPI 1)
    string(TOUPPER ${GMX_FFT_LIBRARY} ${GMX_FFT_LIBRARY})
    if(${GMX_FFT_LIBRARY} STREQUAL "FFTW2")
        message(FATAL_ERROR "FFTW2 can't be used with threads. Try fftw3 or mkl.")
    endif()
endif(GMX_THREADS)

if(GMX_OPENMM)
    set(CUDA_BUILD_EMULATION OFF)
    find_package(CUDA 3.1 REQUIRED)
    add_definitions(-DGMX_OPENMM)
    if(CMAKE_BUILD_TYPE STREQUAL "DEBUG")    
        set(CUDA_VERBOSE_BUILD ON)
    endif()
    find_package(OpenMM) 
endif(GMX_OPENMM)

if(APPLE)
   find_library(ACCELERATE_FRAMEWORK Accelerate)
   list(APPEND GMX_EXTRA_LIBRARIES ${ACCELERATE_FRAMEWORK})
endif(APPLE)

if(CYGWIN)
    set(GMX_CYGWIN 1)
endif(CYGWIN)

# only bother with finding git and using version.h if the source is a git repo
if(EXISTS "${CMAKE_SOURCE_DIR}/.git")
    if(USE_VERSION_H)
        # We need at least git v1.5.1 be able to parse git's date output. If not 
        # found or the version is too small, we can't generate version information.
        find_package(Git)

	# Find out the git version
	if(GIT_FOUND AND NOT GIT_VERSION)
	  execute_process(COMMAND ${GIT_EXECUTABLE} "--version"
            OUTPUT_VARIABLE _exec_out
            OUTPUT_STRIP_TRAILING_WHITESPACE)
	  string(REGEX REPLACE "git version (.*)" "\\1" GIT_VERSION ${_exec_out})
	  set(GIT_VERSION ${GIT_VERSION} CACHE STRING "Git version")
	  mark_as_advanced(GIT_VERSION)
	endif()

        if(NOT GIT_FOUND OR GIT_VERSION VERSION_LESS "1.5.1")
          message("No compatible git version found, won't be able to generate proper development version information.")
          set(USE_VERSION_H OFF)
        endif()
    endif()
else()
    set(USE_VERSION_H OFF)
endif()

if (GMX_DLOPEN)
    list(APPEND GMX_EXTRA_LIBRARIES ${CMAKE_DL_LIBS})
    set(PKG_DL_LIBS "-l${CMAKE_DL_LIBS}")
else(GMX_DLOPEN)
    set(PKG_DL_LIBS)
endif (GMX_DLOPEN)

option(GMX_INTERNAL_BOOST "Use minimal internal version of boost" OFF)
if ( NOT GMX_INTERNAL_BOOST )
  find_package( Boost 1.36.0 )
else ( NOT GMX_INTERNAL_BOOST )
  set (Boost_FOUND FALSE)
endif( NOT GMX_INTERNAL_BOOST )

if(Boost_FOUND)
  include_directories(${Boost_INCLUDE_DIRS})
else()
  message("Boost >= 1.36 not found. Using minimal internal version. Not recommended if GROMACS is used as library!")
  include_directories(${CMAKE_SOURCE_DIR}/src/external/boost)
  add_definitions( -DBOOST_NO_TYPEID )  #TYPEID not supported for minimal internal version (would add significant more code)
  # TODO: Propagate the above settings to the installed CMakeFiles.txt template
  # (from share/template/)
  # TODO: Reorder stuff such that INCL_INSTALL_DIR could be used here
  set(PKG_CFLAGS "${PKG_CFLAGS} -DBOOST_NO_TYPEID -I${CMAKE_INSTALL_PREFIX}/include/gromacs/external/boost")
  install(DIRECTORY ${CMAKE_SOURCE_DIR}/src/external/boost/boost
          DESTINATION ${CMAKE_INSTALL_PREFIX}/include/gromacs/external/boost
          COMPONENT development)
endif()

option(GMX_USE_GTEST "Build tests that require Google C++ Testing Framework" ON)
option(GMX_USE_GMOCK "Build tests that require Google C++ Mocking Framework" ON)
mark_as_advanced(GMX_USE_GTEST)
mark_as_advanced(GMX_USE_GMOCK)
if (BUILD_TESTING)
    add_subdirectory(src/external/gmock-1.6.0)
endif (BUILD_TESTING)

find_package(Doxygen)

########################################################################
# Generate development version info for cache
########################################################################
# set(GEN_VERSION_INFO_INTERNAL "ON")
# include(gmxGenerateVersionString)

########################################################################
# Our own GROMACS tests
########################################################################

add_definitions( -DHAVE_CONFIG_H )
include_directories(${CMAKE_SOURCE_DIR}/src)
# Required for config.h, maybe should only be set in src/CMakeLists.txt
include_directories(${CMAKE_BINARY_DIR}/src)
# Required for now to make old code compile
include_directories(${CMAKE_SOURCE_DIR}/src/gromacs/legacyheaders)

include(gmxCheckBuildUserTime)
gmx_check_build_user_time(BUILD_TIME BUILD_USER BUILD_MACHINE)

include(gmxTestFloatFormat)
gmx_test_float_format(GMX_FLOAT_FORMAT_IEEE754 
                      GMX_IEEE754_BIG_ENDIAN_BYTE_ORDER
                      GMX_IEEE754_BIG_ENDIAN_WORD_ORDER)

include(gmxTestLargeFiles)
gmx_test_large_files(GMX_LARGEFILES)
check_function_exists(fseeko     HAVE_FSEEKO)

include(gmxTestSignal)
gmx_test_sigusr1(HAVE_SIGUSR1)

include(gmxTestInline)
gmx_test_inline(INLINE_KEYWORD)

include(gmxTestRestrict)
gmx_test_inline(RESTRICT_KEYWORD)

include(gmxTestPipes)
gmx_test_pipes(HAVE_PIPES)

include(gmxTestInlineASM)
gmx_test_inline_asm_gcc_x86(GMX_X86_GCC_INLINE_ASM)
gmx_test_inline_asm_msvc_x86(GMX_X86_MSVC_INLINE_ASM)

# turn on SSE if supported with reasonable defaults.
if (${GMX_ACCELERATION} STREQUAL "auto" AND NOT GMX_OPENMM)
  if(CMAKE_SYSTEM_PROCESSOR MATCHES "^(i.86|x86|x64|x86_64|AMD64|amd64)" OR CYGWIN)

    set(GMX_ACCELERATION "SSE" CACHE STRING "Accelerated kernels. Pick one of: auto, none, SSE, BlueGene, Power6, ia64, altivec, fortran" FORCE)
    
    if (GMX_64_BIT)
      set(GMX_X86_64_ASM ON CACHE BOOL "Add SSE assembly files for x86_64" FORCE)
    else (GMX_64_BIT)
      set(GMX_IA32_ASM ON CACHE BOOL "Add SSE assembly files for i386" FORCE)
    endif (GMX_64_BIT)

    # Determine the assembler/compiler to use
  else()
    set(GMX_ACCELERATION "none" CACHE STRING "Accelerated kernels. Pick one of: auto, none, SSE, BlueGene, Power6, ia64, altivec, fortran" FORCE)
  endif()
endif (${GMX_ACCELERATION} STREQUAL "auto" AND NOT GMX_OPENMM)

include(gmxTestXDR)
gmx_test_xdr(GMX_SYSTEM_XDR)
if(NOT GMX_SYSTEM_XDR)
    set(GMX_INTERNAL_XDR 1)
    set(PKG_CFLAGS "${PKG_CFLAGS} -DGMX_INTERNAL_XDR")
endif(NOT GMX_SYSTEM_XDR)

# Process nonbonded accelerated kernels settings
string(TOUPPER ${GMX_ACCELERATION} ${GMX_ACCELERATION})
if(${GMX_ACCELERATION} STREQUAL "NONE")
  # nothing to do
elseif(${GMX_ACCELERATION} STREQUAL "SSE")

    if(CMAKE_GENERATOR MATCHES "Visual Studio")
      option(GMX_ASM_USEASM-NASM "Use Nasm for assembly instead of compiler (necessary on windows)" ON)
    else()
      option(GMX_ASM_USEASM-NASM "Use Nasm for assembly instead of compiler (necessary on windows)" OFF)
    endif()
	mark_as_advanced(GMX_ASM_USEASM-NASM)

    if (NOT GMX_64_BIT)
        # for 32-bit compiles, we might need to turn on sse 
        CHECK_C_COMPILER_FLAG("-msse2" XFLAGS_SSE)
        if (XFLAGS_SSE)
            set(GROMACS_C_FLAGS "-msse2 ${GROMACS_C_FLAGS}")
        endif (XFLAGS_SSE)
        CHECK_CXX_COMPILER_FLAG("-msse2" XXFLAGS_SSE)
        if (XXFLAGS_SSE)
            set(GROMACS_CXX_FLAGS "-msse2 ${GROMACS_CXX_FLAGS}")
        endif (XXFLAGS_SSE)
    endif (NOT GMX_64_BIT)

    if(GMX_IA32_ASM)
      if(GMX_DOUBLE)
        set(GMX_IA32_SSE2 1)
      else()
       set(GMX_IA32_SSE 1)
      endif()
    elseif(GMX_X86_64_ASM)
      if(GMX_DOUBLE)
       set(GMX_X86_64_SSE2 1)
      else()
        set(GMX_X86_64_SSE 1)
      endif()
    endif()

#    if(HAVE_PMMINTRIN_H)
#        set(GMX_SSE3 1)
#    endif(HAVE_PMMINTRIN_H)
#    if(HAVE_SMMINTRIN_H)
#        set(GMX_SSE4_1 1)
#    endif(HAVE_SMMINTRIN_H)

elseif(${GMX_ACCELERATION} STREQUAL "FORTRAN")
    set(GMX_FORTRAN 1)
    #these are switch on by default sometimes
    set(GMX_IA32_ASM 0)
    set(GMX_GMX_X86_64_ASM 0)
elseif(${GMX_ACCELERATION} STREQUAL "BLUEGENE")
# GMX_ACCELERATION=BlueGene should be set in the Toolchain-BlueGene?-???.cmake file
    message(STATUS "Configuring for BlueGene")
    set(GMX_BLUEGENE 1)
    if (${CMAKE_SYSTEM_NAME} STREQUAL "BlueGeneL")
        set(SHARED_LIBS_DEFAULT OFF CACHE BOOL "Shared libraries not compatible with BlueGene/L, disabled!" FORCE)
        set(BUILD_SHARED_LIBS OFF CACHE BOOL "Shared libraries not compatible with BlueGene/L, disabled!" FORCE)
    endif (${CMAKE_SYSTEM_NAME} STREQUAL "BlueGeneL")
    set(GMX_SOFTWARE_INVSQRT OFF CACHE BOOL "Do not use software reciprocal square root on BlueGene" FORCE)
    set(GMX_POWERPC_INVSQRT ON CACHE BOOL "Use hardware reciprocal square root on BlueGene" FORCE)
    set(GMX_X11 OFF CACHE BOOL "X11 not compatible with BlueGene, disabled!" FORCE)
    set(GMX_THREADS OFF CACHE BOOL "Threads not compatible with BlueGene, disabled!" FORCE)
    set(GMX_MPI ON CACHE BOOL "Use MPI on BlueGene" FORCE)
elseif(${GMX_ACCELERATION} STREQUAL "POWER6")
    set(GMX_POWER6 1)
    set(GMX_SOFTWARE_INVSQRT OFF CACHE BOOL "Do not use software reciprocal square root on Power6" FORCE)
    set(GMX_POWERPC_INVSQRT ON CACHE BOOL "Use hardware reciprocal square root on Power6" FORCE)
elseif(${GMX_ACCELERATION} STREQUAL "IA64")
    set(GMX_IA64_ASM 1)
    set(DISABLE_WATERWATER_NLIST 1)
    set(DISABLE_WATER_NLIST 1)
elseif(${GMX_ACCELERATION} STREQUAL "ALTIVEC")
    check_include_files(altivec.h HAVE_ALTIVEC_H)
    if(HAVE_ALTIVEC_H)
        set(GMX_PPC_ALTIVEC 1)
    endif(HAVE_ALTIVEC_H)
else(${GMX_ACCELERATION} STREQUAL "NONE")
    MESSAGE(FATAL_ERROR "Unrecognized option for accelerated kernels: ${GMX_ACCELERATION}. Pick one of auto, none, SSE, Fortran, BlueGene, Power6, ia64, altivec")
endif(${GMX_ACCELERATION} STREQUAL "NONE")

if(GMX_FORTRAN OR GMX_POWER6)
    if (GMX_THREADS)
        message(FATAL_ERROR "FORTRAN/POWER6 is incompatible with threads and only provides a speed-up on certain IBM compilers. Disable FORTRAN (or threads if you really want to use FORTRAN kernels).")
    endif(GMX_THREADS)
    enable_language(Fortran)
    include(FortranCInterface)
    discover_fortran_mangling(prefix isupper suffix extra_under_score found)
    if(extra_under_score)
        set(extrasuffix "_")
    endif(extra_under_score)
    if(prefix)
      set(prefix "${prefix} ##")
    endif(prefix)
    if(suffix)
      set(suffix "## ${suffix}")
      if(extrasuffix)
	set(extrasuffix "${suffix}${extrasuffix}")
      endif(extrasuffix)
    else(suffix)
      if(extrasuffix)
	# Don't know if this is needed, but it can't hurt
	set(extrasuffix "## ${extrasuffix}")
      endif(extrasuffix)
    endif(suffix)

    if(isupper)
        set(F77_FUNCDEF   "${prefix} NAME ${suffix}")
        set(F77_FUNCDEF_  "${prefix} NAME ${extrasuffix}")
    else(isupper)
        set(F77_FUNCDEF   "${prefix} name ${suffix}")
        set(F77_FUNCDEF_  "${prefix} name ${extrasuffix}")
    endif(isupper)
else(GMX_FORTRAN OR GMX_POWER6)
        set(F77_FUNCDEF   "name ## _")
        set(F77_FUNCDEF_  "name ## _")
endif(GMX_FORTRAN OR GMX_POWER6)

# Process QM/MM Settings
string(TOUPPER ${GMX_QMMM_PROGRAM} ${GMX_QMMM_PROGRAM})
if(${GMX_QMMM_PROGRAM} STREQUAL "GAUSSIAN")
    set(GMX_QMMM_GAUSSIAN 1)
elseif(${GMX_QMMM_PROGRAM} STREQUAL "MOPAC")
    set(GMX_QMMM_MOPAC 1)
elseif(${GMX_QMMM_PROGRAM} STREQUAL "GAMESS")
    set(GMX_QMMM_GAMESS 1)
elseif(${GMX_QMMM_PROGRAM} STREQUAL "ORCA")
    set(GMX_QMMM_ORCA 1)
elseif(${GMX_QMMM_PROGRAM} STREQUAL "NONE")
    # nothing to do
else(${GMX_QMMM_PROGRAM} STREQUAL "GAUSSIAN")
    MESSAGE(FATAL_ERROR "Invalid QM/MM program option: ${GMX_QMMM_PROGRAM}. Choose one of: Gaussian, Mopac, Gamess, Orca, None")
endif(${GMX_QMMM_PROGRAM} STREQUAL "GAUSSIAN")

# Process FFT library settings - if not OpenMM build 
string(TOUPPER ${GMX_FFT_LIBRARY} ${GMX_FFT_LIBRARY})
set(PKG_FFT "")
set(PKG_FFT_LIBS "")
if(${GMX_FFT_LIBRARY} STREQUAL "FFTW3")
#    MESSAGE(STATUS "Using external FFT library - fftw3")
    if(GMX_DOUBLE)
        find_package(FFTW3 REQUIRED)
		include_directories(${FFTW3_INCLUDE_DIR})
        set(FFT_LIBRARIES ${FFTW3_LIBRARIES})
        set(PKG_FFT "fftw3")
    else(GMX_DOUBLE)
        find_package(FFTW3F REQUIRED)
        include_directories(${FFTW3F_INCLUDE_DIR})
        set(FFT_LIBRARIES ${FFTW3F_LIBRARIES})
        set(PKG_FFT "fftw3f")
    endif(GMX_DOUBLE)

    if(NOT FFTW3_FOUND AND NOT FFTW3F_FOUND)
        MESSAGE(FATAL_ERROR "Cannot find fftw3 (with correct precision). Fix it, choose another FFT library, or use the Gromacs built-in fftpack (slower)!")
    endif(NOT FFTW3_FOUND AND NOT FFTW3F_FOUND)

    set(GMX_FFT_FFTW3 1)

elseif(${GMX_FFT_LIBRARY} STREQUAL "FFTW2")
#    MESSAGE(STATUS "Using external FFT library - fftw2")
    if(GMX_DOUBLE)
        find_package(FFTW2 REQUIRED)
    else(GMX_DOUBLE)
        find_package(FFTW2F REQUIRED)
    endif(GMX_DOUBLE)

    if(NOT FFTW2_FOUND)
      	   MESSAGE(FATAL_ERROR "Cannot find fftw2 (with correct precision). Fix it, choose another FFT library, or use the Gromacs built-in fftpack (slower)!")
    endif(NOT FFTW2_FOUND)
    include_directories(${FFTW2_INCLUDE_DIR})
    set(FFT_LIBRARIES ${FFTW2_LIBRARIES})
    set(PKG_FFT_LIBS ${FFTW2_LIBRARIES})

    if("${FFTW2_LIBRARIES}" MATCHES "dfftw")
        set(FFTW2_NAME_DFFTW 1)
    elseif("${FFTW2_LIBRARIES}" MATCHES "sfftw")
        set(FFTW2_NAME_SFFTW 1)
    else("${FFTW2_LIBRARIES}" MATCHES "dfftw")
        set(FFTW2_NAME_FFTW 1) 
    endif("${FFTW2_LIBRARIES}" MATCHES "dfftw")

    set(GMX_FFT_FFTW2 1)
elseif(${GMX_FFT_LIBRARY} STREQUAL "MKL")
#    MESSAGE(STATUS "Using external FFT library - Intel MKL")
    find_package(MKL REQUIRED)
    include_directories(${MKL_INCLUDE_DIR})
    set(FFT_LIBRARIES ${MKL_LIBRARIES})
    set(PKG_FFT_LIBS ${MKL_LIBRARIES})

    set(GMX_FFT_MKL 1)
    set(HAVE_MKL 1)

#elseif(${GMX_FFT_LIBRARY} STREQUAL "ACML")
#    MESSAGE(STATUS "Using external FFT library - AMD core math library")
#    set(GMX_FFT_ACML 1)
elseif(${GMX_FFT_LIBRARY} STREQUAL "FFTPACK")
    MESSAGE(STATUS "Using internal FFT library - fftpack")
    set(GMX_FFT_FFTPACK 1)
else(${GMX_FFT_LIBRARY} STREQUAL "FFTW3")
    MESSAGE(FATAL_ERROR "Invalid FFT library setting: ${GMX_FFT_LIBRARY}. Choose one of: fftw3, fftw2, mkl, acml, fftpack")
endif(${GMX_FFT_LIBRARY} STREQUAL "FFTW3")

# MKL has BLAS/LAPACK routines
if(HAVE_MKL OR ACCELERATE_FRAMEWORK)
  set(GMX_EXTERNAL_BLAS TRUE CACHE BOOL "Use external BLAS instead of built-in")
  set(GMX_EXTERNAL_LAPACK TRUE CACHE BOOL "Use external LAPACK instead of built-in")
else(HAVE_MKL OR ACCELERATE_FRAMEWORK)
  set(GMX_EXTERNAL_BLAS FALSE CACHE BOOL "Use external BLAS instead of built-in") 
  set(GMX_EXTERNAL_LAPACK FALSE CACHE BOOL "Use external LAPACK instead of built-in") 
  if(GMX_EXTERNAL_BLAS)
    #FindBLAS needs Fortran
    enable_language(Fortran)
    if (GMX_BLAS_USER)
        list(APPEND GMX_EXTRA_LIBRARIES ${GMX_BLAS_USER})
    else(GMX_BLAS_USER)
        find_package(BLAS REQUIRED)
        list(APPEND GMX_EXTRA_LIBRARIES ${BLAS_LIBRARIES})
    endif(GMX_BLAS_USER)
  endif(GMX_EXTERNAL_BLAS)
  if(GMX_EXTERNAL_LAPACK)
    #FindLAPACK needs Fortran
    enable_language(Fortran)
	if (GMX_LAPACK_USER)
        list(APPEND GMX_EXTRA_LIBRARIES ${GMX_LAPACK_USER})
	else(GMX_LAPACK_USER)
        find_package(LAPACK REQUIRED)
        list(APPEND GMX_EXTRA_LIBRARIES ${LAPACK_LIBRARIES})
    endif(GMX_LAPACK_USER)
  endif(GMX_EXTERNAL_LAPACK)
endif(HAVE_MKL OR ACCELERATE_FRAMEWORK)
mark_as_advanced(GMX_EXTERNAL_LAPACK)
mark_as_advanced(GMX_EXTERNAL_BLAS)

# Math and thread libraries must often come after all others when linking...
if(HAVE_LIBM)
    list(APPEND	GMX_EXTRA_LIBRARIES m)
endif(HAVE_LIBM)

if(GMX_FAHCORE)
  set(COREWRAP_INCLUDE_DIR "${CMAKE_SOURCE_DIR}/../corewrap" CACHE STRING 
      "Path to swindirect.h")
  include_directories(${COREWRAP_INCLUDE_DIR})
endif(GMX_FAHCORE)

# # # # # # # # # # NO MORE TESTS AFTER THIS LINE! # # # # # # # # # # #
# these are set after everything else
if (NOT DEFINED GROMACS_C_FLAGS_SET)
    set(GROMACS_C_FLAGS_SET true CACHE INTERNAL "Whether to reset the C flags" 
        FORCE)
    set(CMAKE_C_FLAGS "${GROMACS_C_FLAGS} ${CMAKE_C_FLAGS}" CACHE STRING 
        "Flags used by the compiler during all build types" FORCE)
    set(CMAKE_CXX_FLAGS "${GROMACS_CXX_FLAGS} ${CMAKE_CXX_FLAGS}" CACHE STRING 
        "Flags used by the compiler during all build types" FORCE)
    set(CMAKE_EXE_LINKER_FLAGS 
        "${GROMACS_LINKER_FLAGS} ${CMAKE_EXE_LINKER_FLAGS}" 
        CACHE STRING "Linker flags" FORCE) 
endif (NOT DEFINED GROMACS_C_FLAGS_SET)

########################################################################
# Specify install locations and which subdirectories to process        #
########################################################################
if ( DEFINED GMXLIB )
    set(LIB_INSTALL_DIR "${CMAKE_INSTALL_PREFIX}/${GMXLIB}")
else()
    set(LIB_INSTALL_DIR  ${CMAKE_INSTALL_PREFIX}/lib)
endif()
set(BIN_INSTALL_DIR  ${CMAKE_INSTALL_PREFIX}/bin)
set(DATA_INSTALL_DIR ${CMAKE_INSTALL_PREFIX}/share/gromacs)
set(MAN_INSTALL_DIR  ${CMAKE_INSTALL_PREFIX}/share/man)
set(INCL_INSTALL_DIR ${CMAKE_INSTALL_PREFIX}/include)

set(GMXLIBDIR        ${DATA_INSTALL_DIR}/top)

##################################################################
# Shared library settings - Darwin uses INSTALL_NAME_DIR instead!
##################################################################
if(NOT CMAKE_SYSTEM_NAME STREQUAL "Darwin")
    set(CMAKE_SKIP_BUILD_RPATH  FALSE)
    set(CMAKE_BUILD_WITH_INSTALL_RPATH FALSE)
    set(CMAKE_INSTALL_RPATH "${LIB_INSTALL_DIR}")
    set(CMAKE_INSTALL_RPATH_USE_LINK_PATH TRUE)
endif()

add_subdirectory(share)
add_subdirectory(man)
add_subdirectory(src)
add_subdirectory(scripts)

#######################
## uninstall target
#######################
    CONFIGURE_FILE(
                   "${CMAKE_CURRENT_SOURCE_DIR}/cmake/cmake_uninstall.cmake.in"
                   "${CMAKE_CURRENT_BINARY_DIR}/cmake/cmake_uninstall.cmake"
                   IMMEDIATE @ONLY)
###########################
ADD_CUSTOM_TARGET(uninstall
                  "${CMAKE_COMMAND}" -P 
                  "${CMAKE_CURRENT_BINARY_DIR}/cmake/cmake_uninstall.cmake")
###########################

########################################################################
# Doxygen configuration
########################################################################
if (DOXYGEN_FOUND)
    FILE(GLOB NB_KERNEL_DIRS src/gromacs/gmxlib/nonbonded/nb_kernel_*/)
    LIST(REMOVE_ITEM NB_KERNEL_DIRS
         ${CMAKE_SOURCE_DIR}/src/gromacs/gmxlib/nonbonded/nb_kernel_c)
    FOREACH(NB_KERNEL_DIR ${NB_KERNEL_DIRS})
        SET(NB_KERNEL_DIRS_TO_IGNORE_IN_DOXYGEN
            "${NB_KERNEL_DIRS_TO_IGNORE_IN_DOXYGEN} \\\n                         ${NB_KERNEL_DIR}")
    ENDFOREACH(NB_KERNEL_DIR)
    CONFIGURE_FILE(${CMAKE_SOURCE_DIR}/Doxyfile.cmakein
                   ${CMAKE_BINARY_DIR}/Doxyfile)
    CONFIGURE_FILE(${CMAKE_SOURCE_DIR}/Doxyfile-lib.cmakein
                   ${CMAKE_BINARY_DIR}/Doxyfile-lib)
    CONFIGURE_FILE(${CMAKE_SOURCE_DIR}/Doxyfile-user.cmakein
                   ${CMAKE_BINARY_DIR}/Doxyfile-user)
endif (DOXYGEN_FOUND)


########################################################################
# Tests                                                                #
########################################################################

include(CTest)
mark_as_advanced(BUILD_TESTING)
IF(BUILD_TESTING)
<<<<<<< HEAD
    enable_testing()
    add_subdirectory(tests)
=======
	enable_testing()
	add_subdirectory(tests)
>>>>>>> 13c2117e
ENDIF()
<|MERGE_RESOLUTION|>--- conflicted
+++ resolved
@@ -943,11 +943,6 @@
 include(CTest)
 mark_as_advanced(BUILD_TESTING)
 IF(BUILD_TESTING)
-<<<<<<< HEAD
     enable_testing()
     add_subdirectory(tests)
-=======
-	enable_testing()
-	add_subdirectory(tests)
->>>>>>> 13c2117e
 ENDIF()
