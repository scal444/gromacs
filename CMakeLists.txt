--- conflicted
+++ resolved
@@ -2,20 +2,9 @@
 # Keep CMake suitably quiet on Cygwin
 set(CMAKE_LEGACY_CYGWIN_WIN32 0) # Remove when CMake >= 2.8.4 is required
 
-<<<<<<< HEAD
-# override bugs on OS X where Cmake picks gcc (GNU) for C instead of system default cc (Clang).
-if(APPLE)
-    set(CMAKE_C_COMPILER_INIT "cc")
-endif(APPLE)
-=======
-# Allows CPack to act differently for normal tools and mdrun (e.g. because of MPI)
-set(CPACK_COMPONENT_GROUP_TOOLS_DESCRIPTION "All GROMACS executable tools")
-set(CPACK_COMPONENT_GROUP_MDRUN_DESCRIPTION "GROMACS executable for running simulations")
-
 # CMake modules/macros are in a subdirectory to keep this file cleaner
 # This needs to be set before project() in order to pick up toolchain files
 list(APPEND CMAKE_MODULE_PATH ${CMAKE_CURRENT_SOURCE_DIR}/cmake ${CMAKE_CURRENT_SOURCE_DIR}/cmake/Platform)
->>>>>>> 9334c980
 
 project(Gromacs)
 include(Dart)
@@ -33,11 +22,7 @@
 # machine with no git. 
 #
 # NOTE: when releasing the "-dev" suffix needs to be stripped off!
-<<<<<<< HEAD
 set(PROJECT_VERSION "5.0-dev")
-=======
-set(PROJECT_VERSION "4.6-beta3-dev")
->>>>>>> 9334c980
 set(CUSTOM_VERSION_STRING ""
     CACHE STRING "Custom version string (if empty, use hard-coded default)")
 mark_as_advanced(CUSTOM_VERSION_STRING)
@@ -120,70 +105,10 @@
 endif()
 
 ########################################################################
-<<<<<<< HEAD
-set(CMAKE_PREFIX_PATH "" CACHE STRING "Extra locations to search for external libraries and tools (give directory without lib, bin, or include)")
-# Fix stupid flags on Windows
-########################################################################
-SET(SHARED_LIBS_DEFAULT ON) 
-IF( WIN32 AND NOT CYGWIN)
-  option(GMX_PREFER_STATIC_LIBS "When finding libraries prefer static system libraries (MT instead of MD)!" ON)
-  mark_as_advanced(GMX_PREFER_STATIC_LIBS)
-  SET(SHARED_LIBS_DEFAULT OFF)  #is currently not working on Windows
-  # This makes windows.h not declare min/max as macros that would break
-  # C++ code using std::min/std::max.
-  add_definitions(-DNOMINMAX)
-
-  IF (GMX_PREFER_STATIC_LIBS)
-    #Only setting Debug and Release flags. Others configurations current not used.
-    STRING(REPLACE /MD /MT CMAKE_C_FLAGS_RELEASE ${CMAKE_C_FLAGS_RELEASE})
-    SET(CMAKE_C_FLAGS_RELEASE ${CMAKE_C_FLAGS_RELEASE} CACHE STRING "" FORCE)
-    STRING(REPLACE /MD /MT CMAKE_C_FLAGS_DEBUG ${CMAKE_C_FLAGS_DEBUG})
-    SET(CMAKE_C_FLAGS_DEBUG ${CMAKE_C_FLAGS_DEBUG} CACHE STRING "" FORCE)
-    STRING(REPLACE /MD /MT CMAKE_CXX_FLAGS_RELEASE ${CMAKE_CXX_FLAGS_RELEASE})
-    SET(CMAKE_CXX_FLAGS_RELEASE ${CMAKE_CXX_FLAGS_RELEASE} CACHE STRING "" FORCE)
-    STRING(REPLACE /MD /MT CMAKE_CXX_FLAGS_DEBUG ${CMAKE_CXX_FLAGS_DEBUG})
-    SET(CMAKE_CXX_FLAGS_DEBUG ${CMAKE_CXX_FLAGS_DEBUG} CACHE STRING "" FORCE)
-  ENDIF()
-
-  #Workaround for cmake bug 13174. Replace deprecated options.
-  IF( CMAKE_C_COMPILER_ID MATCHES "Intel" )
-    STRING(REPLACE /GZ /RTC1 CMAKE_C_FLAGS_DEBUG ${CMAKE_C_FLAGS_DEBUG})
-    SET(CMAKE_C_FLAGS_DEBUG ${CMAKE_C_FLAGS_DEBUG} CACHE STRING "" FORCE)
-  ENDIF()
-  IF( CMAKE_CXX_COMPILER_ID MATCHES "Intel" )
-    STRING(REPLACE /GZ /RTC1 CMAKE_CXX_FLAGS_DEBUG ${CMAKE_CXX_FLAGS_DEBUG})
-    STRING(REPLACE /GX /EHsc CMAKE_CXX_FLAGS_DEBUG ${CMAKE_CXX_FLAGS_DEBUG})
-    SET(CMAKE_CXX_FLAGS_DEBUG ${CMAKE_CXX_FLAGS_DEBUG} CACHE STRING "" FORCE)
-
-    STRING(REPLACE /GX /EHsc CMAKE_CXX_FLAGS_RELEASE ${CMAKE_CXX_FLAGS_RELEASE})
-    SET(CMAKE_CXX_FLAGS_RELEASE ${CMAKE_CXX_FLAGS_RELEASE} CACHE STRING "" FORCE)
-  ENDIF()
-ENDIF()
-
-=======
-# User input options - enable C++ - before any CXX flags are changed   #
-########################################################################
-
-# decide on GPU settings based on user-settings and GPU/CUDA detection
-include(gmxManageGPU)
-
-# TODO: move OpenMM to contrib
-option(GMX_OPENMM "Accelerated execution on GPUs through the OpenMM library (not fully supported)" OFF)
-mark_as_advanced(GMX_OPENMM)
-
-option(GMX_FORCE_CXX "Enable C++ compilation even if not necessary" OFF)
-mark_as_advanced(GMX_FORCE_CXX)
-
 option(GMX_COOL_QUOTES "Enable Gromacs cool quotes" ON)
 mark_as_advanced(GMX_COOL_QUOTES)
 
-if(GMX_GPU OR GMX_OPENMM OR GMX_FORCE_CXX)
-    enable_language(CXX)
-endif()
 set(CMAKE_PREFIX_PATH "" CACHE STRING "Extra locations to search for external libraries and tools (give directory without lib, bin, or include)")
->>>>>>> 9334c980
-
-########################################################################
 # User input options                                                   #
 ########################################################################
 option(GMX_DOUBLE "Use double precision (much slower, use only if you really need it)" OFF)
@@ -541,12 +466,17 @@
 endif()
 
 IF( WIN32 AND NOT CYGWIN)
+  # This makes windows.h not declare min/max as macros that would break
+  # C++ code using std::min/std::max.
+  add_definitions(-DNOMINMAX)
+
   if (NOT BUILD_SHARED_LIBS)
       option(GMX_PREFER_STATIC_LIBS "When finding libraries prefer static system libraries (MT instead of MD)!" ON)
       if(NOT GMX_PREFER_STATIC_LIBS)
           message(WARNING "Shared system libraries requested, and static Gromacs libraries requested.")
       endif()
   else()
+      message(FATAL_ERROR "BUILD_SHARED_LIBS not yet working for Windows in the master branch")
       option(GMX_PREFER_STATIC_LIBS "When finding libraries prefer static system libraries (MT instead of MD)!" OFF)
       if(GMX_PREFER_STATIC_LIBS)
           #this combination segfaults (illigal passing of file handles)
@@ -759,8 +689,7 @@
 gmx_test__finite(HAVE__FINITE)
 
 include(gmxTestCXX11)
-gmx_test_cxx11(GMX_CXX11 CXX11_FLAG)
-set(GROMACS_CXX_FLAGS "${CXX11_FLAG} ${GROMACS_CXX_FLAGS}")
+gmx_test_cxx11(GMX_CXX11 GMX_CXX11_FLAGS)
 if(CXX11_FLAG AND GMX_GPU)
     #FIXME: add proper solution for progate all but cxx11 flag
     set(CUDA_PROPAGATE_HOST_FLAGS no)
@@ -788,19 +717,10 @@
         GMX_TEST_CFLAG(MSVC_SSE2_CFLAG "/arch:SSE2" ACCELERATION_C_FLAGS)
     endif(NOT GNU_SSE2_CFLAG AND GMX_NATIVE_WINDOWS)
 
-<<<<<<< HEAD
-    GMX_TEST_CXXFLAG(GNU_SSE2_CXXFLAG "-msse2" GROMACS_CXX_FLAGS)
+    GMX_TEST_CXXFLAG(GNU_SSE2_CXXFLAG "-msse2" ACCELERATION_CXX_FLAGS)
     if(NOT GNU_SSE2_CXXFLAG AND GMX_NATIVE_WINDOWS)
-        GMX_TEST_CXXFLAG(MSVC_SSE2_CXXFLAG "/arch:SSE2" GROMACS_CXX_FLAGS)
+        GMX_TEST_CXXFLAG(MSVC_SSE2_CXXFLAG "/arch:SSE2" ACCELERATION_CXX_FLAGS)
     endif(NOT GNU_SSE2_CXXFLAG AND GMX_NATIVE_WINDOWS)
-=======
-    if (CMAKE_CXX_COMPILER_LOADED)
-        GMX_TEST_CXXFLAG(GNU_SSE2_CXXFLAG "-msse2" ACCELERATION_CXX_FLAGS)
-        if(NOT GNU_SSE2_CXXFLAG AND GMX_NATIVE_WINDOWS)
-            GMX_TEST_CXXFLAG(MSVC_SSE2_CXXFLAG "/arch:SSE2" ACCELERATION_CXX_FLAGS)
-        endif(NOT GNU_SSE2_CXXFLAG AND GMX_NATIVE_WINDOWS)
-    endif()
->>>>>>> 9334c980
 
     # We dont warn for lacking SSE2 flag support, since that is probably standard today.
 
@@ -835,35 +755,18 @@
         endif()
     endif(NOT GNU_SSE4_CFLAG AND NOT MSVC_SSE4_CFLAG)
 
-<<<<<<< HEAD
     GMX_TEST_CXXFLAG(GNU_SSE4_CXXFLAG "-msse4.1" GROMACS_CXX_FLAG)
     if (NOT GNU_SSE4_CXXFLAG AND GMX_NATIVE_WINDOWS)
-       GMX_TEST_CXXFLAG(MSVC_SSE4_CXXFLAG "/arch:SSE4.1" GROMACS_CXX_FLAGS)
+        GMX_TEST_CXXFLAG(MSVC_SSE4_CXXFLAG "/arch:SSE4.1" ACCELERATION_CXX_FLAGS)
     endif(NOT GNU_SSE4_CXXFLAG AND GMX_NATIVE_WINDOWS)
     if (NOT GNU_SSE4_CXXFLAG AND NOT MSVC_SSE4_CXXFLAG)
         message(WARNING "No C++ SSE4.1 flag found. Consider a newer compiler, or use SSE2 for slightly lower performance.")
         # Not surprising if we end up here! MSVC current does not support the SSE4.1 flag. However, it appears to accept SSE4.1
         # intrinsics when SSE2 support is enabled, so we try that instead.
         if (GMX_NATIVE_WINDOWS)
-            GMX_TEST_CXXFLAG(MSVC_SSE2_CXXFLAG "/arch:SSE2" GROMACS_CXX_FLAGS)
+            GMX_TEST_CXXFLAG(MSVC_SSE2_CXXFLAG "/arch:SSE2" ACCELERATION_CXX_FLAGS)
         endif()
     endif(NOT GNU_SSE4_CXXFLAG AND NOT MSVC_SSE4_CXXFLAG)
-=======
-    if (CMAKE_CXX_COMPILER_LOADED)
-        GMX_TEST_CXXFLAG(GNU_SSE4_CXXFLAG "-msse4.1" GROMACS_CXX_FLAG)
-        if (NOT GNU_SSE4_CXXFLAG AND GMX_NATIVE_WINDOWS)
-            GMX_TEST_CXXFLAG(MSVC_SSE4_CXXFLAG "/arch:SSE4.1" ACCELERATION_CXX_FLAGS)
-        endif(NOT GNU_SSE4_CXXFLAG AND GMX_NATIVE_WINDOWS)
-        if (NOT GNU_SSE4_CXXFLAG AND NOT MSVC_SSE4_CXXFLAG) 
-            message(WARNING "No C++ SSE4.1 flag found. Consider a newer compiler, or use SSE2 for slightly lower performance.")
-            # Not surprising if we end up here! MSVC current does not support the SSE4.1 flag. However, it appears to accept SSE4.1
-            # intrinsics when SSE2 support is enabled, so we try that instead.
-            if (GMX_NATIVE_WINDOWS)
-                GMX_TEST_CXXFLAG(MSVC_SSE2_CXXFLAG "/arch:SSE2" ACCELERATION_CXX_FLAGS)
-            endif()
-        endif(NOT GNU_SSE4_CXXFLAG AND NOT MSVC_SSE4_CXXFLAG)
-    endif()
->>>>>>> 9334c980
 
     # This must come after we have added the -msse4.1 flag on some platforms.
     check_include_file(smmintrin.h  HAVE_SMMINTRIN_H ${ACCELERATION_C_FLAGS})
@@ -892,25 +795,13 @@
         message(WARNING "No C AVX flag found. Consider a newer compiler, or try SSE4.1 (lower performance).")
     endif (NOT GNU_AVX_CFLAG AND NOT MSVC_AVX_CFLAG)
 
-<<<<<<< HEAD
-    GMX_TEST_CXXFLAG(GNU_AVX_CXXFLAG "-mavx" GROMACS_CXX_FLAGS)
+    GMX_TEST_CXXFLAG(GNU_AVX_CXXFLAG "-mavx" ACCELERATION_CXX_FLAGS)
     if (NOT GNU_AVX_CXXFLAG AND GMX_NATIVE_WINDOWS)
-       GMX_TEST_CXXFLAG(MSVC_AVX_CXXFLAG "/arch:AVX" GROMACS_CXX_FLAGS)
+        GMX_TEST_CXXFLAG(MSVC_AVX_CXXFLAG "/arch:AVX" ACCELERATION_CXX_FLAGS)
     endif (NOT GNU_AVX_CXXFLAG AND GMX_NATIVE_WINDOWS)
     if (NOT GNU_AVX_CXXFLAG AND NOT MSVC_AVX_CXXFLAG)
        message(WARNING "No C++ AVX flag found. Consider a newer compiler, or try SSE4.1 (lower performance).")
     endif (NOT GNU_AVX_CXXFLAG AND NOT MSVC_AVX_CXXFLAG)
-=======
-    if (CMAKE_CXX_COMPILER_LOADED)
-        GMX_TEST_CXXFLAG(GNU_AVX_CXXFLAG "-mavx" ACCELERATION_CXX_FLAGS)
-        if (NOT GNU_AVX_CXXFLAG AND GMX_NATIVE_WINDOWS)
-            GMX_TEST_CXXFLAG(MSVC_AVX_CXXFLAG "/arch:AVX" ACCELERATION_CXX_FLAGS)
-        endif (NOT GNU_AVX_CXXFLAG AND GMX_NATIVE_WINDOWS)
-        if (NOT GNU_AVX_CXXFLAG AND NOT MSVC_AVX_CXXFLAG)
-            message(WARNING "No C++ AVX flag found. Consider a newer compiler, or try SSE4.1 (lower performance).")
-        endif (NOT GNU_AVX_CXXFLAG AND NOT MSVC_AVX_CXXFLAG)
-    endif()
->>>>>>> 9334c980
 
     # Set the FMA4 flags (MSVC doesn't require any)
     if(${GMX_CPU_ACCELERATION} STREQUAL "AVX_128_FMA" AND NOT MSVC)
@@ -1182,25 +1073,9 @@
 
 # # # # # # # # # # NO MORE TESTS AFTER THIS LINE! # # # # # # # # # # #
 # these are set after everything else
-<<<<<<< HEAD
-if (NOT DEFINED GROMACS_C_FLAGS_SET)
-    set(GROMACS_C_FLAGS_SET true CACHE INTERNAL "Whether to reset the C flags" 
-        FORCE)
-    set(CMAKE_C_FLAGS "${GROMACS_C_FLAGS} ${CMAKE_C_FLAGS}" CACHE STRING 
-        "Flags used by the compiler during all build types" FORCE)
-    set(CMAKE_CXX_FLAGS "${GROMACS_CXX_FLAGS} ${CMAKE_CXX_FLAGS}" CACHE STRING 
-        "Flags used by the compiler during all build types" FORCE)
-    set(CMAKE_EXE_LINKER_FLAGS 
-        "${GROMACS_LINKER_FLAGS} ${CMAKE_EXE_LINKER_FLAGS}" 
-        CACHE STRING "Linker flags for creating executables" FORCE) 
-    set(CMAKE_SHARED_LINKER_FLAGS 
-        "${GROMACS_LINKER_FLAGS} ${CMAKE_SHARED_LINKER_FLAGS}" 
-        CACHE STRING "Linker flags for creating shared libraries" FORCE) 
-endif (NOT DEFINED GROMACS_C_FLAGS_SET)
-=======
 if (NOT GMX_SKIP_DEFAULT_CFLAGS)
     set(CMAKE_C_FLAGS "${ACCELERATION_C_FLAGS} ${MPI_COMPILE_FLAGS} ${CMAKE_C_FLAGS}")
-    set(CMAKE_CXX_FLAGS "${ACCELERATION_CXX_FLAGS} ${MPI_COMPILE_FLAGS} ${CMAKE_CXX_FLAGS}")
+    set(CMAKE_CXX_FLAGS "${ACCELERATION_CXX_FLAGS} ${MPI_COMPILE_FLAGS} ${GMX_CXX11_FLAGS} ${CMAKE_CXX_FLAGS}")
     set(CMAKE_EXE_LINKER_FLAGS "${MPI_LINKER_FLAGS} ${CMAKE_EXE_LINKER_FLAGS}")
     set(CMAKE_SHARED_LINKER_FLAGS "${MPI_LINKER_FLAGS} ${CMAKE_SHARED_LINKER_FLAGS}")
 else()
@@ -1208,15 +1083,12 @@
     message("CMAKE_C_FLAGS: ${ACCELERATION_C_FLAGS} ${MPI_COMPILE_FLAGS} ${GMXC_CFLAGS}")
     message("CMAKE_C_FLAGS_RELEASE: ${GMXC_CFLAGS_RELEASE}")
     message("CMAKE_C_FLAGS_DEBUG: ${GMXC_CFLAGS_DEBUG}")
-    if(CMAKE_CXX_COMPILER_LOADED)
-        message("CMAKE_CXX_FLAGS: ${ACCELERATION_CXX_FLAGS} ${MPI_COMPILE_FLAGS} ${GMXC_CXXFLAGS}")
-        message("CMAKE_CXX_FLAGS_RELEASE: ${GMXC_CXXFLAGS_RELEASE}")
-        message("CMAKE_CXX_FLAGS_DEBUG: ${GMXC_CXXFLAGS_DEBUG}")
-    endif()
+    message("CMAKE_CXX_FLAGS: ${ACCELERATION_CXX_FLAGS} ${MPI_COMPILE_FLAGS} ${GMX_CXX11_FLAGS} ${GMXC_CXXFLAGS}")
+    message("CMAKE_CXX_FLAGS_RELEASE: ${GMXC_CXXFLAGS_RELEASE}")
+    message("CMAKE_CXX_FLAGS_DEBUG: ${GMXC_CXXFLAGS_DEBUG}")
     message("CMAKE_EXE_LINKER_FLAGS: ${MPI_LINKER_FLAGS}")
     message("CMAKE_SHARED_LINKER_FLAGS: ${MPI_LINKER_FLAGS}")
 endif()
->>>>>>> 9334c980
 
 if(NOT GMX_OPENMP)
     #Unset all OpenMP flags in case OpenMP was disabled either by the user
