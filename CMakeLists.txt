cmake_minimum_required(VERSION 2.8)
# Keep CMake suitably quiet on Cygwin
set(CMAKE_LEGACY_CYGWIN_WIN32 0) # Remove when CMake >= 2.8.4 is required

project(Gromacs)
include(Dart)
mark_as_advanced(DART_ROOT)

# PROJECT_VERSION should have the following structure: 
# VERSION-dev[-SUFFIX] where the VERSION should have the for: vMajor.vMinor.vPatch
#
# The "-dev" suffix is important to keep because it makes possible to distinguish 
# between a build from official release and a build from git release branch on a 
# machine with no git. 
#
# NOTE: when releasing the "-dev" suffix needs to be stripped off!
set(PROJECT_VERSION "4.6-GPU-dev")
set(CUSTOM_VERSION_STRING ""
    CACHE STRING "Custom version string (if empty, use hard-coded default)")
mark_as_advanced(CUSTOM_VERSION_STRING)
if (CUSTOM_VERSION_STRING)
    set(PROJECT_VERSION ${CUSTOM_VERSION_STRING})
endif (CUSTOM_VERSION_STRING)
set(SOVERSION 6)
# It is a bit irritating, but this has to be set separately for now!
SET(CPACK_PACKAGE_VERSION_MAJOR "4")
SET(CPACK_PACKAGE_VERSION_MINOR "6")
#SET(CPACK_PACKAGE_VERSION_PATCH "0")


# Cmake modules/macros are in a subdirectory to keep this file cleaner
set(CMAKE_MODULE_PATH ${CMAKE_CURRENT_SOURCE_DIR}/cmake)

if(CMAKE_INSTALL_PREFIX_INITIALIZED_TO_DEFAULT)
set(CMAKE_INSTALL_PREFIX "/usr/local/gromacs" CACHE STRING "Installation prefix (installation will need write permissions here)" FORCE)
endif()

if(NOT CMAKE_BUILD_TYPE)
    set(CMAKE_BUILD_TYPE "Release" CACHE STRING "Choose the type of build, options are: Debug Release RelWithDebInfo MinSizeRel." FORCE)
endif(NOT CMAKE_BUILD_TYPE)

enable_language(C)

set(CPACK_PACKAGE_VERSION ${PROJECT_VERSION})
set(CPACK_PACKAGE_VENDOR "gromacs.org")
set(CPACK_PACKAGE_DESCRIPTION_SUMMARY "Gromacs - a toolkit for high-performance molecular simulation")
set(CPACK_SET_DESTDIR "ON")
set(CPACK_INCLUDE_TOPLEVEL_DIRECTORY 0)
set(CPACK_RESOURCE_FILE_WELCOME "${CMAKE_SOURCE_DIR}/admin/InstallWelcome.txt")
# Its GPL/LGPL, so they do not have to agree to a license for mere usage, but some installers require this...
set(CPACK_RESOURCE_FILE_LICENSE "${CMAKE_SOURCE_DIR}/admin/InstallLicense.txt")
set(CPACK_RESOURCE_FILE_README "${CMAKE_SOURCE_DIR}/admin/InstallInfo.txt")

#must come after all cpack settings!
include(CPack)

########################################################################
# Check and warn if cache generated on a different host is being reused
########################################################################
if(CMAKE_HOST_UNIX)
    execute_process(COMMAND hostname
                    OUTPUT_VARIABLE TMP_HOSTNAME
                    OUTPUT_STRIP_TRAILING_WHITESPACE)
    if(GMX_BUILD_HOSTNAME AND NOT "${GMX_BUILD_HOSTNAME}" STREQUAL "${TMP_HOSTNAME}")
        message(WARNING "
            The CMake cache, probably generated on a different host (${GMX_BUILD_HOSTNAME}),
            is being reused! This could lead to inconsitencies; therefore, it is
            recommended to regenerate the cache!")
    endif()
    set(GMX_BUILD_HOSTNAME "${TMP_HOSTNAME}" CACHE INTERNAL
            "Hostname of the machine where the cache was generated.")
endif()

########################################################################
# Fix stupid flags on Windows
########################################################################
SET(SHARED_LIBS_DEFAULT ON) 
IF( WIN32 AND NOT CYGWIN)
  option(GMX_PREFER_STATIC_LIBS "When finding libraries prefer static system libraries (MT instead of MD)!" ON)
  mark_as_advanced(GMX_PREFER_STATIC_LIBS)
  SET(SHARED_LIBS_DEFAULT OFF)  #is currently not working on Windows

  IF (GMX_PREFER_STATIC_LIBS)
    #Only setting Debug and Release flags. Others configurations current not used.
    STRING(REPLACE /MD /MT CMAKE_C_FLAGS_RELEASE ${CMAKE_C_FLAGS_RELEASE})
    SET(CMAKE_C_FLAGS_RELEASE ${CMAKE_C_FLAGS_RELEASE} CACHE STRING "" FORCE)
    STRING(REPLACE /MD /MT CMAKE_C_FLAGS_DEBUG ${CMAKE_C_FLAGS_DEBUG})
    SET(CMAKE_C_FLAGS_DEBUG ${CMAKE_C_FLAGS_DEBUG} CACHE STRING "" FORCE)
    STRING(REPLACE /MD /MT CMAKE_CXX_FLAGS_RELEASE ${CMAKE_CXX_FLAGS_RELEASE})
    SET(CMAKE_CXX_FLAGS_RELEASE ${CMAKE_CXX_FLAGS_RELEASE} CACHE STRING "" FORCE)
    STRING(REPLACE /MD /MT CMAKE_CXX_FLAGS_DEBUG ${CMAKE_CXX_FLAGS_DEBUG})
    SET(CMAKE_CXX_FLAGS_DEBUG ${CMAKE_CXX_FLAGS_DEBUG} CACHE STRING "" FORCE)
  ENDIF()

  #Workaround for cmake bug 13174. Replace deprecated options.
  IF( CMAKE_C_COMPILER_ID MATCHES "Intel" )
    STRING(REPLACE /GZ /RTC1 CMAKE_C_FLAGS_DEBUG ${CMAKE_C_FLAGS_DEBUG})
    SET(CMAKE_C_FLAGS_DEBUG ${CMAKE_C_FLAGS_DEBUG} CACHE STRING "" FORCE)
  ENDIF()
  IF( CMAKE_CXX_COMPILER_ID MATCHES "Intel" )
    STRING(REPLACE /GZ /RTC1 CMAKE_CXX_FLAGS_DEBUG ${CMAKE_CXX_FLAGS_DEBUG})
    STRING(REPLACE /GX /EHsc CMAKE_CXX_FLAGS_DEBUG ${CMAKE_CXX_FLAGS_DEBUG})
    SET(CMAKE_CXX_FLAGS_DEBUG ${CMAKE_CXX_FLAGS_DEBUG} CACHE STRING "" FORCE)

    STRING(REPLACE /GX /EHsc CMAKE_CXX_FLAGS_RELEASE ${CMAKE_CXX_FLAGS_RELEASE})
    SET(CMAKE_CXX_FLAGS_RELEASE ${CMAKE_CXX_FLAGS_RELEASE} CACHE STRING "" FORCE)
  ENDIF()
ENDIF()

<<<<<<< HEAD
set(GMX_EXTRA_LIBRARIES)



######################################################################
# compiler tests
# these need ot be done early (before further tests).
#####################################################################

include(CheckCCompilerFlag)
include(CheckCXXCompilerFlag)

include(gmxCFlags)
gmx_c_flags()

include(gmxGetCompilerVersion)
get_compiler_version()

=======
>>>>>>> d0050783
########################################################################
# User input options                                                   #
########################################################################
option(GMX_DOUBLE "Use double precision (much slower, use only if you really need it)" OFF)
option(GMX_MPI    "Build a parallel (message-passing) version of GROMACS" OFF)
option(GMX_THREAD_MPI  "Build a thread-MPI-based multithreaded version of GROMACS (not compatible with MPI)" ON)
option(GMX_SOFTWARE_INVSQRT "Use GROMACS software 1/sqrt" ON)
mark_as_advanced(GMX_SOFTWARE_INVSQRT)
option(GMX_POWERPC_INVSQRT "Use PowerPC hardware 1/sqrt" OFF)
mark_as_advanced(GMX_POWERPC_INVSQRT)
option(GMX_FAHCORE "Build a library with mdrun functionality" OFF)
mark_as_advanced(GMX_FAHCORE)
option(GMX_OPENMM "Accelerated execution on GPUs through the OpenMM library (rerun cmake after changing to see relevant options)" OFF)
set(GMX_ACCELERATION "auto" 
    CACHE STRING "Accelerated kernels. Pick one of: auto, none, SSE, SSE4.1, AVX, BlueGene, Power6, ia64, altivec, fortran")

set(GMX_FFT_LIBRARY "fftw3" 
    CACHE STRING "FFT library choices: fftw3,mkl,fftpack[built-in]")
option(GMX_DISABLE_FFTW_MEASURE 
       "Do not optimize FFTW setups (not needed with SSE)" OFF)
mark_as_advanced(GMX_DISABLE_FFTW_MEASURE)
set(GMX_QMMM_PROGRAM "none" 
    CACHE STRING "QM package choices: none,gaussian,mopac,gamess,orca")
option(GMX_BROKEN_CALLOC "Work around broken calloc()" OFF)
mark_as_advanced(GMX_BROKEN_CALLOC)
option(BUILD_SHARED_LIBS "Enable shared libraries (can be problematic with MPI, Windows)" ${SHARED_LIBS_DEFAULT})
option(GMX_MPI_IN_PLACE "Enable MPI_IN_PLACE for MPIs that have it defined" ON)
mark_as_advanced(GMX_MPI_IN_PLACE)
option(GMX_LOAD_PLUGINS "Compile with plugin support, needed to read VMD supported file formats" ON)
mark_as_advanced(GMX_LOAD_PLUGINS)


option(GMX_IA32_ASM "Add SSE assembly files for IA32" OFF)
mark_as_advanced(GMX_IA32_ASM)
option(GMX_X86_64_ASM "Add SSE assembly files for X86_64" OFF)
mark_as_advanced(GMX_X86_64_ASM)
option(USE_VERSION_H "Generate development version string/information" ON)

option(GMX_GPU  "Enable GPU acceleration. " ON)
option(GMX_OPENMP "Enable OpenMP-based mutithreading. " ON)

option(GMX_OPENMP "Enable OpenMP-based mutithreading. " ON)

option(USE_VERSION_H "Generate development version string/information" ON)
mark_as_advanced(USE_VERSION_H)

option(GMX_DEFAULT_SUFFIX "Use default suffixes for GROMACS binaries and libs (_d for double, _mpi for MPI; rerun cmake after changing to see relevant options)" ON)

if(UNIX AND NOT APPLE)
    option(GMX_PREFER_STATIC_LIBS "When finding libraries prefer \".a\" static archives (NOTE: this is enabled only for UNIX (excluding APPLE) platforms but it might not always work!" OFF)
    mark_as_advanced(GMX_PREFER_STATIC_LIBS)
endif()

option(GMX_CYCLE_SUBCOUNTERS "Enable cycle subcounters to get a more detailed cycle timings" OFF)
mark_as_advanced(GMX_CYCLE_SUBCOUNTERS)

######################################################################
# compiler tests
# these need ot be done early (before further tests).
#####################################################################

# cmake/Check{C,CXX}CompilerFlag.cmake are lifted from CMake git next
# branch (proposed for v2.8.9) to be able to detect invalid options
# with the Intel Compilers.
# Remove these files from the source tree when a CMake version that
# includes the features in question becomes required.
include(CheckCCompilerFlag)
include(CheckCXXCompilerFlag)

include(gmxCFlags)
gmx_c_flags()


########################################################################
# Set up binary and library suffixing 
########################################################################
set(GMX_BINARY_SUFFIX "" CACHE STRING "Suffix for GROMACS binaries (default: _d for double, _mpi for MPI, _mpi_d for MPI and double).")
set(GMX_LIBS_SUFFIX "" 
  CACHE STRING "Suffix for GROMACS libs (default: _d for double, _mpi for MPI, _mpi_d for MPI and double).")
if (GMX_DEFAULT_SUFFIX)
  set(GMX_BINARY_SUFFIX "")
  set(GMX_LIBS_SUFFIX "")
  if (GMX_MPI)
    set(GMX_BINARY_SUFFIX "_mpi")
    set(GMX_LIBS_SUFFIX "_mpi")
  endif(GMX_MPI)
  if (GMX_DOUBLE)
    set (GMX_BINARY_SUFFIX "${GMX_BINARY_SUFFIX}_d")
    set (GMX_LIBS_SUFFIX "${GMX_LIBS_SUFFIX}_d")
  endif(GMX_DOUBLE)
  if (GMX_OPENMM)
    set (GMX_BINARY_SUFFIX "-gpu")
    set (GMX_LIBS_SUFFIX "_gpu")
  endif(GMX_OPENMM)
  mark_as_advanced(FORCE GMX_BINARY_SUFFIX GMX_LIBS_SUFFIX)
  if (NOT SUFFIX_QUIETLY)
    message(STATUS "Using default binary suffix: \"${GMX_BINARY_SUFFIX}\"")
    message(STATUS "Using default library suffix: \"${GMX_LIBS_SUFFIX}\"")
  endif (NOT SUFFIX_QUIETLY)
else(GMX_DEFAULT_SUFFIX)
  mark_as_advanced(CLEAR GMX_BINARY_SUFFIX GMX_LIBS_SUFFIX)
  if (NOT SUFFIX_QUIETLY)
    message(STATUS "Using manually set binary suffix: \"${GMX_BINARY_SUFFIX}\"")
    message(STATUS "Using manually set library suffix: \"${GMX_LIBS_SUFFIX}\"")
  endif (NOT SUFFIX_QUIETLY)
endif(GMX_DEFAULT_SUFFIX)
set(SUFFIX_QUIETLY TRUE CACHE INTERNAL "")

set(PKG_CFLAGS "")
if(GMX_DOUBLE)
    set(PKG_CFLAGS "${PKG_CFLAGS} -DGMX_DOUBLE")
endif(GMX_DOUBLE)
if(GMX_SOFTWARE_INVSQRT)
  set(PKG_CFLAGS "${PKG_CFLAGS} -DGMX_SOFTWARE_INVSQRT")
endif(GMX_SOFTWARE_INVSQRT)
if(GMX_POWERPC_INVSQRT)
  set(PKG_CFLAGS "${PKG_CFLAGS} -DGMX_POWERPC_INVSQRT")
endif(GMX_POWERPC_INVSQRT)

########################################################################
#Process MPI settings
########################################################################
include(gmxManageMPI)

#######################################################################
# Check for options incompatible with OpenMM build                    #
#######################################################################
if(GMX_OPENMM)
    # we'll use the built-in fft to avoid unnecessary dependencies
    string(TOUPPER ${GMX_FFT_LIBRARY} GMX_FFT_LIBRARY)
    if(NOT ${GMX_FFT_LIBRARY} STREQUAL "FFTPACK")
        message(STATUS "No external FFT libraries needed for the OpenMM build, switching to fftpack!")
        set(GMX_FFT_LIBRARY "fftpack" CACHE STRING 
		"No external FFT libraries needed for the OpenMM build, switching to  fftpack!" FORCE)
    endif()
    if(GMX_MPI)
        message(FATAL_ERROR "The OpenMM build is not compatible with MPI!")
    endif(GMX_MPI)
    if(GMX_THREAD_MPI)
        message(STATUS "Thread-MPI not compatible with OpenMM, disabled!")
        set(GMX_THREAD_MPI OFF CACHE BOOL
		"Thread-MPI not compatible with OpenMM build, disabled!" FORCE)
    endif(GMX_THREAD_MPI)
    if(GMX_OPENMP)
        message(STATUS "OpenMP multithreading not compatible with OpenMM, disabled")
        set(GMX_OPENMP OFF CACHE BOOL
            "OpenMP multithreading not compatible with OpenMM, disabled!" FORCE)
    endif()
    if(GMX_SOFTWARE_INVSQRT)
        set(GMX_SOFTWARE_INVSQRT OFF CACHE STRING 
                "The OpenMM build does not need GROMACS software 1/sqrt!" FORCE)
    endif(GMX_SOFTWARE_INVSQRT)
    string(TOUPPER ${GMX_ACCELERATION} GMX_ACCELERATION)
    if(NOT GMX_ACCELERATION STREQUAL "NONE")
        message(STATUS "Switching off CPU-based acceleration, the OpenMM build does not support/need any!")	
        set(GMX_ACCELERATION "none" CACHE STRING 
		"Switching off CPU-based acceleration, the OpenMM build does not support/need any!" FORCE)
    endif()
    if(GMX_FAHCORE)
        message(FATAL_ERROR "The OpenMM build does not support FAH build!")
    endif(GMX_FAHCORE)
    if(GMX_DOUBLE)
        message(FATAL_ERROR  "The OpenMM-build does not support double precision calculations!")
    endif()
    # mark as advanced the unused variables
    mark_as_advanced(FORCE GMX_ACCELERATION GMX_MPI GMX_FFT_LIBRARY 
        GMX_QMMM_PROGRAM GMX_THREAD_MPI GMX_DOUBLE)
else(GMX_OPENMM)
     mark_as_advanced(CLEAR GMX_ACCELERATION GMX_MPI GMX_FFT_LIBRARY 
        GMX_QMMM_PROGRAM GMX_THREAD_MPI GMX_DOUBLE)
endif(GMX_OPENMM)

########################################################################
# Basic system tests (standard libraries, headers, functions, types)   #
########################################################################
include(CheckIncludeFiles)
check_include_files(string.h     HAVE_STRING_H)
check_include_files(math.h       HAVE_MATH_H)
check_include_files(limits.h     HAVE_LIMITS_H)
check_include_files(memory.h     HAVE_MEMORY_H)
check_include_files(unistd.h	 HAVE_UNISTD_H)
check_include_files(direct.h	 HAVE_DIRECT_H)
check_include_files(pwd.h        HAVE_PWD_H)
check_include_files(stdint.h	 HAVE_STDINT_H)
check_include_files(stdlib.h	 HAVE_STDLIB_H)
check_include_files(pthread.h    HAVE_PTHREAD_H)
check_include_files(dirent.h     HAVE_DIRENT_H)
check_include_files(inttypes.h   HAVE_INTTYPES_H)
check_include_files(regex.h      HAVE_REGEX_H)
check_include_files(sys/types.h  HAVE_SYS_TYPES_H)
check_include_files(sys/stat.h   HAVE_SYS_STAT_H)
check_include_files(sys/time.h   HAVE_SYS_TIME_H)
check_include_files(rpc/rpc.h    HAVE_RPC_RPC_H)
check_include_files("rpc/rpc.h;rpc/xdr.h"    HAVE_RPC_XDR_H)
check_include_files(io.h  		 HAVE_IO_H)

# SIMD instrinsics support
#
# x86intrin.h: x86 instructions
# mmintrin.h: MMX (Pentium MMX!)
# mm3dnow.h: 3dnow! (K6-2) (deprecated)
# xmmintrin.h: SSE + MMX (Pentium 3, Athlon XP)
# emmintrin.h: SSE2 + SSE + MMX (Pentiuem 4, Ahtlon 64)
# pmmintrin.h: SSE3 + SSE2 + SSE + MMX (Pentium 4 Prescott, Ahtlon 64 San Diego)
# tmmintrin.h: SSSE3 + SSE3 + SSE2 + SSE + MMX (Core 2, Bulldozer)
# popcntintrin.h: POPCNT (Core i7, Phenom subset of SSE4.2 and SSE4A)
# ammintrin.h: SSE4A + SSE3 + SSE2 + SSE + MMX (Phenom)
# smmintrin.h: SSE4_1 + SSSE3 + SSE3 + SSE2 + SSE + MMX (Core i7, Bulldozer)
# nmmintrin.h: SSE4_2 + SSE4_1 + SSSE3 + SSE3 + SSE2 + SSE + MMX (Core i7, Bulldozer)
# wmmintrin.h: AES (Core i7 Westmere, Bulldozer)
# immintrin.h: AVX, SSE4_2 + SSE4_1 + SSSE3 + SSE3 + SSE2 + SSE + MMX (Core i7 Sandy Bridge, Bulldozer)
check_include_files(emmintrin.h  HAVE_EMMINTRIN_H)
check_include_files(smmintrin.h  HAVE_SMMINTRIN_H)
check_include_files(immintrin.h  HAVE_IMMINTRIN_H)

include(CheckFunctionExists)
check_function_exists(strcasecmp        HAVE_STRCASECMP)
check_function_exists(strdup            HAVE_STRDUP)
check_function_exists(vprintf           HAVE_VPRINTF)
check_function_exists(memcmp            HAVE_MEMCMP)
check_function_exists(posix_memalign    HAVE_POSIX_MEMALIGN)
check_function_exists(memalign          HAVE_MEMALIGN)
check_function_exists(_aligned_malloc   HAVE__ALIGNED_MALLOC)
check_function_exists(gettimeofday      HAVE_GETTIMEOFDAY)
check_function_exists(isnan             HAVE_ISNAN)
check_function_exists(_isnan            HAVE__ISNAN)
check_function_exists(fsync             HAVE_FSYNC)
check_function_exists(_fileno           HAVE__FILENO)
check_function_exists(fileno            HAVE_FILENO)
check_function_exists(_commit           HAVE__COMMIT)
check_function_exists(lstat             HAVE_LSTAT)
check_function_exists(sigaction         HAVE_SIGACTION)

include(CheckLibraryExists)
check_library_exists(m sqrt "" HAVE_LIBM)
check_library_exists(m cbrt "" HAVE_CBRT)


include(CheckTypeSize)

check_type_size("bool"          SIZEOF_BOOL) # will also set HAVE_BOOL
check_type_size("int"           SIZEOF_INT) 
check_type_size("long int"      SIZEOF_LONG_INT) 
check_type_size("long long int" SIZEOF_LONG_LONG_INT) 
check_type_size("off_t"         SIZEOF_OFF_T)
check_type_size("void *"        SIZEOF_VOIDP)

if (CMAKE_C_SIZEOF_DATA_PTR EQUAL 8)
    set(GMX_64_BIT TRUE)
else (CMAKE_C_SIZEOF_DATA_PTR EQUAL 8)
    set(GMX_64_BIT FALSE)
endif (CMAKE_C_SIZEOF_DATA_PTR EQUAL 8)

# Check for some basic types that we *need*, so set these to int if they are not present 
check_type_size(uid_t uid_t)
if(NOT uid_t)
  set(uid_t int)
else(NOT uid_t)
  set(uid_t 0)
endif(NOT uid_t)

check_type_size(gid_t gid_t)
if(NOT gid_t)
  set(gid_t 1)
else(NOT gid_t)
  set(gid_t 0)
endif(NOT gid_t)

check_type_size(size_t size_t)
if(NOT size_t)
  set(size_t int)
else(NOT size_t)
  set(size_t 0)
endif(NOT size_t)

check_type_size(off_t off_t)
if(NOT off_t)
  set(off_t int)
else(NOT off_t)
  set(off_t 0)
endif(NOT off_t)

include(TestBigEndian)
test_big_endian(GMX_INTEGER_BIG_ENDIAN)




########################################################################
# Find external packages                                               #
########################################################################
if(UNIX AND NOT APPLE)
    if(GMX_PREFER_STATIC_LIBS)
        SET(CMAKE_FIND_LIBRARY_SUFFIXES .a ${CMAKE_FIND_LIBRARY_SUFFIXES})
        if(BUILD_SHARED_LIBS)
            message(WARNING "Static libraries requested, the GROMACS libraries will also be build static (BUILD_SHARED_LIBS=OFF)")
            set(BUILD_SHARED_LIBS OFF CACHE BOOL "Enable shared libraries (can be problematic with MPI, Windows)" FORCE)
        endif()
    endif()
endif()

option(GMX_XML "Use libxml2 to parse xml files" ON)
if (GMX_XML)
  find_package(LibXml2)
  set(PKG_XML "")
  if(LIBXML2_FOUND)
    include_directories(${LIBXML2_INCLUDE_DIR})
    set(PKG_XML libxml-2.0)
    set(XML_LIBRARIES ${LIBXML2_LIBRARIES})
    set(HAVE_LIBXML2 1)
  endif(LIBXML2_FOUND)
endif(GMX_XML)

option(GMX_GSL "Add support for gsl" OFF)
if (GMX_GSL)
  find_package(gsl)
  set(PKG_GSL "")
  if(GSL_FOUND)
    include_directories(${GSL_INCLUDE_DIR})
    set(PKG_GSL gsl)
    set(HAVE_LIBGSL 1)
  endif(GSL_FOUND)
endif (GMX_GSL)

option(GMX_X11 "Use X window system" OFF)
if (GMX_X11)
	find_package(X11)
	# X11 includes/libraries are only set in the ngmx subdirectory!
	if(X11_FOUND)
    	set(HAVE_X11 1)
	endif(X11_FOUND)
endif(GMX_X11)

if(GMX_THREAD_MPI)
    set(PKG_CFLAGS "${PKG_CFLAGS} -DGMX_THREAD_MPI")
    include(ThreadMPI)
    set(THREAD_MPI_LIB thread_mpi)
    set(GMX_MPI 1)
    string(TOUPPER ${GMX_FFT_LIBRARY} ${GMX_FFT_LIBRARY})
endif(GMX_THREAD_MPI)

if(GMX_OPENMM)
    set(CUDA_BUILD_EMULATION OFF)
    find_package(CUDA 3.1 REQUIRED)
    add_definitions(-DGMX_OPENMM)
    if(CMAKE_BUILD_TYPE STREQUAL "DEBUG")    
        set(CUDA_VERBOSE_BUILD ON)
    endif()
    find_package(OpenMM) 
endif(GMX_OPENMM)

if(GMX_GPU)
    find_package(CUDA 3.2)
    if (NOT EXISTS ${CUDA_TOOLKIT_ROOT_DIR})
        message(FATAL_ERROR "
    mdrun supports native GPU acceleration on NVIDIA hardware with compute
    capability >=2.0. This requires the NVIDIA CUDA library, which was not
    found; the location can be hinted by setting CUDA_TOOLKIT_ROOT_DIR.
    
    CPU or GPU acceleration can be selected and runtime, but if you are 
    sure you can not make use of GPU acceleration, disable it by setting 
    the CMake variable GMX_GPU=OFF.")
    endif()
    add_definitions(-DGMX_GPU)
    set(CUDA_BUILD_EMULATION OFF)
    include(gmxManageNvccConfig)
    # we need this linker flag in case if we have ld >= 2.22 (typically with gcc 4.5+),
    # but it's too cumbersome to check the ld version and the flag should not hurt
    if(CMAKE_COMPILER_IS_GNUCC)
        set(GROMACS_LINKER_FLAGS "-Wl,--add-needed ${GROMACS_LINKER_FLAGS}")
    endif()
    set(GROMACS_CXX_FLAGS "-fPIC ${GROMACS_CXX_FLAGS}")
endif()

if(GMX_OPENMP)
    find_package(OpenMP REQUIRED)
    set(GROMACS_C_FLAGS "${OpenMP_C_FLAGS} ${GROMACS_C_FLAGS}")
    set(GROMACS_CXX_FLAGS "${OpenMP_CXX_FLAGS} ${GROMACS_CXX_FLAGS}")
    add_definitions(-DGMX_OPENMP)
endif()

if(APPLE)
   find_library(ACCELERATE_FRAMEWORK Accelerate)
   list(APPEND GMX_EXTRA_LIBRARIES ${ACCELERATE_FRAMEWORK})
endif(APPLE)

if(CYGWIN)
    set(GMX_CYGWIN 1)
endif(CYGWIN)

if(WIN32 AND NOT CYGWIN)
    set(GMX_NATIVE_WINDOWS 1)
endif()

if(GMX_CYCLE_SUBCOUNTERS)
    add_definitions(-DGMX_CYCLE_SUB)
else()
    remove_definitions(-DGMX_CYCLE_SUB)
endif()

# only bother with finding git and using version.h if the source is a git repo
if(EXISTS "${CMAKE_SOURCE_DIR}/.git")
    if(USE_VERSION_H)
        # We need at least git v1.5.3 be able to parse git's date output. If not
        # found or the version is too small, we can't generate version information.
        find_package(Git)

	# Find out the git version
	if(GIT_FOUND AND NOT GIT_VERSION)
	  execute_process(COMMAND ${GIT_EXECUTABLE} "--version"
            OUTPUT_VARIABLE _exec_out
            OUTPUT_STRIP_TRAILING_WHITESPACE)
	  string(REGEX REPLACE "git version (.*)" "\\1" GIT_VERSION ${_exec_out})
	  set(GIT_VERSION ${GIT_VERSION} CACHE STRING "Git version")
	  mark_as_advanced(GIT_VERSION)
	endif()

        if(NOT GIT_FOUND OR GIT_VERSION VERSION_LESS "1.5.3")
          message("No compatible git version found, won't be able to generate proper development version information.")
          set(USE_VERSION_H OFF)
        endif()
    endif()
else()
    set(USE_VERSION_H OFF)
endif()

########################################################################
# Generate development version info for cache
########################################################################
# set(GEN_VERSION_INFO_INTERNAL "ON")
# include(gmxGenerateVersionString)

########################################################################
# Our own GROMACS tests
########################################################################

add_definitions( -DHAVE_CONFIG_H )
include_directories(${CMAKE_BINARY_DIR}/src)
include_directories(${CMAKE_BINARY_DIR}/include)
include_directories(${CMAKE_SOURCE_DIR}/include)

include(gmxCheckBuildUserTime)
gmx_check_build_user_time(BUILD_TIME BUILD_USER BUILD_MACHINE)

include(gmxTestFloatFormat)
gmx_test_float_format(GMX_FLOAT_FORMAT_IEEE754 
                      GMX_IEEE754_BIG_ENDIAN_BYTE_ORDER
                      GMX_IEEE754_BIG_ENDIAN_WORD_ORDER)

include(gmxTestLargeFiles)
gmx_test_large_files(GMX_LARGEFILES)
check_function_exists(fseeko     HAVE_FSEEKO)

include(gmxTestSignal)
gmx_test_sigusr1(HAVE_SIGUSR1)

include(gmxTestInline)
gmx_test_inline(INLINE_KEYWORD)

include(gmxTestRestrict)
gmx_test_inline(RESTRICT_KEYWORD)

include(gmxTestPipes)
gmx_test_pipes(HAVE_PIPES)

include(gmxTestIsfinite)
gmx_test_isfinite(HAVE_ISFINITE)
gmx_test__isfinite(HAVE__ISFINITE)
gmx_test__finite(HAVE__FINITE)

include(gmxTestInlineASM)
gmx_test_inline_asm_gcc_x86(GMX_X86_GCC_INLINE_ASM)
gmx_test_inline_asm_msvc_x86(GMX_X86_MSVC_INLINE_ASM)

# turn on SSE if supported with reasonable defaults.
if (${GMX_ACCELERATION} STREQUAL "auto" AND NOT GMX_OPENMM)
  if(CMAKE_SYSTEM_PROCESSOR MATCHES "^(i.86|x86|x64|x86_64|AMD64|amd64)" OR CYGWIN)

    set(GMX_ACCELERATION "SSE" CACHE STRING "Accelerated kernels. Pick one of: auto, none, SSE, SSE4.1, AVX, BlueGene, Power6, ia64, altivec, fortran" FORCE)
    
    # Determine the assembler/compiler to use
  else()
    set(GMX_ACCELERATION "none" CACHE STRING "Accelerated kernels. Pick one of: auto, none, SSE, SSE4.1, AVX, BlueGene, Power6, ia64, altivec, fortran" FORCE)
  endif()
endif (${GMX_ACCELERATION} STREQUAL "auto" AND NOT GMX_OPENMM)

include(gmxTestXDR)
gmx_test_xdr(GMX_SYSTEM_XDR)
if(NOT GMX_SYSTEM_XDR)
    set(GMX_INTERNAL_XDR 1)
    set(PKG_CFLAGS "${PKG_CFLAGS} -DGMX_INTERNAL_XDR")
endif(NOT GMX_SYSTEM_XDR)

# Process nonbonded accelerated kernels settings
string(TOUPPER ${GMX_ACCELERATION} ${GMX_ACCELERATION})
if(${GMX_ACCELERATION} STREQUAL "NONE")
  # nothing to do
elseif(${GMX_ACCELERATION} MATCHES "^(SSE|SSE4.1|AVX)$")
    
    if (GMX_64_BIT)
      set(GMX_X86_64_ASM ON CACHE BOOL "Add SSE assembly files for x86_64" FORCE)
    else (GMX_64_BIT)
      set(GMX_IA32_ASM ON CACHE BOOL "Add SSE assembly files for i386" FORCE)
    endif (GMX_64_BIT)

    if( WIN32 AND NOT CYGWIN )
      option(GMX_ASM_USEASM_NASM "Use Nasm for assembly instead of compiler (necessary on windows)" ON)
    else()
      option(GMX_ASM_USEASM_NASM "Use Nasm for assembly instead of compiler (necessary on windows)" OFF)
    endif()
	mark_as_advanced(GMX_ASM_USEASM_NASM)

    if(HAVE_EMMINTRIN_H)
        if(GMX_IA32_ASM)
        if(GMX_DOUBLE)
            set(GMX_IA32_SSE2 1)
        else()
            set(GMX_IA32_SSE 1)
        endif()
        elseif(GMX_X86_64_ASM)
        if(GMX_DOUBLE)
            set(GMX_X86_64_SSE2 1)
        else()
            set(GMX_X86_64_SSE 1)
        endif()
        endif()
    endif(HAVE_EMMINTRIN_H)

    if (${GMX_ACCELERATION} STREQUAL "AVX" AND NOT GMX_ACCELERATION_CONFIGURED)
        if (NOT HAVE_IMMINTRIN_H)
            message(FATAL_ERROR "AVX acceleration selected, but the compiler doesn't seem to support it, try using SSE or SSE4.1 instead.")
        endif()

        # TODO this code needs to be more robust
        if (NOT WIN32)
            GMX_TEST_CFLAG(CFLAG_AVX "-mavx" _AVX_FLAG)
        else()
            GMX_TEST_CFLAG(CFLAG_AVX "/arch:AVX" _AVX_FLAG)
        endif()

        if (NOT CFLAG_AVX)
            message(WARNING "AVX acceleration selected, but couldn't find the right compiler flag to enable it.
                Will turn on AVX acceleration, but you'll have to make sure that you manually
                add the appropriate flag!")
        endif()

        message(STATUS "Enabling SSE4.1 accelerated kernels and compiler optimizations")
        add_definitions(-DGMX_AVX)
        set(GROMACS_C_FLAGS "${GROMACS_C_FLAGS} ${_AVX_FLAG}")
    endif()

    if (${GMX_ACCELERATION} STREQUAL "SSE4.1" AND NOT GMX_ACCELERATION_CONFIGURED)
        if (NOT HAVE_IMMINTRIN_H)
            message(FATAL_ERROR "SSE4.1 acceleration selected, but the compiler doesn't seem to support it; try using SSE instread.")
        endif()

        # TODO this code needs to be more robust
        if (NOT WIN32)
            GMX_TEST_CFLAG(CFLAG_SSE41 "-msse4.1" _SSE41_FLAG)
        else()
            GMX_TEST_CFLAG(CFLAG_SSE41 "/arch:SSE4.1" _SSE41_FLAG)
        endif()

        if (NOT CFLAG_SSE41)
            message(WARNING "SSE4.1 acceleration selected, but couldn't find the right compiler flag to enable it.
                Will turn on SSE4.1 acceleration, but you'll have to make sure that you manually
                add the appropriate flag!")
        endif()

        message(STATUS "Enabling SSE4.1 accelerated kernels and compiler optimizations")
        add_definitions(-DGMX_SSE4_1)
        set(GROMACS_C_FLAGS "${GROMACS_C_FLAGS} ${_SSE41_FLAG}")
    endif()

    set(GMX_ACCELERATION_CONFIGURED ${GMX_ACCELERATION}
        CACHE INTERNAL "The value GMX_ACCELERATION is configured to")

elseif(${GMX_ACCELERATION} STREQUAL "FORTRAN")
    set(GMX_FORTRAN 1)
    #these are switch on by default sometimes
    set(GMX_IA32_ASM 0)
    set(GMX_GMX_X86_64_ASM 0)
elseif(${GMX_ACCELERATION} STREQUAL "BLUEGENE")
# GMX_ACCELERATION=BlueGene should be set in the Toolchain-BlueGene?-???.cmake file
    message(STATUS "Configuring for BlueGene")
    set(GMX_BLUEGENE 1)
    if (${CMAKE_SYSTEM_NAME} STREQUAL "BlueGeneL")
        set(SHARED_LIBS_DEFAULT OFF CACHE BOOL "Shared libraries not compatible with BlueGene/L, disabled!" FORCE)
        set(BUILD_SHARED_LIBS OFF CACHE BOOL "Shared libraries not compatible with BlueGene/L, disabled!" FORCE)
    endif (${CMAKE_SYSTEM_NAME} STREQUAL "BlueGeneL")
    set(GMX_SOFTWARE_INVSQRT OFF CACHE BOOL "Do not use software reciprocal square root on BlueGene" FORCE)
    set(GMX_POWERPC_INVSQRT ON CACHE BOOL "Use hardware reciprocal square root on BlueGene" FORCE)
    set(GMX_X11 OFF CACHE BOOL "X11 not compatible with BlueGene, disabled!" FORCE)
    set(GMX_THREAD_MPI OFF CACHE BOOL "Thread-MPI not compatible with BlueGene, disabled!" FORCE)
    set(GMX_MPI ON CACHE BOOL "Use MPI on BlueGene" FORCE)
elseif(${GMX_ACCELERATION} STREQUAL "POWER6")
    set(GMX_POWER6 1)
    set(GMX_SOFTWARE_INVSQRT OFF CACHE BOOL "Do not use software reciprocal square root on Power6" FORCE)
    set(GMX_POWERPC_INVSQRT ON CACHE BOOL "Use hardware reciprocal square root on Power6" FORCE)
elseif(${GMX_ACCELERATION} STREQUAL "IA64")
    set(GMX_IA64_ASM 1)
    set(DISABLE_WATERWATER_NLIST 1)
    set(DISABLE_WATER_NLIST 1)
elseif(${GMX_ACCELERATION} STREQUAL "ALTIVEC")
    check_include_files(altivec.h HAVE_ALTIVEC_H)
    if(HAVE_ALTIVEC_H)
        set(GMX_PPC_ALTIVEC 1)
    endif(HAVE_ALTIVEC_H)
else(${GMX_ACCELERATION} STREQUAL "NONE")
    MESSAGE(FATAL_ERROR "Unrecognized option for accelerated kernels: ${GMX_ACCELERATION}. Pick one of auto, none, SSE, Fortran, BlueGene, Power6, ia64, altivec")
endif(${GMX_ACCELERATION} STREQUAL "NONE")

if(GMX_FORTRAN OR GMX_POWER6)
    if (GMX_THREAD_MPI)
        message(FATAL_ERROR "FORTRAN/POWER6 is incompatible with thread-MPI and only provides a speed-up on certain IBM compilers. Disable FORTRAN (or threads if you really want to use FORTRAN kernels).")
    endif(GMX_THREAD_MPI)
    enable_language(Fortran)
    include(FortranCInterface)
    discover_fortran_mangling(prefix isupper suffix extra_under_score found)
    if(extra_under_score)
        set(extrasuffix "_")
    endif(extra_under_score)
    if(prefix)
      set(prefix "${prefix} ##")
    endif(prefix)
    if(suffix)
      set(suffix "## ${suffix}")
      if(extrasuffix)
	set(extrasuffix "${suffix}${extrasuffix}")
      endif(extrasuffix)
    else(suffix)
      if(extrasuffix)
	# Don't know if this is needed, but it can't hurt
	set(extrasuffix "## ${extrasuffix}")
      endif(extrasuffix)
    endif(suffix)

    if(isupper)
        set(F77_FUNCDEF   "${prefix} NAME ${suffix}")
        set(F77_FUNCDEF_  "${prefix} NAME ${extrasuffix}")
    else(isupper)
        set(F77_FUNCDEF   "${prefix} name ${suffix}")
        set(F77_FUNCDEF_  "${prefix} name ${extrasuffix}")
    endif(isupper)
else(GMX_FORTRAN OR GMX_POWER6)
        set(F77_FUNCDEF   "name ## _")
        set(F77_FUNCDEF_  "name ## _")
endif(GMX_FORTRAN OR GMX_POWER6)

# Process QM/MM Settings
string(TOUPPER ${GMX_QMMM_PROGRAM} ${GMX_QMMM_PROGRAM})
if(${GMX_QMMM_PROGRAM} STREQUAL "GAUSSIAN")
    set(GMX_QMMM_GAUSSIAN 1)
elseif(${GMX_QMMM_PROGRAM} STREQUAL "MOPAC")
    set(GMX_QMMM_MOPAC 1)
elseif(${GMX_QMMM_PROGRAM} STREQUAL "GAMESS")
    set(GMX_QMMM_GAMESS 1)
elseif(${GMX_QMMM_PROGRAM} STREQUAL "ORCA")
    set(GMX_QMMM_ORCA 1)
elseif(${GMX_QMMM_PROGRAM} STREQUAL "NONE")
    # nothing to do
else(${GMX_QMMM_PROGRAM} STREQUAL "GAUSSIAN")
    MESSAGE(FATAL_ERROR "Invalid QM/MM program option: ${GMX_QMMM_PROGRAM}. Choose one of: Gaussian, Mopac, Gamess, Orca, None")
endif(${GMX_QMMM_PROGRAM} STREQUAL "GAUSSIAN")

# Process FFT library settings - if not OpenMM build 
string(TOUPPER ${GMX_FFT_LIBRARY} ${GMX_FFT_LIBRARY})
set(PKG_FFT "")
set(PKG_FFT_LIBS "")
if(${GMX_FFT_LIBRARY} STREQUAL "FFTW3")
    if(GMX_DOUBLE)
        find_package(FFTW 3 COMPONENTS fftw)
    else(GMX_DOUBLE)
        find_package(FFTW 3 COMPONENTS fftwf)
    endif(GMX_DOUBLE)
    if(NOT FFTW_FOUND)
      MESSAGE(FATAL_ERROR "Cannot find FFTW3 (with correct precision - libfftw3f for single precision GROMACS or libfftw3 for double precision GROMACS). Fix it, choose another FFT library, or use the Gromacs built-in fftpack (slower)!")
    endif(NOT FFTW_FOUND)
    include_directories(${FFTW_INCLUDE_DIRS})
    set(FFT_LIBRARIES ${FFTW_LIBRARIES})
    set(PKG_FFT "${FFTW_PKG}")

    set(GMX_FFT_FFTW3 1)

    if (${GMX_ACCELERATION} STREQUAL "SSE" AND NOT FFTW_HAVE_SSE)
      message(WARNING "The fftw library found is compiled without SSE support, which makes it slow. Consider recompiling it or contact your admin")
    endif (${GMX_ACCELERATION} STREQUAL "SSE" AND NOT FFTW_HAVE_SSE)

elseif(${GMX_FFT_LIBRARY} STREQUAL "MKL")
#    MESSAGE(STATUS "Using external FFT library - Intel MKL")
    find_package(MKL REQUIRED)
    include_directories(${MKL_INCLUDE_DIR})
    set(FFT_LIBRARIES ${MKL_LIBRARIES})
    set(PKG_FFT_LIBS ${MKL_LIBRARIES})

    set(GMX_FFT_MKL 1)
    set(HAVE_MKL 1)

#elseif(${GMX_FFT_LIBRARY} STREQUAL "ACML")
#    MESSAGE(STATUS "Using external FFT library - AMD core math library")
#    set(GMX_FFT_ACML 1)
elseif(${GMX_FFT_LIBRARY} STREQUAL "FFTPACK")
    MESSAGE(STATUS "Using internal FFT library - fftpack")
    set(GMX_FFT_FFTPACK 1)
else(${GMX_FFT_LIBRARY} STREQUAL "FFTW3")
    MESSAGE(FATAL_ERROR "Invalid FFT library setting: ${GMX_FFT_LIBRARY}. Choose one of: fftw3, mkl, fftpack")
endif(${GMX_FFT_LIBRARY} STREQUAL "FFTW3")

# enable threaded fftw3 if we've found it 
if(FFTW3_THREADS OR FFTW3F_THREADS)
    add_definitions(-DFFT5D_FFTW_THREADS)
endif()

# MKL has BLAS/LAPACK routines
if(HAVE_MKL OR ACCELERATE_FRAMEWORK)
  set(GMX_EXTERNAL_BLAS TRUE CACHE BOOL "Use external BLAS instead of built-in")
  set(GMX_EXTERNAL_LAPACK TRUE CACHE BOOL "Use external LAPACK instead of built-in")
else(HAVE_MKL OR ACCELERATE_FRAMEWORK)
  set(GMX_EXTERNAL_BLAS FALSE CACHE BOOL "Use external BLAS instead of built-in") 
  set(GMX_EXTERNAL_LAPACK FALSE CACHE BOOL "Use external LAPACK instead of built-in") 
  if(GMX_EXTERNAL_BLAS)
    #FindBLAS needs Fortran
    enable_language(Fortran)
    if (GMX_BLAS_USER)
        list(APPEND GMX_EXTRA_LIBRARIES ${GMX_BLAS_USER})
    else(GMX_BLAS_USER)
        find_package(BLAS REQUIRED)
        list(APPEND GMX_EXTRA_LIBRARIES ${BLAS_LIBRARIES})
    endif(GMX_BLAS_USER)
  endif(GMX_EXTERNAL_BLAS)
  if(GMX_EXTERNAL_LAPACK)
    #FindLAPACK needs Fortran
    enable_language(Fortran)
	if (GMX_LAPACK_USER)
        list(APPEND GMX_EXTRA_LIBRARIES ${GMX_LAPACK_USER})
	else(GMX_LAPACK_USER)
        find_package(LAPACK REQUIRED)
        list(APPEND GMX_EXTRA_LIBRARIES ${LAPACK_LIBRARIES})
    endif(GMX_LAPACK_USER)
  endif(GMX_EXTERNAL_LAPACK)
endif(HAVE_MKL OR ACCELERATE_FRAMEWORK)
mark_as_advanced(GMX_EXTERNAL_LAPACK)
mark_as_advanced(GMX_EXTERNAL_BLAS)

set(GMX_USE_PLUGINS OFF CACHE INTERNAL "Whether GROMACS will really try to compile support for VMD plugins")
set(GMX_VMD_PLUGIN_PATH)
mark_as_advanced(GMX_VMD_PLUGIN_PATH)

if(GMX_LOAD_PLUGINS)
  if(CYGWIN OR NOT WIN32)
    # Native Windows does not have, nor need dlopen
    # Note that WIN32 is set with Cygwin, but Cygwin needs dlopen to use plug-ins
    include(gmxTestdlopen)
    gmx_test_dlopen(HAVE_DLOPEN)
  endif()

  find_package(VMD)

  # Test for unsuitable versions of VMD

  if(VMD_FOUND AND NOT GMX_VMD_PLUGIN_PATH)
    message(STATUS "Checking for suitable VMD version")
    exec_program(${VMD_EXECUTABLE}
      ARGS --help
      OUTPUT_VARIABLE VMD_HELP
      RETURN_VALUE VMD_EXEC_RETURN)

    if(VMD_EXEC_RETURN EQUAL 0)
      # This is the accepted idiom for subexpression matching, unfortunately
      string(REGEX REPLACE ".*VMD for .*, version ([0-9]+\\.[0-9]*\\.?[0-9]*).*" "\\1" VMD_VERSION ${VMD_HELP})
      string(REGEX REPLACE ".*VMD for (.*), version .*" "\\1" VMD_ARCH ${VMD_HELP})

      if(VMD_VERSION VERSION_LESS "1.8")
        MESSAGE(WARNING "Found VMD version ${VMD_VERSION}, but GROMACS needs at least 1.8")
        unset(VMD_EXECUTABLE)
        set(VMD_FOUND FALSE)
      else()
        message(STATUS "VMD version ${VMD_VERSION} is suitable")
        if(DEFINED ENV{VMDDIR})
          # This permits GROMACS to avoid hard-coding a fall-back
          # path that it can tell right now would be useless.
          set(GMX_VMD_PLUGIN_PATH "$ENV{VMDDIR}/plugins/${VMD_ARCH}/molfile" CACHE PATH "Path to VMD plugins for molfile I/O")
        else()
          set(GMX_VMD_PLUGIN_PATH "/usr/local/lib/vmd/plugins/*/molfile" CACHE PATH "Path to VMD plugins for molfile I/O")
        endif()
      endif()

      # clean up
      unset(VMD_HELP)
      unset(VMD_VERSION)
      unset(VMD_ARCH)
    endif()
  endif()

  # so, should we use plug-ins?
  if((WIN32 AND NOT CYGWIN) OR (HAVE_DLOPEN AND BUILD_SHARED_LIBS))
    if (NOT VMD_QUIETLY)
      MESSAGE(STATUS "Found the ability to use plug-ins when building shared libaries, so will compile to use plug-ins (e.g. to read VMD-supported file formats).")
    endif(NOT VMD_QUIETLY)
    set(GMX_USE_PLUGINS ON)
    list(APPEND GMX_EXTRA_LIBRARIES ${CMAKE_DL_LIBS}) # magic cross-platform pre-set variable for dlopen library
    set(PKG_DL_LIBS "-l${CMAKE_DL_LIBS}")
  else()
    set(PKG_DL_LIBS)
  endif()
endif(GMX_LOAD_PLUGINS)
set(VMD_QUIETLY TRUE CACHE INTERNAL "")

# Math and thread libraries must often come after all others when linking...
if(HAVE_LIBM)
    list(APPEND	GMX_EXTRA_LIBRARIES m)
endif(HAVE_LIBM)

if(GMX_FAHCORE)
  set(COREWRAP_INCLUDE_DIR "${CMAKE_SOURCE_DIR}/../corewrap" CACHE STRING 
      "Path to swindirect.h")
  include_directories(${COREWRAP_INCLUDE_DIR})
endif(GMX_FAHCORE)

# # # # # # # # # # NO MORE TESTS AFTER THIS LINE! # # # # # # # # # # #
# these are set after everything else
if (NOT DEFINED GROMACS_C_FLAGS_SET)
    set(GROMACS_C_FLAGS_SET true CACHE INTERNAL "Whether to reset the C flags" 
        FORCE)
    set(CMAKE_C_FLAGS "${GROMACS_C_FLAGS} ${CMAKE_C_FLAGS}" CACHE STRING 
        "Flags used by the compiler during all build types" FORCE)
    set(CMAKE_CXX_FLAGS "${GROMACS_CXX_FLAGS} ${CMAKE_CXX_FLAGS}" CACHE STRING 
        "Flags used by the compiler during all build types" FORCE)
    set(CMAKE_EXE_LINKER_FLAGS 
        "${GROMACS_LINKER_FLAGS} ${CMAKE_EXE_LINKER_FLAGS}" 
        CACHE STRING "Linker flags" FORCE) 
endif (NOT DEFINED GROMACS_C_FLAGS_SET)

########################################################################
# Specify install locations and which subdirectories to process        #
########################################################################
if ( DEFINED GMXLIB )
    set(LIB_INSTALL_DIR "${CMAKE_INSTALL_PREFIX}/${GMXLIB}")
else()
    set(LIB_INSTALL_DIR  ${CMAKE_INSTALL_PREFIX}/lib)
endif()
set(BIN_INSTALL_DIR  ${CMAKE_INSTALL_PREFIX}/bin)
set(DATA_INSTALL_DIR ${CMAKE_INSTALL_PREFIX}/share/gromacs)
set(MAN_INSTALL_DIR  ${CMAKE_INSTALL_PREFIX}/share/man)
set(INCL_INSTALL_DIR ${CMAKE_INSTALL_PREFIX}/include)

set(GMXLIBDIR        ${DATA_INSTALL_DIR}/top)

##################################################################
# Shared library settings - Darwin uses INSTALL_NAME_DIR instead!
##################################################################
if(NOT CMAKE_SYSTEM_NAME STREQUAL "Darwin")
    set(CMAKE_SKIP_BUILD_RPATH  FALSE)
    set(CMAKE_BUILD_WITH_INSTALL_RPATH FALSE)
    set(CMAKE_INSTALL_RPATH "${LIB_INSTALL_DIR}")
    set(CMAKE_INSTALL_RPATH_USE_LINK_PATH TRUE)
endif()

add_subdirectory(share)
add_subdirectory(include)
add_subdirectory(man)
add_subdirectory(src)
add_subdirectory(scripts)

#######################
## uninstall target
#######################
    CONFIGURE_FILE(
                   "${CMAKE_CURRENT_SOURCE_DIR}/cmake/cmake_uninstall.cmake.in"
                   "${CMAKE_CURRENT_BINARY_DIR}/cmake/cmake_uninstall.cmake"
                   IMMEDIATE @ONLY)
###########################
ADD_CUSTOM_TARGET(uninstall
                  "${CMAKE_COMMAND}" -P 
                  "${CMAKE_CURRENT_BINARY_DIR}/cmake/cmake_uninstall.cmake")
###########################


########################################################################
# Tests                                                                #
########################################################################

include(CTest)
mark_as_advanced(BUILD_TESTING)
IF(BUILD_TESTING)
	enable_testing()
	add_subdirectory(tests)
ENDIF()
<|MERGE_RESOLUTION|>--- conflicted
+++ resolved
@@ -107,27 +107,7 @@
   ENDIF()
 ENDIF()
 
-<<<<<<< HEAD
-set(GMX_EXTRA_LIBRARIES)
-
-
-
-######################################################################
-# compiler tests
-# these need ot be done early (before further tests).
-#####################################################################
-
-include(CheckCCompilerFlag)
-include(CheckCXXCompilerFlag)
-
-include(gmxCFlags)
-gmx_c_flags()
-
-include(gmxGetCompilerVersion)
-get_compiler_version()
-
-=======
->>>>>>> d0050783
+
 ########################################################################
 # User input options                                                   #
 ########################################################################
@@ -199,6 +179,9 @@
 
 include(gmxCFlags)
 gmx_c_flags()
+
+include(gmxGetCompilerVersion)
+get_compiler_version()
 
 
 ########################################################################
