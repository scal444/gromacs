#
# This file is part of the GROMACS molecular simulation package.
#
# Copyright (c) 2009,2010,2011,2012,2013,2014, by the GROMACS development team, led by
# Mark Abraham, David van der Spoel, Berk Hess, and Erik Lindahl,
# and including many others, as listed in the AUTHORS file in the
# top-level source directory and at http://www.gromacs.org.
#
# GROMACS is free software; you can redistribute it and/or
# modify it under the terms of the GNU Lesser General Public License
# as published by the Free Software Foundation; either version 2.1
# of the License, or (at your option) any later version.
#
# GROMACS is distributed in the hope that it will be useful,
# but WITHOUT ANY WARRANTY; without even the implied warranty of
# MERCHANTABILITY or FITNESS FOR A PARTICULAR PURPOSE.  See the GNU
# Lesser General Public License for more details.
#
# You should have received a copy of the GNU Lesser General Public
# License along with GROMACS; if not, see
# http://www.gnu.org/licenses, or write to the Free Software Foundation,
# Inc., 51 Franklin Street, Fifth Floor, Boston, MA  02110-1301  USA.
#
# If you want to redistribute modifications to GROMACS, please
# consider that scientific software is very special. Version
# control is crucial - bugs must be traceable. We will be happy to
# consider code for inclusion in the official distribution, but
# derived work must not be called official GROMACS. Details are found
# in the README & COPYING files - if they are missing, get the
# official version at http://www.gromacs.org.
#
# To help us fund GROMACS development, we humbly ask that you cite
# the research papers on the package. Check out http://www.gromacs.org.

cmake_minimum_required(VERSION 2.8.8)
# When we require cmake >= 2.8.12, it will provide
# CMAKE_MINIMUM_REQUIRED_VERSION automatically, but in the meantime we
# need to set a variable, and it must have a different name.
set(GMX_CMAKE_MINIMUM_REQUIRED_VERSION "2.8.8")

# CMake modules/macros are in a subdirectory to keep this file cleaner
# This needs to be set before project() in order to pick up toolchain files
list(APPEND CMAKE_MODULE_PATH ${CMAKE_CURRENT_SOURCE_DIR}/cmake ${CMAKE_CURRENT_SOURCE_DIR}/cmake/Platform)

project(Gromacs)

set(CMAKE_LIBRARY_OUTPUT_DIRECTORY ${CMAKE_BINARY_DIR}/lib)
set(CMAKE_ARCHIVE_OUTPUT_DIRECTORY ${CMAKE_BINARY_DIR}/lib)
set(CMAKE_RUNTIME_OUTPUT_DIRECTORY ${CMAKE_BINARY_DIR}/bin)

# Set up common version variables, as well as general information about
# the build tree (whether the build is from a source package or from a git
# repository).  Also declares a few functions that will be used for generating
# version info files later.
include(gmxVersionInfo)

if(CMAKE_INSTALL_PREFIX_INITIALIZED_TO_DEFAULT AND UNIX)
    set(CMAKE_INSTALL_PREFIX "/usr/local/gromacs" CACHE STRING "Installation prefix (installation will need write permissions here)" FORCE)
endif()

include(gmxBuildTypeReference)
include(gmxBuildTypeProfile)
include(gmxBuildTypeTSAN)
include(gmxBuildTypeASAN)
include(gmxBuildTypeReleaseWithAssert)

if(NOT CMAKE_BUILD_TYPE)
    set(CMAKE_BUILD_TYPE "Release" CACHE STRING "Choose the type of build, options are: Debug Release RelWithDebInfo MinSizeRel Reference RelWithAssert Profile." FORCE)
    # There's no need to offer a user the choice of ThreadSanitizer
    # Set the possible values of build type for cmake-gui
    set_property(CACHE CMAKE_BUILD_TYPE PROPERTY STRINGS "Debug" "Release"
        "MinSizeRel" "RelWithDebInfo" "Reference" "RelWithAssert" "Profile")
endif()
if(CMAKE_CONFIGURATION_TYPES)
    # Add appropriate GROMACS-specific build types for the Visual
    # Studio generator (Debug, Release, MinSizeRel and RelWithDebInfo
    # are already present by default).
    list(APPEND CMAKE_CONFIGURATION_TYPES "RelWithAssert" "Reference")
    list(REMOVE_DUPLICATES CMAKE_CONFIGURATION_TYPES)
    set(CMAKE_CONFIGURATION_TYPES "${CMAKE_CONFIGURATION_TYPES}" CACHE STRING
        "List of configuration types"
        FORCE)
endif()
<<<<<<< HEAD
set(build_types_with_explicit_flags RELEASE DEBUG RELWITHDEBUGINFO RELWITHASSERT MINSIZEREL PROFILE)
=======
set(build_types_with_explicit_flags RELEASE DEBUG RELWITHDEBUGINFO RELWITHASSERT MINSIZEREL)

enable_language(C)
enable_language(CXX)
set_property(GLOBAL PROPERTY FIND_LIBRARY_USE_LIB64_PATHS ON)
>>>>>>> e6aefab2

set(CPACK_PACKAGE_NAME "gromacs")
set(CPACK_PACKAGE_VERSION_MAJOR ${GMX_VERSION_MAJOR})
set(CPACK_PACKAGE_VERSION_MINOR ${GMX_VERSION_MINOR})
set(CPACK_PACKAGE_VERSION_PATCH ${GMX_VERSION_PATCH})
set(CPACK_PACKAGE_VERSION       ${GMX_VERSION_STRING})
set(CPACK_SOURCE_PACKAGE_FILE_NAME "${CPACK_PACKAGE_NAME}-${CPACK_PACKAGE_VERSION}")
set(CPACK_PACKAGE_VENDOR "gromacs.org")
set(CPACK_PACKAGE_DESCRIPTION_SUMMARY "Gromacs - a toolkit for high-performance molecular simulation")
set(CPACK_RESOURCE_FILE_WELCOME "${CMAKE_SOURCE_DIR}/admin/InstallWelcome.txt")
# Its GPL/LGPL, so they do not have to agree to a license for mere usage, but some installers require this...
set(CPACK_RESOURCE_FILE_LICENSE "${CMAKE_SOURCE_DIR}/COPYING")
set(CPACK_RESOURCE_FILE_README "${CMAKE_SOURCE_DIR}/admin/InstallInfo.txt")
set(CPACK_SOURCE_IGNORE_FILES "\\\\.isreposource$;\\\\.git/;\\\\.gitignore$;\\\\.gitattributes;")
set(CPACK_PROJECT_CONFIG_FILE "${CMAKE_SOURCE_DIR}/CPackInit.cmake")
# CPack source archives include only the directories we list here.
# This variable is a list of pairs of names of source and destination
# directories. Most of these are used for content GROMACS generates as
# part of the configuration or build.
set(CPACK_SOURCE_INSTALLED_DIRECTORIES "${CMAKE_SOURCE_DIR};/;${CMAKE_BINARY_DIR}/src/programs/completion;src/programs/completion;${CMAKE_BINARY_DIR}/docs/man/man1;docs/man/man1;${CMAKE_BINARY_DIR}/docs/man/man7;docs/man/man7;${CMAKE_BINARY_DIR}/docs/old-html/final;docs/old-html/final;${CMAKE_BINARY_DIR}/docs/install-guide/final;/")
set(CPACK_PACKAGE_CONTACT "gmx-users@gromacs.org")
set(CPACK_GMX_BUILD_HELP "${GMX_BUILD_HELP}") #Works even though GMX_BUILD_HELP is defined later because it is off by default.

#must come after all cpack settings!
include(CPack)

# Set a default valgrind suppression file.
# This unfortunately needs to duplicate information from CTest to work as
# expected...
set(MEMORYCHECK_SUPPRESSIONS_FILE
    "${CMAKE_SOURCE_DIR}/cmake/legacy_and_external.supp"
    CACHE FILEPATH
    "File that contains suppressions for the memory checker")
include(CTest)

# Variables that accumulate stuff influencing the installed headers
set(INSTALLED_HEADER_INCLUDE_DIRS "")
set(INSTALLED_HEADER_DEFINITIONS "")

########################################################################
# Check and warn if cache generated on a different host is being reused
########################################################################
if(CMAKE_HOST_UNIX)
    execute_process(COMMAND hostname
                    OUTPUT_VARIABLE TMP_HOSTNAME
                    OUTPUT_STRIP_TRAILING_WHITESPACE)
    if(GMX_BUILD_HOSTNAME AND NOT "${GMX_BUILD_HOSTNAME}" STREQUAL "${TMP_HOSTNAME}")
        message(WARNING "
            The CMake cache, probably generated on a different host (${GMX_BUILD_HOSTNAME}),
            is being reused! This could lead to inconsitencies; therefore, it is
            recommended to regenerate the cache!")
    endif()
    set(GMX_BUILD_HOSTNAME "${TMP_HOSTNAME}" CACHE INTERNAL
            "Hostname of the machine where the cache was generated.")
endif()

########################################################################
# Detect architecture before setting options so we can alter defaults
########################################################################
# Detect the architecture the compiler is targetting, detect
# SIMD instructions possibilities on that hardware, suggest SIMD instruction set
# to use if none is specified, and populate the cache option for CPU
# SIMD.
include(gmxDetectTargetArchitecture)
gmx_detect_target_architecture()

########################################################################
# User input options                                                   #
########################################################################
include(gmxOptionUtilities)

set(CMAKE_PREFIX_PATH "" CACHE STRING "Extra locations to search for external libraries and tools (give directory without lib, bin, or include)")

if(GMX_TARGET_FUJITSU_SPARC64)
    # Fujitsu only has SIMD in double precision, so this will be faster
    set(GMX_DOUBLE_DEFAULT ON)
else()
    set(GMX_DOUBLE_DEFAULT OFF)
endif()
option(GMX_DOUBLE "Use double precision (much slower, use only if you really need it)" ${GMX_DOUBLE_DEFAULT})
option(GMX_RELAXED_DOUBLE_PRECISION "Accept single precision 1/sqrt(x) when using Fujitsu HPC-ACE SIMD" OFF)
mark_as_advanced(GMX_RELAXED_DOUBLE_PRECISION)

option(GMX_MPI    "Build a parallel (message-passing) version of GROMACS" OFF)
option(GMX_THREAD_MPI  "Build a thread-MPI-based multithreaded version of GROMACS (not compatible with MPI)" ON)
gmx_dependent_option(
    GMX_MPI_IN_PLACE
    "Enable MPI_IN_PLACE for MPIs that have it defined"
    ON
    GMX_MPI)
mark_as_advanced(GMX_MPI_IN_PLACE)
option(GMX_SOFTWARE_INVSQRT "Use GROMACS software 1/sqrt" ON)
mark_as_advanced(GMX_SOFTWARE_INVSQRT)
option(GMX_FAHCORE "Build a library with mdrun functionality" OFF)
mark_as_advanced(GMX_FAHCORE)

option(GMX_COOL_QUOTES "Enable Gromacs cool quotes" ON)
mark_as_advanced(GMX_COOL_QUOTES)
gmx_add_cache_dependency(GMX_COOL_QUOTES BOOL "NOT GMX_FAHCORE" OFF)

# Decide on GPU settings based on user-settings and GPU/CUDA detection.
# We support CUDA >=v4.0 on *nix, but <= v4.1 doesn't work with MSVC
if(MSVC)
    set(REQUIRED_CUDA_VERSION 4.1)
else()
    set(REQUIRED_CUDA_VERSION 4.0)
endif()
set(REQUIRED_CUDA_COMPUTE_CAPABILITY 2.0)
include(gmxManageGPU)

if(GMX_CPU_ACCELERATION)
    # Stay compatible with old Jenkins command line options for specific SIMD acceleration
    set(GMX_SIMD "${GMX_CPU_ACCELERATION}" CACHE STRING "SIMD instruction set level and compiler optimization" FORCE)
    message("You set GMX_CPU_ACCELERATION, which is deprecated, and will be removed in a later version of GROMACS. It is replaced by GMX_SIMD. For now, copying the value from GMX_CPU_ACCELERATION to GMX_SIMD.")
    # TODO remove all references to GMX_CPU_ACCELERATION in master branch
endif()

if(NOT GMX_TARGET_MIC)
    include(gmxDetectSimd)
    gmx_detect_simd(GMX_SUGGESTED_SIMD)
else()
    set(GMX_SUGGESTED_SIMD "None")
endif()

gmx_option_multichoice(
    GMX_SIMD
    "SIMD instruction set for CPU kernels and compiler optimization"
    "${GMX_SUGGESTED_SIMD}"
    None SSE2 SSE4.1 AVX_128_FMA AVX_256 AVX2_256 IBM_QPX Sparc64_HPC_ACE Reference)

gmx_option_multichoice(
    GMX_FFT_LIBRARY
    "FFT library"
    "fftw3"
    fftw3 mkl "fftpack[built-in]")
gmx_dependent_option(
    GMX_BUILD_OWN_FFTW
    "Download and build FFTW 3 during the GROMACS build process, rather than fall back on the really slow fftpack."
    OFF
    "GMX_FFT_LIBRARY STREQUAL FFTW3")
gmx_dependent_option(
    GMX_DISABLE_FFTW_MEASURE
    "Do not optimize FFTW setups (not needed with SSE)"
    OFF
    "GMX_FFT_LIBRARY STREQUAL FFTW3")
mark_as_advanced(GMX_BUILD_OWN_FFTW)
mark_as_advanced(GMX_DISABLE_FFTW_MEASURE)

gmx_option_multichoice(
    GMX_QMMM_PROGRAM
    "QM package for QM/MM"
    None
    none gaussian mopac gamess orca)

gmx_dependent_cache_variable(GMX_SIMD_REF_FLOAT_WIDTH  "Reference SIMD single precision width" STRING "4" "GMX_SIMD STREQUAL REFERENCE")
gmx_dependent_cache_variable(GMX_SIMD_REF_DOUBLE_WIDTH "Reference SIMD double precision width" STRING "2" "GMX_SIMD STREQUAL REFERENCE")

# This should be moved to a separate NBNXN cmake module when that code is cleaned up and modularized

option(GMX_BROKEN_CALLOC "Work around broken calloc()" OFF)
mark_as_advanced(GMX_BROKEN_CALLOC)
option(GMX_LOAD_PLUGINS "Compile with plugin support, needed to read VMD supported file formats" ON)
mark_as_advanced(GMX_LOAD_PLUGINS)

option(GMX_GPU  "Enable GPU acceleration" ON)
option(GMX_OPENMP "Enable OpenMP-based multithreading" ON)

option(GMX_USE_TNG "Use the TNG library for trajectory I/O" ON)

if(UNIX)
    option(GMX_SYMLINK_OLD_BINARY_NAMES "Create symbolic links for pre-5.0 binary names" ON)
endif()
option(GMX_BUILD_MDRUN_ONLY "Build and install only the mdrun binary" OFF)

option(GMX_CYCLE_SUBCOUNTERS "Enable cycle subcounters to get a more detailed cycle timings" OFF)
mark_as_advanced(GMX_CYCLE_SUBCOUNTERS)

option(GMX_SKIP_DEFAULT_CFLAGS "Don't automatically add suggested/required Compiler flags." OFF)
mark_as_advanced(GMX_SKIP_DEFAULT_CFLAGS)

option(GMX_BUILD_FOR_COVERAGE
       "Tune build for better code coverage metrics (e.g., disable asserts)"
       OFF)
mark_as_advanced(GMX_BUILD_FOR_COVERAGE)

option(GMX_DEVELOPER_BUILD
    "Enable Developer convenience features: always build unit-tests"
    OFF)
mark_as_advanced(GMX_DEVELOPER_BUILD)

######################################################################
# Detect OpenMP support
######################################################################
# The OpenMP detection _must_ come before tests for other CFLAGS.
include(gmxManageOpenMP)



######################################################################
# Compiler tests
# These need to be done early (before further tests).
#####################################################################

# The cmake/Check{C,CXX}CompilerFlag.cmake files in the GROMACS distribution
# are used with permission from CMake v3.0.0 so that GROMACS can detect
# invalid options with the Intel Compilers, and we have added a line
# to detect warnings with the Fujitsu compilers on K computer and ICC.
# CMake-3.0 also has a bug where the FAIL_REGEX pattern for AIX contains
# a semicolon. Since this is also used as a separator in lists inside CMake,
# that string ends up being split into two separate patterns, and the last
# part is just a single word that also matches other messages. We solved this
# by replacing the semicolon with a period that matches any character.
#
# These files should be removed from the source tree when a CMake version that
# includes the features in question becomes required for building GROMACS.
include(CheckCCompilerFlag)
include(CheckCXXCompilerFlag)

include(gmxCFlags)
gmx_c_flags()

# This variable should be used for additional compiler flags which are not
# generated in gmxCFlags nor are SIMD or MPI related.
set(EXTRA_C_FLAGS "")
set(EXTRA_CXX_FLAGS "")

# Run through a number of tests for buggy compilers and other issues
include(gmxTestCompilerProblems)
gmx_test_compiler_problems()
# GMX_SIMD will not be set automatically until the second
# pass (which is not strictly guaranteed to occur), so putting this
# check here among logically-related tests is inefficient, but the
# potential loss is likely zero.
if(GMX_SIMD STREQUAL "AVX_256"
        AND CMAKE_COMPILER_IS_GNUCC
        AND (C_COMPILER_VERSION VERSION_EQUAL "4.6.1"
            OR CXX_COMPILER_VERSION VERSION_EQUAL "4.6.1"))
    message(FATAL_ERROR "gcc 4.6.1 has buggy support for AVX, and GROMACS mdrun will not work. If you want simulation performance, use a more recent compiler. Otherwise, use GMX_SIMD=SSE4.1")
    # See http://gcc.gnu.org/bugzilla/show_bug.cgi?id=49002
endif()


if(GMX_DOUBLE)
    add_definitions(-DGMX_DOUBLE)
<<<<<<< HEAD
    list(APPEND INSTALLED_HEADER_DEFINITIONS "-DGMX_DOUBLE")
=======
    set(PKG_CFLAGS "${PKG_CFLAGS} -DGMX_DOUBLE")
    if(GMX_RELAXED_DOUBLE_PRECISION)
        add_definitions(-DGMX_RELAXED_DOUBLE_PRECISION)
    endif()
>>>>>>> e6aefab2
endif()
if(GMX_SOFTWARE_INVSQRT)
    list(APPEND INSTALLED_HEADER_DEFINITIONS "-DGMX_SOFTWARE_INVSQRT")
endif()

if(WIN32 AND NOT CYGWIN)
    list(APPEND GMX_EXTRA_LIBRARIES "wsock32")
    add_definitions(-DGMX_HAVE_WINSOCK)
endif()



########################################################################
# Basic system tests (standard libraries, headers, functions, types)   #
########################################################################
include(CheckIncludeFiles)
include(CheckIncludeFileCXX)
check_include_files(unistd.h     HAVE_UNISTD_H)
check_include_files(pwd.h        HAVE_PWD_H)
check_include_files(dirent.h     HAVE_DIRENT_H)
check_include_files(time.h       HAVE_TIME_H)
check_include_files(sys/time.h   HAVE_SYS_TIME_H)
check_include_files(io.h         HAVE_IO_H)
check_include_files(sched.h      HAVE_SCHED_H)

check_include_files(regex.h      HAVE_POSIX_REGEX)
check_include_file_cxx(regex     HAVE_CXX11_REGEX)
# TODO: It could be nice to inform the user if no regex support is found,
# as selections won't be fully functional.

include(CheckFunctionExists)
check_function_exists(posix_memalign    HAVE_POSIX_MEMALIGN)
check_function_exists(memalign          HAVE_MEMALIGN)
check_function_exists(_aligned_malloc   HAVE__ALIGNED_MALLOC)
check_function_exists(gettimeofday      HAVE_GETTIMEOFDAY)
check_function_exists(fsync             HAVE_FSYNC)
check_function_exists(_fileno           HAVE__FILENO)
check_function_exists(fileno            HAVE_FILENO)
check_function_exists(_commit           HAVE__COMMIT)
check_function_exists(sigaction         HAVE_SIGACTION)
check_function_exists(sysconf           HAVE_SYSCONF)
check_function_exists(rsqrt             HAVE_RSQRT)
check_function_exists(rsqrtf            HAVE_RSQRTF)
check_function_exists(sqrtf             HAVE_SQRTF)

include(CheckLibraryExists)
check_library_exists(m sqrt "" HAVE_LIBM)
check_library_exists(rt clock_gettime "" HAVE_CLOCK_GETTIME)

include(TestSchedAffinity)
test_sched_affinity(HAVE_SCHED_AFFINITY)

include(TestBigEndian)
test_big_endian(GMX_INTEGER_BIG_ENDIAN)

# Management of GROMACS options for specific toolchains should go
# here. Because the initial settings for some of the main options have
# already happened, but things like library detection and MPI compiler
# feature detection have not, the docstrings for any over-rides of
# GROMACS defaults or user settings will make sense. Also, any
# toolchain-related reasons for choosing whether to detect various
# things can be sorted out now, before the detection takes place.
if(${CMAKE_SYSTEM_NAME} MATCHES BlueGene)
    include(gmxManageBlueGene)
endif()

if(GMX_TARGET_FUJITSU_SPARC64)
    include(gmxManageFujitsuSparc64)
endif()

########################################################################
#Process MPI settings
########################################################################
include(gmxManageMPI)


########################################################################
#Process shared/static library settings
########################################################################
include(gmxManageSharedLibraries)


########################################################################
# Find external packages                                               #
########################################################################

# Unconditionally find the package, as it is also required for unit
# tests. This exports LIBXML2_FOUND, which we should not use because
# it does not tell us that linking will succeed. Instead, we test that
# next.
if(DEFINED LIBXML2_LIBRARIES)
  set(LibXml2_FIND_QUIETLY TRUE)
endif()
find_package(LibXml2)
include(gmxTestLibXml2)
gmx_test_libxml2(HAVE_LIBXML2)
option(GMX_XML "Use libxml2 to parse xml files (currently has no effect)" ${HAVE_LIBXML2})
set(PKG_XML "")
mark_as_advanced(GMX_XML)
# Don't actually do anything, since libxml2 is currently not used by libgromacs
#if(GMX_XML AND NOT HAVE_LIBXML2)
#    message(FATAL_ERROR "libxml2 not found. Set GMX_XML=OFF to compile without XML support")
#endif()
#if(GMX_XML)
#    include_directories(${LIBXML2_INCLUDE_DIR})
#    set(PKG_XML libxml-2.0)
#    set(XML_LIBRARIES ${LIBXML2_LIBRARIES})
#endif()

option(GMX_EXTRAE "Add support for tracing using EXTRAE" OFF)
mark_as_advanced(GMX_EXTRAE)

if (GMX_EXTRAE)
  find_package(EXTRAE)
  if(EXTRAE_FOUND)
    include_directories(${EXTRAE_INCLUDE_DIR})
    set(HAVE_EXTRAE 1)
  else()
    message(FATAL_ERROR "EXTRAE library was not found. Please add the correct path to CMAKE_PREFIX_PATH")
  endif()
endif()

option(GMX_X11 "Use X window system" OFF)
if (GMX_X11)
    find_package(X11)
    # X11 includes/libraries are only set in the ngmx subdirectory!
    if(NOT X11_FOUND)
        message(FATAL_ERROR
                "X11 include files and/or libraries were not found. "
                "Set GMX_X11=OFF to compile without X11 support. "
                "gmx view will not be available.")
    endif()
    include_directories(${X11_INCLUDE_DIR})
endif()

include(ThreadMPI)
# Enable core threading facilities
tmpi_enable_core("${CMAKE_SOURCE_DIR}/src/external/thread_mpi/include")
# Enable tMPI C++ support
tmpi_enable_cxx()
if(GMX_THREAD_MPI)
    # enable MPI functions
    tmpi_enable()
    set(GMX_MPI 1)
    set(MPI_IN_PLACE_EXISTS 1)
endif()
# If atomics are manually disabled a define is needed because atomics.h doesn't depend on config.h
if (TMPI_ATOMICS_DISABLED)
   add_definitions(-DTMPI_ATOMICS_DISABLED)
endif()

if(GMX_GPU)
    # now that we have detected the dependencies, do the second configure pass
    gmx_gpu_setup()
endif()

if(CYGWIN)
    set(GMX_CYGWIN 1)
endif()

if(WIN32 AND NOT CYGWIN)
    set(GMX_NATIVE_WINDOWS 1)
    # This makes windows.h not declare min/max as macros that would break
    # C++ code using std::min/std::max.
    add_definitions(-DNOMINMAX)
endif()

# Detect boost unless GMX_EXTERNAL_BOOST is explicitly OFF
# Used for default if GMX_EXTERNAL_BOOST is not defined (first CMake pass)
if(NOT DEFINED GMX_EXTERNAL_BOOST OR GMX_EXTERNAL_BOOST)
    find_package(Boost 1.44.0)
    if(Boost_FOUND AND Boost_VERSION VERSION_LESS "104400")
        set(Boost_FOUND FALSE)
    endif()
    # Print the notification only on first run, when determining the default
    if(NOT DEFINED GMX_EXTERNAL_BOOST AND NOT Boost_FOUND)
        message("Boost >= 1.44 not found. Using minimal internal version. "
                "This may cause trouble if you plan on compiling/linking other "
                "software that uses Boost against Gromacs.")
    endif()
endif()
option(GMX_EXTERNAL_BOOST "Use external Boost instead of minimal built-in version"
       ${Boost_FOUND})
if(GMX_EXTERNAL_BOOST AND NOT Boost_FOUND)
    message(FATAL_ERROR
        "Boost >= 1.44 not found. "
        "You can set GMX_EXTERNAL_BOOST=OFF to compile against minimal "
        "version of Boost included with Gromacs.")
endif()

if(NOT DEFINED GMX_BUILD_UNITTESTS AND NOT HAVE_LIBXML2)
    message(WARNING "libxml2 not found. Will build GROMACS without unit-tests. This is not recommended, because the unit-tests help to verify that GROMACS functions correctly. Most likely you are missing the libxml2-dev(el) package. After you installed it, set GMX_BUILD_UNITTESTS=ON.")
endif()
option(GMX_BUILD_UNITTESTS "Build unit tests with BUILD_TESTING (uses Google C++ Testing and Mocking Frameworks, requires libxml2)" ${HAVE_LIBXML2})
mark_as_advanced(GMX_BUILD_UNITTESTS)
gmx_add_cache_dependency(GMX_BUILD_UNITTESTS BOOL BUILD_TESTING OFF)
if (GMX_BUILD_UNITTESTS AND NOT HAVE_LIBXML2)
    message(FATAL_ERROR
        "Cannot build unit tests without libxml2. "
        "Either set GMX_BUILD_UNITTESTS=OFF or tell CMake how to find a working version of libxml2.")
endif()

if(GMX_USE_TNG AND NOT GMX_EXTERNAL_TNG)
    # TNG wants zlib if it is available
    find_package(ZLIB QUIET)
    include(gmxTestZLib)
    gmx_test_zlib(HAVE_ZLIB)
endif()

########################################################################
# Our own GROMACS tests
########################################################################

add_definitions( -DHAVE_CONFIG_H )
include_directories(BEFORE ${CMAKE_SOURCE_DIR}/src)
include_directories(BEFORE ${CMAKE_SOURCE_DIR}/src/external/thread_mpi/include)
# Required for config.h, maybe should only be set in src/CMakeLists.txt
include_directories(BEFORE ${CMAKE_BINARY_DIR}/src)

include(gmxTestInlineASM)
gmx_test_inline_asm_gcc_x86(GMX_X86_GCC_INLINE_ASM)

include(gmxSetBuildInformation)
gmx_set_build_information()
# Turn on RDTSCP if:
# - the build system's CPU supports it
# - the acceleration is set to AVX as all AVX-capable CPUs support AVX (which
#   at this point means that the user set it).
# Note: it's better to not use the later set value of GMX_SIMD because
# it reflects the system's capability of both compiling and running AVX code.
# TODO: After merge with 5.0 one could implement a cache variable dependency
# such that GMX_USE_RDTSCP can change if GMX_SIMD is changed to AVX
# after the first cmake pass.
if (BUILD_CPU_FEATURES MATCHES "rdtscp" OR GMX_SIMD MATCHES "AVX")
    set(GMX_USE_RDTSCP_DEFAULT_VALUE ON)
else()
    set(GMX_USE_RDTSCP_DEFAULT_VALUE OFF)
endif()
option(GMX_USE_RDTSCP "Use RDTSCP for better CPU-based timers (available on recent x86 CPUs; might need to be off when compiling for heterogeneous environments)" ${GMX_USE_RDTSCP_DEFAULT_VALUE})
mark_as_advanced(GMX_USE_RDTSCP)
if(GMX_USE_RDTSCP)
    set(HAVE_RDTSCP 1)
endif()

include(gmxTestFloatFormat)
gmx_test_float_format(GMX_FLOAT_FORMAT_IEEE754
                      GMX_IEEE754_BIG_ENDIAN_BYTE_ORDER
                      GMX_IEEE754_BIG_ENDIAN_WORD_ORDER)

include(gmxTestLargeFiles)
gmx_test_large_files(GMX_LARGEFILES)

include(gmxTestSignal)
gmx_test_sigusr1(HAVE_SIGUSR1)

include(gmxTestPipes)
gmx_test_pipes(HAVE_PIPES)

include(gmxTestIsfinite)
gmx_test_isfinite(HAVE_ISFINITE)
gmx_test__isfinite(HAVE__ISFINITE)
gmx_test__finite(HAVE__FINITE)

include(gmxTestCXX11)
gmx_test_cxx11(GMX_CXX11_SUPPORTED GMX_CXX11_FLAGS)
include(CMakeDependentOption)
# nvcc does not support C++11 flags, so with GPUs we prefer to skip C++11 flags
# entirely to keep the compilation environment uniform.
cmake_dependent_option(GMX_CXX11
    "Use C++11 features"
    ON "GMX_CXX11_SUPPORTED AND NOT GMX_GPU" OFF)
mark_as_advanced(GMX_CXX11)
if(GMX_CXX11)
    set(EXTRA_CXX_FLAGS "${EXTRA_CXX_FLAGS} ${GMX_CXX11_FLAGS}")
endif()


include(gmxTestXDR)
gmx_test_xdr(GMX_SYSTEM_XDR)
if(NOT GMX_SYSTEM_XDR)
    set(GMX_INTERNAL_XDR 1)
endif()


##################################################
# Process SIMD instruction settings
##################################################
# This checks what flags to add in order to
# support the SIMD instructions we need, and sets
# correct defines for the SIMD instructions supported.
include(gmxTestSimd)
gmx_test_simd()


# Process QM/MM Settings
if(${GMX_QMMM_PROGRAM} STREQUAL "GAUSSIAN")
    set(GMX_QMMM_GAUSSIAN 1)
elseif(${GMX_QMMM_PROGRAM} STREQUAL "MOPAC")
    set(GMX_QMMM_MOPAC 1)
elseif(${GMX_QMMM_PROGRAM} STREQUAL "GAMESS")
    set(GMX_QMMM_GAMESS 1)
elseif(${GMX_QMMM_PROGRAM} STREQUAL "ORCA")
    set(GMX_QMMM_ORCA 1)
elseif(${GMX_QMMM_PROGRAM} STREQUAL "NONE")
    # nothing to do
else()
    gmx_invalid_option_value(GMX_QMMM_PROGRAM)
endif()


##################################################
# Process FFT library settings
##################################################
include(gmxManageFFTLibraries)


include(gmxManageLinearAlgebraLibraries)

# Whether GROMACS will really try to compile support for VMD plugins
set(GMX_USE_PLUGINS OFF)

if(GMX_LOAD_PLUGINS)
  if(CYGWIN OR NOT WIN32)
    # Native Windows does not have, nor need dlopen
    # Note that WIN32 is set with Cygwin, but Cygwin needs dlopen to use plug-ins
    include(gmxTestdlopen)
    gmx_test_dlopen(HAVE_DLOPEN)
  endif()

  # so, should we use plug-ins?
  if((WIN32 AND NOT CYGWIN) OR (HAVE_DLOPEN AND BUILD_SHARED_LIBS))
    if(NOT VMD_QUIETLY)
      MESSAGE(STATUS "Using dynamic plugins (e.g VMD-supported file formats)")
    endif()
    if(NOT GMX_VMD_PLUGIN_PATH)
      find_package(VMD)
    endif()
    set(GMX_USE_PLUGINS ON)
    list(APPEND GMX_EXTRA_LIBRARIES ${CMAKE_DL_LIBS}) # magic cross-platform pre-set variable for dlopen library
    set(PKG_DL_LIBS "-l${CMAKE_DL_LIBS}")
  else()
    set(PKG_DL_LIBS)
  endif()
endif()
set(VMD_QUIETLY TRUE CACHE INTERNAL "")

# Link real-time library for POSIX timers. The check for clock_gettime
# confirms the linkability of rt.
if(HAVE_TIME_H AND HAVE_UNISTD_H AND HAVE_CLOCK_GETTIME)
    list(APPEND GMX_EXTRA_LIBRARIES rt)
endif()

# Math and thread libraries must often come after all others when linking...
if(HAVE_LIBM)
    list(APPEND GMX_EXTRA_LIBRARIES m)
endif()

option(GMX_NACL "Configure for Native Client builds" OFF)
if (GMX_NACL)
  list(APPEND GMX_EXTRA_LIBRARIES nosys)
  set(GMX_EXE_LINKER_FLAGS "${CMAKE_EXE_LINKER_FLAGS} -lnosys")
  set(GMX_NO_NICE 1)
  set(GMX_NO_RENAME 1)
endif()
mark_as_advanced(GMX_NACL)

if(GMX_FAHCORE)
  set(COREWRAP_INCLUDE_DIR "${CMAKE_SOURCE_DIR}/../corewrap" CACHE STRING
      "Path to swindirect.h")
  include_directories(${COREWRAP_INCLUDE_DIR})
endif()

option(GMX_BUILD_HELP "Build man pages, HTML help, and completions automatically (requires that compiled binaries can be executed on the build host)" OFF)
mark_as_advanced(GMX_BUILD_HELP)
if (GMX_BUILD_HELP AND SOURCE_IS_SOURCE_DISTRIBUTION AND
    "${CMAKE_CURRENT_SOURCE_DIR}" STREQUAL "${CMAKE_CURRENT_BINARY_DIR}")

    message(FATAL_ERROR
        "Rebuilding HTML and man pages is not supported for in-source "
        "builds from a source distribution. "
        "Set GMX_BUILD_HELP=OFF or do an out-of-source build to proceed.")
endif()

# # # # # # # # # # NO MORE TESTS AFTER THIS LINE! # # # # # # # # # # #
# these are set after everything else
if (NOT GMX_SKIP_DEFAULT_CFLAGS)
    set(CMAKE_C_FLAGS "${SIMD_C_FLAGS} ${MPI_COMPILE_FLAGS} ${EXTRA_C_FLAGS} ${CMAKE_C_FLAGS}")
    set(CMAKE_CXX_FLAGS "${SIMD_CXX_FLAGS} ${MPI_COMPILE_FLAGS} ${EXTRA_CXX_FLAGS} ${CMAKE_CXX_FLAGS}")
    set(CMAKE_EXE_LINKER_FLAGS "${FFT_LINKER_FLAGS} ${MPI_LINKER_FLAGS} ${CMAKE_EXE_LINKER_FLAGS}")
    set(CMAKE_SHARED_LINKER_FLAGS "${FFT_LINKER_FLAGS} ${MPI_LINKER_FLAGS} ${CMAKE_SHARED_LINKER_FLAGS}")
else()
    message("Recommended flags which are not added because GMX_SKIP_DEFAULT_CFLAGS=yes:")
    message("CMAKE_C_FLAGS: ${SIMD_C_FLAGS} ${MPI_COMPILE_FLAGS} ${EXTRA_C_FLAGS} ${GMXC_CFLAGS}")
    message("CMAKE_C_FLAGS_RELEASE: ${GMXC_CFLAGS_RELEASE}")
    message("CMAKE_C_FLAGS_DEBUG: ${GMXC_CFLAGS_DEBUG}")
    message("CMAKE_CXX_FLAGS: ${SIMD_CXX_FLAGS} ${MPI_COMPILE_FLAGS} ${EXTRA_CXX_FLAGS} ${GMXC_CXXFLAGS}")
    message("CMAKE_CXX_FLAGS_RELEASE: ${GMXC_CXXFLAGS_RELEASE}")
    message("CMAKE_CXX_FLAGS_DEBUG: ${GMXC_CXXFLAGS_DEBUG}")
    message("CMAKE_EXE_LINKER_FLAGS: ${FFT_LINKER_FLAGS} ${MPI_LINKER_FLAGS}")
    message("CMAKE_SHARED_LINKER_FLAGS: ${MPI_LINKER_FLAGS}")
endif()

if(NOT GMX_OPENMP)
    #Unset all OpenMP flags in case OpenMP was disabled either by the user
    #or because it was only partially detected (e.g. only for C but not C++ compiler)
    unset(OpenMP_C_FLAGS CACHE)
    unset(OpenMP_CXX_FLAGS CACHE)
else()
    set(GMX_EXE_LINKER_FLAGS ${GMX_EXE_LINKER_FLAGS} ${OpenMP_LINKER_FLAGS})
    set(GMX_SHARED_LINKER_FLAGS ${GMX_SHARED_LINKER_FLAGS} ${OpenMP_SHARED_LINKER_FLAGS})
endif()

########################################################################
# Specify install locations
########################################################################
# Use GNUInstallDirs to set paths on multiarch systems.
include(GNUInstallDirs)

# Customization for the installation tree paths.
set(GMX_LIB_INSTALL_DIR ${CMAKE_INSTALL_LIBDIR} CACHE STRING
    "Library installation directory (default: ${CMAKE_INSTALL_LIBDIR})")
set(GMX_DATA_INSTALL_DIR gromacs CACHE STRING
    "Data installation directory under share/ (default: gromacs)")
mark_as_advanced(GMX_LIB_INSTALL_DIR GMX_DATA_INSTALL_DIR)

# These variables are used internally to provide a central location for
# customizing the install locations.
set(LIB_INSTALL_DIR       ${GMX_LIB_INSTALL_DIR})
set(BIN_INSTALL_DIR       bin)
set(DATA_INSTALL_DIR      share/${GMX_DATA_INSTALL_DIR})
set(MAN_INSTALL_DIR       share/man)
# If the nesting level wrt. the installation root is changed,
# gromacs-config.cmake.cmakein needs to be adapted.
set(CMAKE_INSTALL_DIR     share/cmake)
# TODO: Make GMXRC adapt if this is changed
set(PKGCONFIG_INSTALL_DIR ${LIB_INSTALL_DIR}/pkgconfig)
set(INCL_INSTALL_DIR      include)

# These variables get written into config.h for use in finding the data
# directories.
set(GMXLIB_SEARCH_DIR share/${GMX_DATA_INSTALL_DIR}/top)
set(GMXLIB_FALLBACK   ${CMAKE_INSTALL_PREFIX}/${DATA_INSTALL_DIR}/top)

list(APPEND INSTALLED_HEADER_INCLUDE_DIRS ${INCL_INSTALL_DIR})

# Binary and library suffix options
include(gmxManageSuffixes)

################################################################
# Shared library load path settings
################################################################
# CMake supports RPATH on OS X only from 2.8.12 upwards.
# CMAKE_SYSTEM_VERSION > 8.0 matches OS X 10.5 and above, where RPATH support
# was added.
if((NOT CMAKE_SYSTEM_NAME STREQUAL "Darwin") OR
   ((CMAKE_SYSTEM_VERSION VERSION_GREATER 8.0) AND (NOT CMAKE_VERSION VERSION_LESS 2.8.12)))
    # The build folder always has bin/ and lib/; if we are also going to
    # install to lib/, then the installation RPATH works also in the build
    # tree.  This makes installation slightly faster (no need to rewrite the
    # RPATHs), and makes the binaries in the build tree relocatable.
    if(GMX_LIB_INSTALL_DIR STREQUAL "lib")
        set(CMAKE_BUILD_WITH_INSTALL_RPATH TRUE)
    endif()
    # Set the RPATH as relative to the executable location to make the
    # binaries relocatable.
    if(NOT CMAKE_SYSTEM_NAME STREQUAL "Darwin")
        set(CMAKE_INSTALL_RPATH "\$ORIGIN/../${GMX_LIB_INSTALL_DIR}")
    else()
        set(CMAKE_INSTALL_RPATH "@executable_path/../${GMX_LIB_INSTALL_DIR}")
    endif()
    set(CMAKE_INSTALL_RPATH_USE_LINK_PATH TRUE)
    set(CMAKE_MACOSX_RPATH 1)
else()
    # We are on Darwin/OSX, and CMake cannot handle RPATHs automatically.
    if(CMAKE_SYSTEM_VERSION VERSION_GREATER 8.0)
        # Set the RPATH options manually.
        set(CMAKE_INSTALL_NAME_DIR "@rpath")
        set(GMX_EXE_LINKER_FLAGS ${GMX_EXE_LINKER_FLAGS} "-Wl,-rpath,@executable_path/../${GMX_LIB_INSTALL_DIR}")
    else()
        # Use the old INSTALL_NAME_DIR mechanism if RPATH is not supported.
        set(CMAKE_INSTALL_NAME_DIR "${CMAKE_INSTALL_PREFIX}/${LIB_INSTALL_DIR}")
    endif()
endif()

#COPYING file: Only necessary for binary distributions.
#Simpler to always install.
install(FILES COPYING DESTINATION ${DATA_INSTALL_DIR} COMPONENT data)

if(GMX_EXTERNAL_BOOST)
    include_directories(${Boost_INCLUDE_DIRS})
    list(APPEND INSTALLED_HEADER_INCLUDE_DIRS ${Boost_INCLUDE_DIRS})
else()
    include_directories(BEFORE ${CMAKE_SOURCE_DIR}/src/external/boost)
    list(APPEND INSTALLED_HEADER_INCLUDE_DIRS ${INCL_INSTALL_DIR}/gromacs/external/boost)
    list(APPEND INSTALLED_HEADED_DEFINITIONS "-DBOOST_NO_TYPEID")
    # typeid not supported for minimal internal version
    # (would add significant amount of code)
    add_definitions(-DBOOST_NO_TYPEID)
    if (NOT GMX_BUILD_MDRUN_ONLY)
        install(DIRECTORY ${CMAKE_SOURCE_DIR}/src/external/boost/boost
                DESTINATION ${INCL_INSTALL_DIR}/gromacs/external/boost
                COMPONENT development)
    endif()
endif()

if (GMX_BUILD_FOR_COVERAGE)
    # Code heavy with asserts makes conditional coverage close to useless metric,
    # as by design most of the false branches are impossible to trigger in
    # correctly functioning code.  And the benefit of testing those that could
    # be triggered by using an API against its specification isn't usually
    # worth the effort.
    add_definitions(-DNDEBUG -DBOOST_DISABLE_ASSERTS -DGMX_DISABLE_ASSERTS)
endif()

if (BUILD_TESTING)
    # "tests" target builds all the separate test binaries.
    add_custom_target(tests)
    # "run-ctest" is an internal target that actually runs the tests.
    # This is necessary to be able to add separate targets that execute as part
    # of 'make check', but are ensured to be executed after the actual tests.
    add_custom_target(run-ctest
                      COMMAND ${CMAKE_CTEST_COMMAND} --output-on-failure
                      COMMENT "Running all tests"
                      VERBATIM)
    add_dependencies(run-ctest tests)
    # "check" target builds and runs all tests.
    add_custom_target(check DEPENDS run-ctest)
endif()

if (NOT GMX_BUILD_MDRUN_ONLY)
    add_subdirectory(docs)
    add_subdirectory(share)
    add_subdirectory(scripts)
endif()
add_subdirectory(src)

if (BUILD_TESTING)
    add_subdirectory(tests)
endif()

# Issue a warning if NVIDIA GPUs were detected, but CUDA was not found.
# Don't bother the user after the first configure pass.
if ((CUDA_NOTFOUND_AUTO AND GMX_DETECT_GPU_AVAILABLE) AND NOT GMX_GPU_DETECTION_DONE)
    message(WARNING "${CUDA_NOTFOUND_MESSAGE}")
endif()
set(GMX_GPU_DETECTION_DONE TRUE CACHE INTERNAL "Whether GPU detection has already been done")

#######################
## uninstall target
#######################
CONFIGURE_FILE(   "${CMAKE_CURRENT_SOURCE_DIR}/cmake/cmake_uninstall.cmake.in"
                  "${CMAKE_CURRENT_BINARY_DIR}/cmake/cmake_uninstall.cmake"
                  IMMEDIATE @ONLY)
###########################
ADD_CUSTOM_TARGET(uninstall
                  "${CMAKE_COMMAND}" -P
                  "${CMAKE_CURRENT_BINARY_DIR}/cmake/cmake_uninstall.cmake")
###########################
set_directory_properties(PROPERTIES
            ADDITIONAL_MAKE_CLEAN_FILES "install_manifest.txt")<|MERGE_RESOLUTION|>--- conflicted
+++ resolved
@@ -81,16 +81,9 @@
         "List of configuration types"
         FORCE)
 endif()
-<<<<<<< HEAD
 set(build_types_with_explicit_flags RELEASE DEBUG RELWITHDEBUGINFO RELWITHASSERT MINSIZEREL PROFILE)
-=======
-set(build_types_with_explicit_flags RELEASE DEBUG RELWITHDEBUGINFO RELWITHASSERT MINSIZEREL)
-
-enable_language(C)
-enable_language(CXX)
+
 set_property(GLOBAL PROPERTY FIND_LIBRARY_USE_LIB64_PATHS ON)
->>>>>>> e6aefab2
-
 set(CPACK_PACKAGE_NAME "gromacs")
 set(CPACK_PACKAGE_VERSION_MAJOR ${GMX_VERSION_MAJOR})
 set(CPACK_PACKAGE_VERSION_MINOR ${GMX_VERSION_MINOR})
@@ -334,14 +327,10 @@
 
 if(GMX_DOUBLE)
     add_definitions(-DGMX_DOUBLE)
-<<<<<<< HEAD
     list(APPEND INSTALLED_HEADER_DEFINITIONS "-DGMX_DOUBLE")
-=======
-    set(PKG_CFLAGS "${PKG_CFLAGS} -DGMX_DOUBLE")
     if(GMX_RELAXED_DOUBLE_PRECISION)
         add_definitions(-DGMX_RELAXED_DOUBLE_PRECISION)
     endif()
->>>>>>> e6aefab2
 endif()
 if(GMX_SOFTWARE_INVSQRT)
     list(APPEND INSTALLED_HEADER_DEFINITIONS "-DGMX_SOFTWARE_INVSQRT")
