--- conflicted
+++ resolved
@@ -126,7 +126,6 @@
 } t_pullgrp; 
 
 typedef struct {
-<<<<<<< HEAD
   double init_lambda;    /* Keeping this value for now (legacy, but useable   */
   int init_fep_state;    /* the initial number of the state                   */
   double delta_lambda;	 /* change of lambda per time step (fraction of (0.1) */
@@ -141,8 +140,6 @@
 } t_lambda;
 
 typedef struct {
-=======
->>>>>>> e4779c72
   int        ngrp;        /* number of groups */
   int        eGeom;       /* pull geometry */
   ivec       dim;         /* used to select components for constraint */
@@ -237,13 +234,7 @@
 		 	 * as well as the table length for 1-4 interac. */
   real shake_tol;	/* tolerance for shake				*/
   int  efep;   		/* free energy interpolation no/yes		*/
-  double init_lambda;	/* initial value for perturbation variable	*/
-  double delta_lambda;	/* change of lambda per time step (1/dt)	*/
-  int  n_flambda;       /* The number of foreign lambda points          */
-  double *flambda;      /* The foreign lambda values                    */
-  real sc_alpha;        /* free energy soft-core parameter              */
-  int  sc_power;        /* lambda power for soft-core interactions      */
-  real sc_sigma;        /* free energy soft-core sigma when c6 or c12=0 */
+  t_lambda *fepvals;    /* Data for the FEP state                       */
   int  nstdhdl;         /* The frequency for calculating dhdl           */
   int  eDisre;          /* Type of distance restraining                 */
   real dr_fc;		    /* force constant for ta_disre			*/
