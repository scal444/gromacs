--- conflicted
+++ resolved
@@ -37,12 +37,9 @@
 #include "genborn.h"
 #include "qmmmrec.h"
 #include "idef.h"
-<<<<<<< HEAD
 #include "nb_verlet.h"
 #include "interaction_const.h"
-=======
 #include "../gmx_detectcpu.h"
->>>>>>> ab7c13b6
 
 #ifdef __cplusplus
 extern "C" {
@@ -216,12 +213,8 @@
   rvec posres_com;
   rvec posres_comB;
 
-<<<<<<< HEAD
-  gmx_bool  UseOptimizedKernels;
-=======
   gmx_detectcpu_t cpu_information;
   gmx_bool        use_acceleration;
->>>>>>> ab7c13b6
 
   /* Use special N*N kernels? */
   gmx_bool bAllvsAll;
