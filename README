--- conflicted
+++ resolved
@@ -2,16 +2,9 @@
                Welcome to the official version of GROMACS!
 
 If you are familiar with unix, it should be fairly trivial to compile and
-<<<<<<< HEAD
-install GROMACS. Installation instructions are available in the INSTALL.* 
-files (there is one for automake users, INSTALL.automake and one for cmake
-users, INSTALL.cmake). A more extended step-by-step guide can be found 
-on our website http://www.gromacs.org .
-=======
 install GROMACS. Installation instructions for CMake are available in the
 INSTALL.* files (the use of autotools is no longer available). A more
 extended step-by-step guide can be found on our website http://www.gromacs.org.
->>>>>>> 0fd439d0
 
 Of course we will do our utmost to help you with any problems, but PLEASE 
 READ THE INSTALLATION INSTRUCTIONS BEFORE CONTACTING US!
