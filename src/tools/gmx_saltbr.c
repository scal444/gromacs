--- conflicted
+++ resolved
@@ -122,23 +122,13 @@
   const char *desc[] = {
     "[TT]g_saltbr[tt] plots the distance between all combination of charged groups",
     "as a function of time. The groups are combined in different ways.",
-<<<<<<< HEAD
-    "A truncation/cut-off distance can be supplied with -t, ",
-    "such that only groups interacting within this distance will be plotted in the ",
-    "output.[BR]",
-    "Output will be in a number of fixed filenames, min-min.xvg, plus-min.xvg",
-    "and plus-plus.xvg, or files for every individual ion-pair if the [TT]-sep[tt]",
-    "option is selected. In this case files are named as [TT]sb-ResnameResnr-Atomnr[tt].",
-    "There may be many such files."
-=======
     "A minimum distance can be given (i.e. a cut-off), such that groups",
     "that are never closer than that distance will not be plotted.[PAR]",
     "Output will be in a number of fixed filenames, [TT]min-min.xvg[tt], [TT]plus-min.xvg[tt]",
     "and [TT]plus-plus.xvg[tt], or files for every individual ion pair if the [TT]-sep[tt]",
     "option is selected. In this case, files are named as [TT]sb-(Resname)(Resnr)-(Atomnr)[tt].",
     "There may be [BB]many[bb] such files."
->>>>>>> e9a8d622
-  };
+l  };
   static gmx_bool bSep=FALSE;
   static real truncate=1000.0;
   t_pargs pa[] = {
