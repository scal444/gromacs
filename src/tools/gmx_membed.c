--- conflicted
+++ resolved
@@ -44,1021 +44,6 @@
 #include "copyrite.h"
 #include "main.h"
 #include "gmx_ana.h"
-<<<<<<< HEAD
-#include "gmx_omp_nthreads.h"
-
-#ifdef GMX_LIB_MPI
-#include <mpi.h>
-#endif
-#ifdef GMX_THREAD_MPI
-#include "tmpi.h"
-#endif
-
-#ifdef GMX_OPENMP
-#include <omp.h>
-#else
-#include "no_omp.h"
-#endif
-
-#include "gpu_utils.h"
-#include "nbnxn_cuda_data_mgmt.h"
-
-/* afm stuf */
-#include "pull.h"
-
-/* We use the same defines as in mvdata.c here */
-#define  block_bc(cr,   d) gmx_bcast(     sizeof(d),     &(d),(cr))
-#define nblock_bc(cr,nr,d) gmx_bcast((nr)*sizeof((d)[0]), (d),(cr))
-#define   snew_bc(cr,d,nr) { if (!MASTER(cr)) snew((d),(nr)); }
-
-/* The following two variables and the signal_handler function
- * is used from pme.c as well
- */
-
-typedef struct {
-	t_state s;
-	rvec    *f;
-	real    epot;
-	real    fnorm;
-	real    fmax;
-	int     a_fmax;
-} em_state_t;
-
-typedef struct {
-	int    it_xy;
-	int    it_z;
-	int    xy_step;
-	int    z_step;
-	rvec    xmin;
-	rvec	xmax;
-	rvec	*geom_cent;
-	int    pieces;
-	int    *nidx;
-	atom_id **subindex;
-} pos_ins_t;
-
-typedef struct {
-	int		id;
-	char	*name;
-	int 	nr;
-	int 	natoms;	    /*nr of atoms per lipid*/
-	int	mol1;	    /*id of the first lipid molecule*/
-	real 	area;
-} lip_t;
-
-typedef struct {
-	char	*name;
-	t_block mem_at;
-	int		*mol_id;
-	int		nmol;
-	real	lip_area;
-	real	zmin;
-	real	zmax;
-	real	zmed;
-} mem_t;
-
-typedef struct {
-	int		*mol;
-	int		*block;
-	int 	nr;
-} rmm_t;
-
-int search_string(char *s,int ng,char ***gn)
-{
-	int i;
-
-	for(i=0; (i<ng); i++)
-		if (gmx_strcasecmp(s,*gn[i]) == 0)
-			return i;
-
-	gmx_fatal(FARGS,"Group %s not found in indexfile.\nMaybe you have non-default groups in your mdp file, while not using the '-n' option of grompp.\nIn that case use the '-n' option.\n",s);
-
-	return -1;
-}
-
-int get_mol_id(int at,int nmblock,gmx_molblock_t *mblock, int *type, int *block)
-{
-	int mol_id=0;
-	int i;
-
-	for(i=0;i<nmblock;i++)
-	{
-		if(at<(mblock[i].nmol*mblock[i].natoms_mol))
-		{
-			mol_id+=at/mblock[i].natoms_mol;
-			*type = mblock[i].type;
-			*block = i;
-			return mol_id;
-		} else {
-			at-= mblock[i].nmol*mblock[i].natoms_mol;
-			mol_id+=mblock[i].nmol;
-		}
-	}
-
-	gmx_fatal(FARGS,"Something is wrong in mol ids, at %d, mol_id %d",at,mol_id);
-
-	return -1;
-}
-
-int get_block(int mol_id,int nmblock,gmx_molblock_t *mblock)
-{
-	int i;
-	int nmol=0;
-
-	for(i=0;i<nmblock;i++)
-	{
-		nmol+=mblock[i].nmol;
-		if(mol_id<nmol)
-			return i;
-	}
-
-	gmx_fatal(FARGS,"mol_id %d larger than total number of molecules %d.\n",mol_id,nmol);
-
-	return -1;
-}
-
-int get_tpr_version(const char *infile)
-{
-	char  	buf[STRLEN];
-	gmx_bool  	bDouble;
-	int 	precision,fver;
-        t_fileio *fio;
-
-	fio = open_tpx(infile,"r");
-	gmx_fio_checktype(fio);
-
-	precision = sizeof(real);
-
-	gmx_fio_do_string(fio,buf);
-	if (strncmp(buf,"VERSION",7))
-		gmx_fatal(FARGS,"Can not read file %s,\n"
-				"             this file is from a Gromacs version which is older than 2.0\n"
-				"             Make a new one with grompp or use a gro or pdb file, if possible",
-				gmx_fio_getname(fio));
-	gmx_fio_do_int(fio,precision);
-	bDouble = (precision == sizeof(double));
-	if ((precision != sizeof(float)) && !bDouble)
-		gmx_fatal(FARGS,"Unknown precision in file %s: real is %d bytes "
-				"instead of %d or %d",
-				gmx_fio_getname(fio),precision,sizeof(float),sizeof(double));
-	gmx_fio_setprecision(fio,bDouble);
-	fprintf(stderr,"Reading file %s, %s (%s precision)\n",
-			gmx_fio_getname(fio),buf,bDouble ? "double" : "single");
-
-	gmx_fio_do_int(fio,fver);
-
-	close_tpx(fio);
-
-	return fver;
-}
-
-int get_mtype_list(t_block *at, gmx_mtop_t *mtop, t_block *tlist)
-{
-	int i,j,nr,mol_id;
-        int type=0,block=0;
-	gmx_bool bNEW;
-
-	nr=0;
-	snew(tlist->index,at->nr);
-	for (i=0;i<at->nr;i++)
-	{
-		bNEW=TRUE;
-		mol_id = get_mol_id(at->index[i],mtop->nmolblock,mtop->molblock,&type,&block);
-		for(j=0;j<nr;j++)
-		{
-			if(tlist->index[j]==type)
-						bNEW=FALSE;
-		}
-		if(bNEW==TRUE)
-		{
-			tlist->index[nr]=type;
-			nr++;
-		}
-	}
-
-	srenew(tlist->index,nr);
-	return nr;
-}
-
-void check_types(t_block *ins_at,t_block *rest_at,gmx_mtop_t *mtop)
-{
-	t_block		*ins_mtype,*rest_mtype;
-	int			i,j;
-
-	snew(ins_mtype,1);
-	snew(rest_mtype,1);
-    ins_mtype->nr  = get_mtype_list(ins_at , mtop, ins_mtype );
-    rest_mtype->nr = get_mtype_list(rest_at, mtop, rest_mtype);
-
-    for(i=0;i<ins_mtype->nr;i++)
-    {
-    	for(j=0;j<rest_mtype->nr;j++)
-    	{
-    		if(ins_mtype->index[i]==rest_mtype->index[j])
-    			gmx_fatal(FARGS,"Moleculetype %s is found both in the group to insert and the rest of the system.\n"
-    					"Because we need to exclude all interactions between the atoms in the group to\n"
-    					"insert, the same moleculetype can not be used in both groups. Change the\n"
-    					"moleculetype of the molecules %s in the inserted group. Do not forget to provide\n"
-    					"an appropriate *.itp file",*(mtop->moltype[rest_mtype->index[j]].name),
-    					*(mtop->moltype[rest_mtype->index[j]].name));
-    	}
-    }
-
-    sfree(ins_mtype->index);
-    sfree(rest_mtype->index);
-    sfree(ins_mtype);
-    sfree(rest_mtype);
-}
-
-int init_ins_at(t_block *ins_at,t_block *rest_at,t_state *state, pos_ins_t *pos_ins,gmx_groups_t *groups,int ins_grp_id, real xy_max)
-{
-	int i,gid,c=0;
-	real x,xmin,xmax,y,ymin,ymax,z,zmin,zmax;
-
-	snew(rest_at->index,state->natoms);
-
-	xmin=xmax=state->x[ins_at->index[0]][XX];
-	ymin=ymax=state->x[ins_at->index[0]][YY];
-	zmin=zmax=state->x[ins_at->index[0]][ZZ];
-
-	for(i=0;i<state->natoms;i++)
-	{
-		gid = groups->grpnr[egcFREEZE][i];
-		if(groups->grps[egcFREEZE].nm_ind[gid]==ins_grp_id)
-		{
-			x=state->x[i][XX];
-			if (x<xmin) 			xmin=x;
-			if (x>xmax)  			xmax=x;
-			y=state->x[i][YY];
-			if (y<ymin)				ymin=y;
-			if (y>ymax)				ymax=y;
-			z=state->x[i][ZZ];
-			if (z<zmin)				zmin=z;
-			if (z>zmax)				zmax=z;
-		} else {
-			rest_at->index[c]=i;
-			c++;
-		}
-	}
-
-	rest_at->nr=c;
-	srenew(rest_at->index,c);
-
-	if(xy_max>1.000001)
-	{
-		pos_ins->xmin[XX]=xmin-((xmax-xmin)*xy_max-(xmax-xmin))/2;
-		pos_ins->xmin[YY]=ymin-((ymax-ymin)*xy_max-(ymax-ymin))/2;
-
-		pos_ins->xmax[XX]=xmax+((xmax-xmin)*xy_max-(xmax-xmin))/2;
-		pos_ins->xmax[YY]=ymax+((ymax-ymin)*xy_max-(ymax-ymin))/2;
-	} else {
-		pos_ins->xmin[XX]=xmin;
-		pos_ins->xmin[YY]=ymin;
-
-		pos_ins->xmax[XX]=xmax;
-		pos_ins->xmax[YY]=ymax;
-	}
-
-	/* 6.0 is estimated thickness of bilayer */
-	if( (zmax-zmin) < 6.0 )
-	{
-		pos_ins->xmin[ZZ]=zmin+(zmax-zmin)/2.0-3.0;
-		pos_ins->xmax[ZZ]=zmin+(zmax-zmin)/2.0+3.0;
-	} else {
-		pos_ins->xmin[ZZ]=zmin;
-		pos_ins->xmax[ZZ]=zmax;
-	}
-
-	return c;
-}
-
-real est_prot_area(pos_ins_t *pos_ins,rvec *r,t_block *ins_at, mem_t *mem_p)
-{
-	real x,y,dx=0.15,dy=0.15,area=0.0;
-	real add;
-	int c,at;
-
-	for(x=pos_ins->xmin[XX];x<pos_ins->xmax[XX];x+=dx)
-	{
-		for(y=pos_ins->xmin[YY];y<pos_ins->xmax[YY];y+=dy)
-		{
-			c=0;
-			add=0.0;
-			do
-			{
-				at=ins_at->index[c];
-				if ( (r[at][XX]>=x) && (r[at][XX]<x+dx) &&
-						(r[at][YY]>=y) && (r[at][YY]<y+dy) &&
-						(r[at][ZZ]>mem_p->zmin+1.0) && (r[at][ZZ]<mem_p->zmax-1.0) )
-					add=1.0;
-				c++;
-			} while ( (c<ins_at->nr) && (add<0.5) );
-			area+=add;
-		}
-	}
-	area=area*dx*dy;
-
-	return area;
-}
-
-int init_mem_at(mem_t *mem_p, gmx_mtop_t *mtop, rvec *r, matrix box, pos_ins_t *pos_ins)
-{
-	int i,j,at,mol,nmol,nmolbox,count;
-	t_block *mem_a;
-	real z,zmin,zmax,mem_area;
-	gmx_bool bNew;
-	atom_id *mol_id;
-	int type=0,block=0;
-
-	nmol=count=0;
-	mem_a=&(mem_p->mem_at);
-	snew(mol_id,mem_a->nr);
-/*	snew(index,mem_a->nr); */
-	zmin=pos_ins->xmax[ZZ];
-	zmax=pos_ins->xmin[ZZ];
-	for(i=0;i<mem_a->nr;i++)
-	{
-		at=mem_a->index[i];
-		if(	(r[at][XX]>pos_ins->xmin[XX]) && (r[at][XX]<pos_ins->xmax[XX]) &&
-			(r[at][YY]>pos_ins->xmin[YY]) && (r[at][YY]<pos_ins->xmax[YY]) &&
-			(r[at][ZZ]>pos_ins->xmin[ZZ]) && (r[at][ZZ]<pos_ins->xmax[ZZ]) )
-		{
-			mol = get_mol_id(at,mtop->nmolblock,mtop->molblock,&type,&block);
-
-			bNew=TRUE;
-			for(j=0;j<nmol;j++)
-				if(mol == mol_id[j])
-					bNew=FALSE;
-
-			if(bNew)
-			{
-				mol_id[nmol]=mol;
-				nmol++;
-			}
-
-			z=r[at][ZZ];
-			if(z<zmin)					zmin=z;
-			if(z>zmax)					zmax=z;
-
-/*			index[count]=at;*/
-			count++;
-		}
-	}
-
-	mem_p->nmol=nmol;
-	srenew(mol_id,nmol);
-	mem_p->mol_id=mol_id;
-/*	srenew(index,count);*/
-/*	mem_p->mem_at.nr=count;*/
-/*	sfree(mem_p->mem_at.index);*/
-/*	mem_p->mem_at.index=index;*/
-
-	if((zmax-zmin)>(box[ZZ][ZZ]-0.5))
-		gmx_fatal(FARGS,"Something is wrong with your membrane. Max and min z values are %f and %f.\n"
-				"Maybe your membrane is not centered in the box, but located at the box edge in the z-direction,\n"
-				"so that one membrane is distributed over two periodic box images. Another possibility is that\n"
-				"your water layer is not thick enough.\n",zmax,zmin);
-	mem_p->zmin=zmin;
-	mem_p->zmax=zmax;
-	mem_p->zmed=(zmax-zmin)/2+zmin;
-
-	/*number of membrane molecules in protein box*/
-	nmolbox = count/mtop->molblock[block].natoms_mol;
-	/*mem_area = box[XX][XX]*box[YY][YY]-box[XX][YY]*box[YY][XX];
-	mem_p->lip_area = 2.0*mem_area/(double)mem_p->nmol;*/
-	mem_area = (pos_ins->xmax[XX]-pos_ins->xmin[XX])*(pos_ins->xmax[YY]-pos_ins->xmin[YY]);
-	mem_p->lip_area = 2.0*mem_area/(double)nmolbox;
-
-	return mem_p->mem_at.nr;
-}
-
-void init_resize(t_block *ins_at,rvec *r_ins,pos_ins_t *pos_ins,mem_t *mem_p,rvec *r, gmx_bool bALLOW_ASYMMETRY)
-{
-	int i,j,at,c,outsidesum,gctr=0;
-    int idxsum=0;
-
-    /*sanity check*/
-    for (i=0;i<pos_ins->pieces;i++)
-          idxsum+=pos_ins->nidx[i];
-    if (idxsum!=ins_at->nr)
-          gmx_fatal(FARGS,"Piecewise sum of inserted atoms not same as size of group selected to insert.");
-
-    snew(pos_ins->geom_cent,pos_ins->pieces);
-    for (i=0;i<pos_ins->pieces;i++)
-    {
-    	c=0;
-    	outsidesum=0;
-    	for(j=0;j<DIM;j++)
-    		pos_ins->geom_cent[i][j]=0;
-
-    	for(j=0;j<DIM;j++)
-    		pos_ins->geom_cent[i][j]=0;
-    	for (j=0;j<pos_ins->nidx[i];j++)
-    	{
-    		at=pos_ins->subindex[i][j];
-    		copy_rvec(r[at],r_ins[gctr]);
-    		if( (r_ins[gctr][ZZ]<mem_p->zmax) && (r_ins[gctr][ZZ]>mem_p->zmin) )
-    		{
-    			rvec_inc(pos_ins->geom_cent[i],r_ins[gctr]);
-    			c++;
-    		}
-    		else
-    			outsidesum++;
-    		gctr++;
-    	}
-    	if (c>0)
-    		svmul(1/(double)c,pos_ins->geom_cent[i],pos_ins->geom_cent[i]);
-    	if (!bALLOW_ASYMMETRY)
-    		pos_ins->geom_cent[i][ZZ]=mem_p->zmed;
-
-    	fprintf(stderr,"Embedding piece %d with center of geometry: %f %f %f\n",i,pos_ins->geom_cent[i][XX],pos_ins->geom_cent[i][YY],pos_ins->geom_cent[i][ZZ]);
-    }
-    fprintf(stderr,"\n");
-}
-
-void resize(t_block *ins_at, rvec *r_ins, rvec *r, pos_ins_t *pos_ins,rvec fac)
-{
-	int i,j,k,at,c=0;
-	for (k=0;k<pos_ins->pieces;k++)
-		for(i=0;i<pos_ins->nidx[k];i++)
-		{
-			at=pos_ins->subindex[k][i];
-			for(j=0;j<DIM;j++)
-				r[at][j]=pos_ins->geom_cent[k][j]+fac[j]*(r_ins[c][j]-pos_ins->geom_cent[k][j]);
-			c++;
-		}
-}
-
-int gen_rm_list(rmm_t *rm_p,t_block *ins_at,t_block *rest_at,t_pbc *pbc, gmx_mtop_t *mtop,
-		rvec *r, rvec *r_ins, mem_t *mem_p, pos_ins_t *pos_ins, real probe_rad, int low_up_rm, gmx_bool bALLOW_ASYMMETRY)
-{
-	int i,j,k,l,at,at2,mol_id;
-        int type=0,block=0;
-	int nrm,nupper,nlower;
-	real r_min_rad,z_lip,min_norm;
-	gmx_bool bRM;
-	rvec dr,dr_tmp;
-	real *dist;
-	int *order;
-
-	r_min_rad=probe_rad*probe_rad;
-	snew(rm_p->mol,mtop->mols.nr);
-	snew(rm_p->block,mtop->mols.nr);
-	nrm=nupper=0;
-	nlower=low_up_rm;
-	for(i=0;i<ins_at->nr;i++)
-	{
-		at=ins_at->index[i];
-		for(j=0;j<rest_at->nr;j++)
-		{
-			at2=rest_at->index[j];
-			pbc_dx(pbc,r[at],r[at2],dr);
-
-			if(norm2(dr)<r_min_rad)
-			{
-				mol_id = get_mol_id(at2,mtop->nmolblock,mtop->molblock,&type,&block);
-				bRM=TRUE;
-				for(l=0;l<nrm;l++)
-					if(rm_p->mol[l]==mol_id)
-						bRM=FALSE;
-				if(bRM)
-				{
-					/*fprintf(stderr,"%d wordt toegevoegd\n",mol_id);*/
-					rm_p->mol[nrm]=mol_id;
-					rm_p->block[nrm]=block;
-					nrm++;
-					z_lip=0.0;
-					for(l=0;l<mem_p->nmol;l++)
-					{
-						if(mol_id==mem_p->mol_id[l])
-						{
-							for(k=mtop->mols.index[mol_id];k<mtop->mols.index[mol_id+1];k++)
-								z_lip+=r[k][ZZ];
-							z_lip/=mtop->molblock[block].natoms_mol;
-							if(z_lip<mem_p->zmed)
-								nlower++;
-							else
-								nupper++;
-						}
-					}
-				}
-			}
-		}
-	}
-
-	/*make sure equal number of lipids from upper and lower layer are removed */
-	if( (nupper!=nlower) && (!bALLOW_ASYMMETRY) )
-	{
-		snew(dist,mem_p->nmol);
-		snew(order,mem_p->nmol);
-		for(i=0;i<mem_p->nmol;i++)
-		{
-			at = mtop->mols.index[mem_p->mol_id[i]];
-			pbc_dx(pbc,r[at],pos_ins->geom_cent[0],dr);
-			if (pos_ins->pieces>1)
-			{
-				/*minimum dr value*/
-				min_norm=norm2(dr);
-				for (k=1;k<pos_ins->pieces;k++)
-				{
-					pbc_dx(pbc,r[at],pos_ins->geom_cent[k],dr_tmp);
-					if (norm2(dr_tmp) < min_norm)
-					{
-						min_norm=norm2(dr_tmp);
-						copy_rvec(dr_tmp,dr);
-					}
-				}
-			}
-			dist[i]=dr[XX]*dr[XX]+dr[YY]*dr[YY];
-			j=i-1;
-			while (j>=0 && dist[i]<dist[order[j]])
-			{
-				order[j+1]=order[j];
-				j--;
-			}
-			order[j+1]=i;
-		}
-
-		i=0;
-		while(nupper!=nlower)
-		{
-			mol_id=mem_p->mol_id[order[i]];
-			block=get_block(mol_id,mtop->nmolblock,mtop->molblock);
-
-			bRM=TRUE;
-			for(l=0;l<nrm;l++)
-				if(rm_p->mol[l]==mol_id)
-					bRM=FALSE;
-			if(bRM)
-			{
-				z_lip=0;
-				for(k=mtop->mols.index[mol_id];k<mtop->mols.index[mol_id+1];k++)
-					z_lip+=r[k][ZZ];
-				z_lip/=mtop->molblock[block].natoms_mol;
-				if(nupper>nlower && z_lip<mem_p->zmed)
-				{
-					rm_p->mol[nrm]=mol_id;
-					rm_p->block[nrm]=block;
-					nrm++;
-					nlower++;
-				}
-				else if (nupper<nlower && z_lip>mem_p->zmed)
-				{
-					rm_p->mol[nrm]=mol_id;
-					rm_p->block[nrm]=block;
-					nrm++;
-					nupper++;
-				}
-			}
-			i++;
-
-			if(i>mem_p->nmol)
-				gmx_fatal(FARGS,"Trying to remove more lipid molecules than there are in the membrane");
-		}
-		sfree(dist);
-		sfree(order);
-	}
-
-	rm_p->nr=nrm;
-	srenew(rm_p->mol,nrm);
-	srenew(rm_p->block,nrm);
-
-	return nupper+nlower;
-}
-
-void rm_group(t_inputrec *ir, gmx_groups_t *groups, gmx_mtop_t *mtop, rmm_t *rm_p, t_state *state, t_block *ins_at, pos_ins_t *pos_ins)
-{
-	int i,j,k,n,rm,mol_id,at,block;
-	rvec *x_tmp,*v_tmp;
-	atom_id *list,*new_mols;
-	unsigned char  *new_egrp[egcNR];
-	gmx_bool bRM;
-
-	snew(list,state->natoms);
-	n=0;
-	for(i=0;i<rm_p->nr;i++)
-	{
-		mol_id=rm_p->mol[i];
-		at=mtop->mols.index[mol_id];
-		block =rm_p->block[i];
-		mtop->molblock[block].nmol--;
-		for(j=0;j<mtop->molblock[block].natoms_mol;j++)
-		{
-			list[n]=at+j;
-			n++;
-		}
-
-		mtop->mols.index[mol_id]=-1;
-	}
-
-	mtop->mols.nr-=rm_p->nr;
-	mtop->mols.nalloc_index-=rm_p->nr;
-	snew(new_mols,mtop->mols.nr);
-	for(i=0;i<mtop->mols.nr+rm_p->nr;i++)
-	{
-		j=0;
-		if(mtop->mols.index[i]!=-1)
-		{
-			new_mols[j]=mtop->mols.index[i];
-			j++;
-		}
-	}
-	sfree(mtop->mols.index);
-	mtop->mols.index=new_mols;
-
-
-	mtop->natoms-=n;
-	state->natoms-=n;
-	state->nalloc=state->natoms;
-	snew(x_tmp,state->nalloc);
-	snew(v_tmp,state->nalloc);
-
-	for(i=0;i<egcNR;i++)
-	{
-		if(groups->grpnr[i]!=NULL)
-		{
-			groups->ngrpnr[i]=state->natoms;
-			snew(new_egrp[i],state->natoms);
-		}
-	}
-
-	rm=0;
-	for (i=0;i<state->natoms+n;i++)
-	{
-		bRM=FALSE;
-		for(j=0;j<n;j++)
-		{
-			if(i==list[j])
-			{
-				bRM=TRUE;
-				rm++;
-			}
-		}
-
-		if(!bRM)
-		{
-			for(j=0;j<egcNR;j++)
-			{
-				if(groups->grpnr[j]!=NULL)
-				{
-					new_egrp[j][i-rm]=groups->grpnr[j][i];
-				}
-			}
-			copy_rvec(state->x[i],x_tmp[i-rm]);
-			copy_rvec(state->v[i],v_tmp[i-rm]);
-			for(j=0;j<ins_at->nr;j++)
-			{
-				if (i==ins_at->index[j])
-					ins_at->index[j]=i-rm;
-			}
-			for(j=0;j<pos_ins->pieces;j++)
-			{
-				for(k=0;k<pos_ins->nidx[j];k++)
-				{
-					if (i==pos_ins->subindex[j][k])
-						pos_ins->subindex[j][k]=i-rm;
-				}
-			}
-		}
-	}
-	sfree(state->x);
-	state->x=x_tmp;
-	sfree(state->v);
-	state->v=v_tmp;
-
-	for(i=0;i<egcNR;i++)
-	{
-		if(groups->grpnr[i]!=NULL)
-		{
-			sfree(groups->grpnr[i]);
-			groups->grpnr[i]=new_egrp[i];
-		}
-	}
-}
-
-int rm_bonded(t_block *ins_at, gmx_mtop_t *mtop)
-{
-	int i,j,m;
-	int type,natom,nmol,at,atom1=0,rm_at=0;
-	gmx_bool *bRM,bINS;
-	/*this routine lives dangerously by assuming that all molecules of a given type are in order in the structure*/
-	/*this routine does not live as dangerously as it seems. There is namely a check in mdrunner_membed to make
-         *sure that g_membed exits with a warning when there are molecules of the same type not in the 
-	 *ins_at index group. MGWolf 050710 */
-
-
-	snew(bRM,mtop->nmoltype);
-	for (i=0;i<mtop->nmoltype;i++)
-	{
-		bRM[i]=TRUE;
-	}
-
-	for (i=0;i<mtop->nmolblock;i++) 
-	{
-	    /*loop over molecule blocks*/
-		type        =mtop->molblock[i].type;
-		natom	    =mtop->molblock[i].natoms_mol;
-		nmol		=mtop->molblock[i].nmol;
-
-		for(j=0;j<natom*nmol && bRM[type]==TRUE;j++) 
-		{
-		    /*loop over atoms in the block*/
-			at=j+atom1; /*atom index = block index + offset*/
-			bINS=FALSE;
-
-			for (m=0;(m<ins_at->nr) && (bINS==FALSE);m++)
-			{
-			    /*loop over atoms in insertion index group to determine if we're inserting one*/
-				if(at==ins_at->index[m])
-				{
-					bINS=TRUE;
-				}
-			}
-			bRM[type]=bINS;
-		}
-		atom1+=natom*nmol; /*update offset*/
-		if(bRM[type])
-		{
-			rm_at+=natom*nmol; /*increment bonded removal counter by # atoms in block*/
-		}
-	}
-
-	for(i=0;i<mtop->nmoltype;i++)
-	{
-		if(bRM[i])
-		{
-			for(j=0;j<F_LJ;j++)
-			{
-				mtop->moltype[i].ilist[j].nr=0;
-			}
-			for(j=F_POSRES;j<=F_VSITEN;j++)
-			{
-				mtop->moltype[i].ilist[j].nr=0;
-			}
-		}
-	}
-	sfree(bRM);
-
-	return rm_at;
-}
-
-void top_update(const char *topfile, char *ins, rmm_t *rm_p, gmx_mtop_t *mtop)
-{
-#define TEMP_FILENM "temp.top"
-	int	bMolecules=0;
-	FILE	*fpin,*fpout;
-	char	buf[STRLEN],buf2[STRLEN],*temp;
-	int		i,*nmol_rm,nmol,line;
-
-	fpin  = ffopen(topfile,"r");
-	fpout = ffopen(TEMP_FILENM,"w");
-
-	snew(nmol_rm,mtop->nmoltype);
-	for(i=0;i<rm_p->nr;i++)
-		nmol_rm[rm_p->block[i]]++;
-
-	line=0;
-	while(fgets(buf,STRLEN,fpin))
-	{
-		line++;
-		if(buf[0]!=';')
-		{
-			strcpy(buf2,buf);
-			if ((temp=strchr(buf2,'\n')) != NULL)
-				temp[0]='\0';
-			ltrim(buf2);
-
-			if (buf2[0]=='[')
-			{
-				buf2[0]=' ';
-				if ((temp=strchr(buf2,'\n')) != NULL)
-					temp[0]='\0';
-				rtrim(buf2);
-				if (buf2[strlen(buf2)-1]==']')
-				{
-					buf2[strlen(buf2)-1]='\0';
-					ltrim(buf2);
-					rtrim(buf2);
-					if (gmx_strcasecmp(buf2,"molecules")==0)
-						bMolecules=1;
-				}
-				fprintf(fpout,"%s",buf);
-			} else if (bMolecules==1)
-			{
-				for(i=0;i<mtop->nmolblock;i++)
-				{
-					nmol=mtop->molblock[i].nmol;
-					sprintf(buf,"%-15s %5d\n",*(mtop->moltype[mtop->molblock[i].type].name),nmol);
-					fprintf(fpout,"%s",buf);
-				}
-				bMolecules=2;
-			} else if (bMolecules==2)
-			{
-				/* print nothing */
-			} else 
-			{
-				fprintf(fpout,"%s",buf);
-			}
-		} else 
-		{
-			fprintf(fpout,"%s",buf);
-		}
-	}
-
-	ffclose(fpout);
-	ffclose(fpin);
-	/* use ffopen to generate backup of topinout */
-	fpout=ffopen(topfile,"w");
-	ffclose(fpout);
-	rename(TEMP_FILENM,topfile);
-#undef TEMP_FILENM
-}
-
-double do_md_membed(FILE *fplog,t_commrec *cr,int nfile,const t_filenm fnm[],
-             const output_env_t oenv, gmx_bool bVerbose,gmx_bool bCompact,
-             int nstglobalcomm,
-             gmx_vsite_t *vsite,gmx_constr_t constr,
-             int stepout,t_inputrec *ir,
-             gmx_mtop_t *top_global,
-             t_fcdata *fcd,
-             t_state *state_global,
-             t_mdatoms *mdatoms,
-             t_nrnb *nrnb,gmx_wallcycle_t wcycle,
-             gmx_edsam_t ed,t_forcerec *fr,
-             int repl_ex_nst,int repl_ex_seed,
-             real cpt_period,real max_hours,
-             const char *deviceOptions,
-             unsigned long Flags,
-             gmx_runtime_t *runtime,
-             rvec fac, rvec *r_ins, pos_ins_t *pos_ins, t_block *ins_at,
-             real xy_step, real z_step, int it_xy, int it_z)
-{
-    gmx_mdoutf_t *outf;
-    gmx_large_int_t step,step_rel;
-    double     run_time;
-    double     t,t0,lam0;
-    gmx_bool       bGStatEveryStep,bGStat,bNstEner,bCalcVir,bCalcEner;
-    gmx_bool       bNS,bNStList,bSimAnn,bStopCM,bRerunMD,bNotLastFrame=FALSE,
-               bFirstStep,bStateFromTPX,bInitStep,bLastStep,
-               bBornRadii,bStartingFromCpt;
-    gmx_bool       bDoDHDL=FALSE;
-    gmx_bool       do_ene,do_log,do_verbose,bRerunWarnNoV=TRUE,
-               bForceUpdate=FALSE,bCPT;
-    int        mdof_flags;
-    gmx_bool       bMasterState;
-    int        force_flags,cglo_flags;
-    tensor     force_vir,shake_vir,total_vir,tmp_vir,pres;
-    int        i,m;
-    t_trxstatus *status;
-    rvec       mu_tot;
-    t_vcm      *vcm;
-    t_state    *bufstate=NULL;
-    matrix     *scale_tot,pcoupl_mu,M,ebox;
-    gmx_nlheur_t nlh;
-    t_trxframe rerun_fr;
-/*    gmx_repl_ex_t repl_ex=NULL;*/
-    int        nchkpt=1;
-
-    gmx_localtop_t *top;
-    t_mdebin *mdebin=NULL;
-    t_state    *state=NULL;
-    rvec       *f_global=NULL;
-    int        n_xtc=-1;
-    rvec       *x_xtc=NULL;
-    gmx_enerdata_t *enerd;
-    rvec       *f=NULL;
-    gmx_global_stat_t gstat;
-    gmx_update_t upd=NULL;
-    t_graph    *graph=NULL;
-    globsig_t   gs;
-
-    gmx_bool        bFFscan;
-    gmx_groups_t *groups;
-    gmx_ekindata_t *ekind, *ekind_save;
-    gmx_shellfc_t shellfc;
-    int         count,nconverged=0;
-    real        timestep=0;
-    double      tcount=0;
-    gmx_bool        bIonize=FALSE;
-    gmx_bool        bTCR=FALSE,bConverged=TRUE,bOK,bSumEkinhOld,bExchanged;
-    gmx_bool        bAppend;
-    gmx_bool        bResetCountersHalfMaxH=FALSE;
-    gmx_bool        bVV,bIterations,bIterate,bFirstIterate,bTemp,bPres,bTrotter;
-    real        temp0,dvdl;
-    int         a0,a1,ii;
-    rvec        *xcopy=NULL,*vcopy=NULL,*cbuf=NULL;
-    matrix      boxcopy={{0}},lastbox;
-	real        veta_save,pcurr,scalevir,tracevir;
-	real        vetanew = 0;
-    double      cycles;
-	real        last_conserved = 0;
-    real        last_ekin = 0;
-	t_extmass   MassQ;
-    int         **trotter_seq;
-    char        sbuf[STEPSTRSIZE],sbuf2[STEPSTRSIZE];
-    int         handled_stop_condition=gmx_stop_cond_none; /* compare to get_stop_condition*/
-    gmx_iterate_t iterate;
-#ifdef GMX_FAHCORE
-    /* Temporary addition for FAHCORE checkpointing */
-    int chkpt_ret;
-#endif
-
-    /* Check for special mdrun options */
-    bRerunMD = (Flags & MD_RERUN);
-    bIonize  = (Flags & MD_IONIZE);
-    bFFscan  = (Flags & MD_FFSCAN);
-    bAppend  = (Flags & MD_APPENDFILES);
-    bGStatEveryStep = FALSE;
-    if (Flags & MD_RESETCOUNTERSHALFWAY)
-    {
-        if (ir->nsteps > 0)
-        {
-            /* Signal to reset the counters half the simulation steps. */
-            wcycle_set_reset_counters(wcycle,ir->nsteps/2);
-        }
-        /* Signal to reset the counters halfway the simulation time. */
-        bResetCountersHalfMaxH = (max_hours > 0);
-    }
-
-    /* md-vv uses averaged full step velocities for T-control
-       md-vv-avek uses averaged half step velocities for T-control (but full step ekin for P control)
-       md uses averaged half step kinetic energies to determine temperature unless defined otherwise by GMX_EKIN_AVE_VEL; */
-    bVV = EI_VV(ir->eI);
-    if (bVV) /* to store the initial velocities while computing virial */
-    {
-        snew(cbuf,top_global->natoms);
-    }
-    /* all the iteratative cases - only if there are constraints */
-    bIterations = ((IR_NPT_TROTTER(ir)) && (constr) && (!bRerunMD));
-    bTrotter = (bVV && (IR_NPT_TROTTER(ir) || (IR_NVT_TROTTER(ir))));
-
-    if (bRerunMD)
-    {
-        /* Since we don't know if the frames read are related in any way,
-         * rebuild the neighborlist at every step.
-         */
-        ir->nstlist       = 1;
-        ir->nstcalcenergy = 1;
-        nstglobalcomm     = 1;
-    }
-
-    check_ir_old_tpx_versions(cr,fplog,ir,top_global);
-
-    nstglobalcomm = check_nstglobalcomm(fplog,cr,nstglobalcomm,ir);
-    /*bGStatEveryStep = (nstglobalcomm == 1);*/
-    bGStatEveryStep = FALSE;
-
-    if (!bGStatEveryStep && ir->nstlist == -1 && fplog != NULL)
-    {
-        fprintf(fplog,
-                "To reduce the energy communication with nstlist = -1\n"
-                "the neighbor list validity should not be checked at every step,\n"
-                "this means that exact integration is not guaranteed.\n"
-                "The neighbor list validity is checked after:\n"
-                "  <n.list life time> - 2*std.dev.(n.list life time)  steps.\n"
-                "In most cases this will result in exact integration.\n"
-                "This reduces the energy communication by a factor of 2 to 3.\n"
-                "If you want less energy communication, set nstlist > 3.\n\n");
-    }
-
-    if (bRerunMD || bFFscan)
-    {
-        ir->nstxtcout = 0;
-    }
-    groups = &top_global->groups;
-
-    /* Initial values */
-    init_md(fplog,cr,ir,oenv,&t,&t0,&state_global->lambda,&lam0,
-            nrnb,top_global,&upd,
-            nfile,fnm,&outf,&mdebin,
-            force_vir,shake_vir,mu_tot,&bSimAnn,&vcm,state_global,Flags);
-
-    clear_mat(total_vir);
-    clear_mat(pres);
-    /* Energy terms and groups */
-    snew(enerd,1);
-    init_enerdata(top_global->groups.grps[egcENER].nr,ir->n_flambda,enerd);
-    if (DOMAINDECOMP(cr))
-    {
-        f = NULL;
-    }
-    else
-    {
-        snew(f,top_global->natoms);
-    }
-
-    /* Kinetic energy data */
-    snew(ekind,1);
-    init_ekindata(fplog,top_global,&(ir->opts),ekind);
-    /* needed for iteration of constraints */
-    snew(ekind_save,1);
-    init_ekindata(fplog,top_global,&(ir->opts),ekind_save);
-    /* Copy the cos acceleration to the groups struct */
-    ekind->cosacc.cos_accel = ir->cos_accel;
-
-    gstat = global_stat_init(ir);
-    debug_gmx();
-=======
 #include "string2.h"
 
 int gmx_membed(int argc,char *argv[])
@@ -1114,7 +99,6 @@
         { efDAT, "-dat",    "membed",   ffWRITE }
     };
 #define NFILE asize(fnm)
->>>>>>> d0050783
 
     /* Command line options ! */
     real xy_fac = 0.5;
@@ -1138,36 +122,6 @@
     gmx_fatal("g_membed not implemented for openmm");
 #endif
 
-<<<<<<< HEAD
-        atoms2md(top_global,ir,0,NULL,a0,a1-a0,mdatoms);
-
-        if (vsite) {
-            set_vsite_top(vsite,top,mdatoms,cr);
-        }
-
-        if (ir->ePBC != epbcNONE && !fr->bMolPBC) {
-            graph = mk_graph(fplog,&(top->idef),0,top_global->natoms,FALSE,FALSE);
-        }
-
-        if (shellfc) {
-            make_local_shells(cr,mdatoms,shellfc);
-        }
-
-        if (ir->pull && PAR(cr)) {
-            dd_make_local_pull_groups(NULL,ir->pull,mdatoms);
-        }
-    }
-
-    if (DOMAINDECOMP(cr))
-    {
-        /* Distribute the charge groups over the nodes from the master node */
-        dd_partition_system(fplog,ir->init_step,cr,TRUE,1,
-                            state_global,top_global,ir,
-                            state,&f,mdatoms,top,fr,
-                            vsite,shellfc,constr,
-                            nrnb,wcycle,FALSE);
-    }
-=======
     t_pargs pa[] = {
         { "-xyinit",   FALSE, etREAL,  {&xy_fac},
             "Resize factor for the protein in the xy dimension before starting embedding" },
@@ -1200,7 +154,6 @@
         { "-mdrun_path", FALSE, etSTR, {&mdrun_path},
             "Path to the mdrun executable compiled with this g_membed version" }
     };
->>>>>>> d0050783
 
     FILE *data_out;
     output_env_t oenv;
@@ -1258,2440 +211,7 @@
         printf("You can membed your protein now by:\n%s\n",buf);
     }
 
-<<<<<<< HEAD
-    bLastStep = (bRerunMD || (ir->nsteps >= 0 && step_rel > ir->nsteps));
-    while (!bLastStep || (bRerunMD && bNotLastFrame)) {
-
-        wallcycle_start(wcycle,ewcSTEP);
-
-        GMX_MPE_LOG(ev_timestep1);
-
-        if (bRerunMD) {
-            if (rerun_fr.bStep) {
-                step = rerun_fr.step;
-                step_rel = step - ir->init_step;
-            }
-            if (rerun_fr.bTime) {
-                t = rerun_fr.time;
-            }
-            else
-            {
-                t = step;
-            }
-        }
-        else
-        {
-            bLastStep = (step_rel == ir->nsteps);
-            t = t0 + step*ir->delta_t;
-        }
-
-        if (ir->efep != efepNO)
-        {
-            if (bRerunMD && rerun_fr.bLambda && (ir->delta_lambda!=0))
-            {
-                state_global->lambda = rerun_fr.lambda;
-            }
-            else
-            {
-                state_global->lambda = lam0 + step*ir->delta_lambda;
-            }
-            state->lambda = state_global->lambda;
-            bDoDHDL = do_per_step(step,ir->nstdhdl);
-        }
-
-        if (bSimAnn)
-        {
-            update_annealing_target_temp(&(ir->opts),t);
-        }
-
-        if (bRerunMD)
-        {
-            if (!(DOMAINDECOMP(cr) && !MASTER(cr)))
-            {
-                for(i=0; i<state_global->natoms; i++)
-                {
-                    copy_rvec(rerun_fr.x[i],state_global->x[i]);
-                }
-                if (rerun_fr.bV)
-                {
-                    for(i=0; i<state_global->natoms; i++)
-                    {
-                        copy_rvec(rerun_fr.v[i],state_global->v[i]);
-                    }
-                }
-                else
-                {
-                    for(i=0; i<state_global->natoms; i++)
-                    {
-                        clear_rvec(state_global->v[i]);
-                    }
-                    if (bRerunWarnNoV)
-                    {
-                        fprintf(stderr,"\nWARNING: Some frames do not contain velocities.\n"
-                                "         Ekin, temperature and pressure are incorrect,\n"
-                                "         the virial will be incorrect when constraints are present.\n"
-                                "\n");
-                        bRerunWarnNoV = FALSE;
-                    }
-                }
-            }
-            copy_mat(rerun_fr.box,state_global->box);
-            copy_mat(state_global->box,state->box);
-
-            if (vsite && (Flags & MD_RERUN_VSITE))
-            {
-                if (DOMAINDECOMP(cr))
-                {
-                    gmx_fatal(FARGS,"Vsite recalculation with -rerun is not implemented for domain decomposition, use particle decomposition");
-                }
-                if (graph)
-                {
-                    /* Following is necessary because the graph may get out of sync
-                     * with the coordinates if we only have every N'th coordinate set
-                     */
-                    mk_mshift(fplog,graph,fr->ePBC,state->box,state->x);
-                    shift_self(graph,state->box,state->x);
-                }
-                construct_vsites(fplog,vsite,state->x,nrnb,ir->delta_t,state->v,
-                                 top->idef.iparams,top->idef.il,
-                                 fr->ePBC,fr->bMolPBC,graph,cr,state->box);
-                if (graph)
-                {
-                    unshift_self(graph,state->box,state->x);
-                }
-            }
-        }
-
-        /* Stop Center of Mass motion */
-        bStopCM = (ir->comm_mode != ecmNO && do_per_step(step,ir->nstcomm));
-
-        /* Copy back starting coordinates in case we're doing a forcefield scan */
-        if (bFFscan)
-        {
-            for(ii=0; (ii<state->natoms); ii++)
-            {
-                copy_rvec(xcopy[ii],state->x[ii]);
-                copy_rvec(vcopy[ii],state->v[ii]);
-            }
-            copy_mat(boxcopy,state->box);
-        }
-
-        if (bRerunMD)
-        {
-            /* for rerun MD always do Neighbour Searching */
-            bNS = (bFirstStep || ir->nstlist != 0);
-            bNStList = bNS;
-        }
-        else
-        {
-            /* Determine whether or not to do Neighbour Searching and LR */
-            bNStList = (ir->nstlist > 0  && step % ir->nstlist == 0);
-
-            bNS = (bFirstStep || bExchanged || bNStList ||
-                   (ir->nstlist == -1 && nlh.nabnsb > 0));
-
-            if (bNS && ir->nstlist == -1)
-            {
-                set_nlistheuristics(&nlh,bFirstStep || bExchanged,step);
-            }
-        }
-
-        /* < 0 means stop at next step, > 0 means stop at next NS step */
-        if ( (gs.set[eglsSTOPCOND] < 0 ) ||
-             ( (gs.set[eglsSTOPCOND] > 0 ) && ( bNS || ir->nstlist==0)) )
-        {
-            bLastStep = TRUE;
-        }
-
-        /* Determine whether or not to update the Born radii if doing GB */
-        bBornRadii=bFirstStep;
-        if (ir->implicit_solvent && (step % ir->nstgbradii==0))
-        {
-            bBornRadii=TRUE;
-        }
-
-        do_log = do_per_step(step,ir->nstlog) || bFirstStep || bLastStep;
-        do_verbose = bVerbose &&
-                  (step % stepout == 0 || bFirstStep || bLastStep);
-
-        if (bNS && !(bFirstStep && ir->bContinuation && !bRerunMD))
-        {
-            if (bRerunMD)
-            {
-                bMasterState = TRUE;
-            }
-            else
-            {
-                bMasterState = FALSE;
-                /* Correct the new box if it is too skewed */
-                if (DYNAMIC_BOX(*ir))
-                {
-                    if (correct_box(fplog,step,state->box,graph))
-                    {
-                        bMasterState = TRUE;
-                    }
-                }
-                if (DOMAINDECOMP(cr) && bMasterState)
-                {
-                    dd_collect_state(cr->dd,state,state_global);
-                }
-            }
-
-            if (DOMAINDECOMP(cr))
-            {
-                /* Repartition the domain decomposition */
-                wallcycle_start(wcycle,ewcDOMDEC);
-                dd_partition_system(fplog,step,cr,
-                                    bMasterState,nstglobalcomm,
-                                    state_global,top_global,ir,
-                                    state,&f,mdatoms,top,fr,
-                                    vsite,shellfc,constr,
-                                    nrnb,wcycle,do_verbose);
-                wallcycle_stop(wcycle,ewcDOMDEC);
-                /* If using an iterative integrator, reallocate space to match the decomposition */
-            }
-        }
-
-        if (MASTER(cr) && do_log && !bFFscan)
-        {
-            print_ebin_header(fplog,step,t,state->lambda);
-        }
-
-        if (ir->efep != efepNO)
-        {
-            update_mdatoms(mdatoms,state->lambda);
-        }
-
-        if (bRerunMD && rerun_fr.bV)
-        {
-
-            /* We need the kinetic energy at minus the half step for determining
-             * the full step kinetic energy and possibly for T-coupling.*/
-            /* This may not be quite working correctly yet . . . . */
-            compute_globals(fplog,gstat,cr,ir,fr,ekind,state,state_global,mdatoms,nrnb,vcm,
-                            wcycle,enerd,NULL,NULL,NULL,NULL,mu_tot,
-                            constr,NULL,FALSE,state->box,
-                            top_global,&pcurr,top_global->natoms,&bSumEkinhOld,
-                            CGLO_RERUNMD | CGLO_GSTAT | CGLO_TEMPERATURE);
-        }
-        clear_mat(force_vir);
-
-        /* Ionize the atoms if necessary */
-/*        if (bIonize)
-        {
-            ionize(fplog,oenv,mdatoms,top_global,t,ir,state->x,state->v,
-                   mdatoms->start,mdatoms->start+mdatoms->homenr,state->box,cr);
-        }*/
-
-        /* Update force field in ffscan program */
-/*        if (bFFscan)
-        {
-            if (update_forcefield(fplog,
-                                  nfile,fnm,fr,
-                                  mdatoms->nr,state->x,state->box)) {
-                if (gmx_parallel_env_initialized())
-                {
-                    gmx_finalize();
-                }
-                exit(0);
-            }
-        }*/
-
-        GMX_MPE_LOG(ev_timestep2);
-
-        /* We write a checkpoint at this MD step when:
-         * either at an NS step when we signalled through gs,
-         * or at the last step (but not when we do not want confout),
-         * but never at the first step or with rerun.
-         */
-/*        bCPT = (((gs.set[eglsCHKPT] && bNS) ||
-                 (bLastStep && (Flags & MD_CONFOUT))) &&
-                step > ir->init_step && !bRerunMD);
-        if (bCPT)
-        {
-            gs.set[eglsCHKPT] = 0;
-        }*/
-
-        /* Determine the energy and pressure:
-         * at nstcalcenergy steps and at energy output steps (set below).
-         */
-        bNstEner  = do_per_step(step,ir->nstcalcenergy);
-        bCalcEner = bNstEner;
-        bCalcVir  = bCalcEner ||
-            (ir->epc != epcNO && do_per_step(step,ir->nstpcouple));
-
-        /* Do we need global communication ? */
-        bGStat = (bCalcVir || bCalcEner || bStopCM ||
-                  (ir->nstlist == -1 && !bRerunMD && step >= nlh.step_nscheck));
-
-        do_ene = (do_per_step(step,ir->nstenergy) || bLastStep);
-
-        if (do_ene || do_log)
-        {
-            bCalcVir  = TRUE;
-            bCalcEner = TRUE;
-            bGStat    = TRUE;
-        }
-
-        /* these CGLO_ options remain the same throughout the iteration */
-        cglo_flags = ((bRerunMD ? CGLO_RERUNMD : 0) |
-                      (bStopCM ? CGLO_STOPCM : 0) |
-                      (bGStat ? CGLO_GSTAT : 0)
-            );
-
-        force_flags = (GMX_FORCE_STATECHANGED |
-                       ((DYNAMIC_BOX(*ir) || bRerunMD) ? GMX_FORCE_DYNAMICBOX : 0) |
-                       GMX_FORCE_ALLFORCES |
-                       (bNStList ? GMX_FORCE_DOLR : 0) |
-                       GMX_FORCE_SEPLRF |
-                       (bCalcVir ? GMX_FORCE_VIRIAL : 0) |
-                       (bCalcEner ? GMX_FORCE_ENERGY : 0) |
-                       (bDoDHDL ? GMX_FORCE_DHDL : 0)
-            );
-
-        if (shellfc)
-        {
-            /* Now is the time to relax the shells */
-            count=relax_shell_flexcon(fplog,cr,bVerbose,bFFscan ? step+1 : step,
-                                      ir,bNS,force_flags,
-                                      bStopCM,top,top_global,
-                                      constr,enerd,fcd,
-                                      state,f,force_vir,mdatoms,
-                                      nrnb,wcycle,graph,groups,
-                                      shellfc,fr,bBornRadii,t,mu_tot,
-                                      state->natoms,&bConverged,vsite,
-                                      outf->fp_field);
-            tcount+=count;
-
-            if (bConverged)
-            {
-                nconverged++;
-            }
-        }
-        else
-        {
-            /* The coordinates (x) are shifted (to get whole molecules)
-             * in do_force.
-             * This is parallellized as well, and does communication too.
-             * Check comments in sim_util.c
-             */
-
-            do_force(fplog,cr,ir,step,nrnb,wcycle,top,top_global,groups,
-                     state->box,state->x,&state->hist,
-                     f,force_vir,mdatoms,enerd,fcd,
-                     state->lambda,graph,
-                     fr,vsite,mu_tot,t,outf->fp_field,ed,bBornRadii,
-                     (bNS ? GMX_FORCE_NS : 0) | force_flags);
-        }
-
-        GMX_BARRIER(cr->mpi_comm_mygroup);
-
- /*       if (bTCR)
-        {
-            mu_aver = calc_mu_aver(cr,state->x,mdatoms->chargeA,
-                                   mu_tot,&top_global->mols,mdatoms,gnx,grpindex);
-        }
-
-        if (bTCR && bFirstStep)
-        {
-            tcr=init_coupling(fplog,nfile,fnm,cr,fr,mdatoms,&(top->idef));
-            fprintf(fplog,"Done init_coupling\n");
-            fflush(fplog);
-        }*/
-
-        /*  ############### START FIRST UPDATE HALF-STEP ############### */
-
-        if (bVV && !bStartingFromCpt && !bRerunMD)
-        {
-            if (ir->eI == eiVV)
-            {
-                if (bInitStep)
-                {
-                    /* if using velocity verlet with full time step Ekin,
-                     * take the first half step only to compute the
-                     * virial for the first step. From there,
-                     * revert back to the initial coordinates
-                     * so that the input is actually the initial step.
-                     */
-                    copy_rvecn(state->v,cbuf,0,state->natoms); /* should make this better for parallelizing? */
-                }
-
-                /* this is for NHC in the Ekin(t+dt/2) version of vv */
-                if (!bInitStep)
-                {
-		  trotter_update(ir,step,ekind,enerd,state,total_vir,mdatoms,&MassQ,trotter_seq,ettTSEQ2);
-                }
-
-		if (ir->eI == eiVVAK)
-		{
-		  update_tcouple(fplog,step,ir,state,ekind,wcycle,upd,&MassQ,mdatoms);
-		}
-
-                update_coords(fplog,step,ir,mdatoms,state,fr->bMolPBC,
-                              f,fr->bTwinRange && bNStList,fr->f_twin,fcd,
-                              ekind,M,wcycle,upd,bInitStep,etrtVELOCITY1,
-                              cr,nrnb,constr,&top->idef);
-
-                if (bIterations)
-                {
-                    gmx_iterate_init(&iterate,bIterations && !bInitStep);
-                }
-                /* for iterations, we save these vectors, as we will be self-consistently iterating
-                   the calculations */
-                /*#### UPDATE EXTENDED VARIABLES IN TROTTER FORMULATION */
-
-                /* save the state */
-                if (bIterations && iterate.bIterate) {
-                    copy_coupling_state(state,bufstate,ekind,ekind_save,&(ir->opts));
-                }
-            }
-
-            bFirstIterate = TRUE;
-            while (bFirstIterate || (bIterations && iterate.bIterate))
-            {
-                if (bIterations && iterate.bIterate)
-                {
-                    copy_coupling_state(bufstate,state,ekind_save,ekind,&(ir->opts));
-                    if (bFirstIterate && bTrotter)
-                    {
-                        /* The first time through, we need a decent first estimate
-                           of veta(t+dt) to compute the constraints.  Do
-                           this by computing the box volume part of the
-                           trotter integration at this time. Nothing else
-                           should be changed by this routine here.  If
-                           !(first time), we start with the previous value
-                           of veta.  */
-
-                        veta_save = state->veta;
-                        trotter_update(ir,step,ekind,enerd,state,total_vir,mdatoms,&MassQ,trotter_seq,ettTSEQ0);
-                        vetanew = state->veta;
-                        state->veta = veta_save;
-                    }
-                }
-
-                bOK = TRUE;
-                if ( !bRerunMD || rerun_fr.bV || bForceUpdate) {  /* Why is rerun_fr.bV here?  Unclear. */
-                    dvdl = 0;
-
-                    update_constraints(fplog,step,&dvdl,ir,ekind,mdatoms,
-				       state,fr->bMolPBC,graph,f,
-                                       &top->idef,shake_vir,NULL,
-                                       cr,nrnb,wcycle,upd,constr,
-                                       bInitStep,TRUE,bCalcVir,vetanew);
-                    
-                    if (!bOK && !bFFscan)
-                    {
-                        gmx_fatal(FARGS,"Constraint error: Shake, Lincs or Settle could not solve the constrains");
-                    }
-
-                }
-                else if (graph)
-                { /* Need to unshift here if a do_force has been
-                     called in the previous step */
-                    unshift_self(graph,state->box,state->x);
-                }
-
-
-                if (bVV) {
-                    /* if VV, compute the pressure and constraints */
-                    /* if VV2, the pressure and constraints only if using pressure control.*/
-                    bPres = (ir->eI==eiVV || IR_NPT_TROTTER(ir));
-                    bTemp = ((ir->eI==eiVV &&(!bInitStep)) || (ir->eI==eiVVAK && IR_NPT_TROTTER(ir)));
-                    compute_globals(fplog,gstat,cr,ir,fr,ekind,state,state_global,mdatoms,nrnb,vcm,
-                                    wcycle,enerd,force_vir,shake_vir,total_vir,pres,mu_tot,
-                                    constr,NULL,FALSE,state->box,
-                                    top_global,&pcurr,top_global->natoms,&bSumEkinhOld,
-                                    cglo_flags
-                                    | CGLO_ENERGY
-                                    | (bTemp ? CGLO_TEMPERATURE:0)
-                                    | (bPres ? CGLO_PRESSURE : 0)
-                                    | (bPres ? CGLO_CONSTRAINT : 0)
-                                    | (iterate.bIterate ? CGLO_ITERATE : 0)
-                                    | (bFirstIterate ? CGLO_FIRSTITERATE : 0)
-                                    | CGLO_SCALEEKIN
-                        );
-                }
-                /* explanation of above:
-                   a) We compute Ekin at the full time step
-                   if 1) we are using the AveVel Ekin, and it's not the
-                   initial step, or 2) if we are using AveEkin, but need the full
-                   time step kinetic energy for the pressure.
-                   b) If we are using EkinAveEkin for the kinetic energy for the temperture control, we still feed in
-                   EkinAveVel because it's needed for the pressure */
-
-                /* temperature scaling and pressure scaling to produce the extended variables at t+dt */
-                if (bVV && !bInitStep)
-                {
-		  trotter_update(ir,step,ekind,enerd,state,total_vir,mdatoms,&MassQ, trotter_seq,ettTSEQ2);
-                }
-
-                if (bIterations &&
-                    done_iterating(cr,fplog,step,&iterate,bFirstIterate,
-                                   state->veta,&vetanew))
-                {
-                    break;
-                }
-                bFirstIterate = FALSE;
-            }
-
-            if (bTrotter && !bInitStep) {
-                copy_mat(shake_vir,state->svir_prev);
-                copy_mat(force_vir,state->fvir_prev);
-                if (IR_NVT_TROTTER(ir) && ir->eI==eiVV) {
-                    /* update temperature and kinetic energy now that step is over - this is the v(t+dt) point */
-                    enerd->term[F_TEMP] = sum_ekin(&(ir->opts),ekind,NULL,(ir->eI==eiVV),FALSE,FALSE);
-                    enerd->term[F_EKIN] = trace(ekind->ekin);
-                }
-            }
-            /* if it's the initial step, we performed this first step just to get the constraint virial */
-            if (bInitStep && ir->eI==eiVV) {
-                copy_rvecn(cbuf,state->v,0,state->natoms);
-            }
-
-            if (fr->bSepDVDL && fplog && do_log)
-            {
-                fprintf(fplog,sepdvdlformat,"Constraint",0.0,dvdl);
-            }
-            enerd->term[F_DHDL_CON] += dvdl;
-
-            GMX_MPE_LOG(ev_timestep1);
-
-        }
-
-        /* MRS -- now done iterating -- compute the conserved quantity */
-        if (bVV) {
-            last_conserved = 0;
-            if (IR_NVT_TROTTER(ir) || IR_NPT_TROTTER(ir))
-            {
-                last_conserved =
-                    NPT_energy(ir,state,&MassQ);
-                if ((ir->eDispCorr != edispcEnerPres) && (ir->eDispCorr != edispcAllEnerPres))
-                {
-                    last_conserved -= enerd->term[F_DISPCORR];
-                }
-            }
-            if (ir->eI==eiVV) {
-                last_ekin = enerd->term[F_EKIN]; /* does this get preserved through checkpointing? */
-            }
-        }
-
-        /* ########  END FIRST UPDATE STEP  ############## */
-        /* ########  If doing VV, we now have v(dt) ###### */
-
-        /* ################## START TRAJECTORY OUTPUT ################# */
-
-        /* Now we have the energies and forces corresponding to the
-         * coordinates at time t. We must output all of this before
-         * the update.
-         * for RerunMD t is read from input trajectory
-         */
-        GMX_MPE_LOG(ev_output_start);
-
-        mdof_flags = 0;
-        if (do_per_step(step,ir->nstxout)) { mdof_flags |= MDOF_X; }
-        if (do_per_step(step,ir->nstvout)) { mdof_flags |= MDOF_V; }
-        if (do_per_step(step,ir->nstfout)) { mdof_flags |= MDOF_F; }
-        if (do_per_step(step,ir->nstxtcout)) { mdof_flags |= MDOF_XTC; }
-/*        if (bCPT) { mdof_flags |= MDOF_CPT; };*/
-
-#ifdef GMX_FAHCORE
-        if (MASTER(cr))
-            fcReportProgress( ir->nsteps, step );
-
-        if (bLastStep)
-        {
-            /* Enforce writing positions and velocities at end of run */
-            mdof_flags |= (MDOF_X | MDOF_V);
-        }
-            /* sync bCPT and fc record-keeping */
-/*            if (bCPT && MASTER(cr))
-                fcRequestCheckPoint();*/
-#endif
-
-        if (mdof_flags != 0)
-        {
-            wallcycle_start(wcycle,ewcTRAJ);
-/*            if (bCPT)
-            {
-                if (state->flags & (1<<estLD_RNG))
-                {
-                    get_stochd_state(upd,state);
-                }
-                if (MASTER(cr))
-                {
-                    if (bSumEkinhOld)
-                    {
-                        state_global->ekinstate.bUpToDate = FALSE;
-                    }
-                    else
-                    {
-                        update_ekinstate(&state_global->ekinstate,ekind);
-                        state_global->ekinstate.bUpToDate = TRUE;
-                    }
-                    update_energyhistory(&state_global->enerhist,mdebin);
-                }
-            }*/
-            write_traj(fplog,cr,outf,mdof_flags,top_global,
-                       step,t,state,state_global,f,f_global,&n_xtc,&x_xtc);
-/*            if (bCPT)
-            {
-                nchkpt++;
-                bCPT = FALSE;
-            }*/
-            debug_gmx();
-            if (bLastStep && step_rel == ir->nsteps &&
-                (Flags & MD_CONFOUT) && MASTER(cr) &&
-                !bRerunMD && !bFFscan)
-            {
-                /* x and v have been collected in write_traj,
-                 * because a checkpoint file will always be written
-                 * at the last step.
-                 */
-                fprintf(stderr,"\nWriting final coordinates.\n");
-                if (ir->ePBC != epbcNONE && !ir->bPeriodicMols &&
-                    DOMAINDECOMP(cr))
-                {
-                    /* Make molecules whole only for confout writing */
-                    do_pbc_mtop(fplog,ir->ePBC,state->box,top_global,state_global->x);
-                }
-/*                write_sto_conf_mtop(ftp2fn(efSTO,nfile,fnm),
-                                    *top_global->name,top_global,
-                                    state_global->x,state_global->v,
-                                    ir->ePBC,state->box);*/
-                debug_gmx();
-            }
-            wallcycle_stop(wcycle,ewcTRAJ);
-        }
-        GMX_MPE_LOG(ev_output_finish);
-
-        /* kludge -- virial is lost with restart for NPT control. Must restart */
-        if (bStartingFromCpt && bVV)
-        {
-            copy_mat(state->svir_prev,shake_vir);
-            copy_mat(state->fvir_prev,force_vir);
-        }
-        /*  ################## END TRAJECTORY OUTPUT ################ */
-
-        /* Determine the pressure:
-         * always when we want exact averages in the energy file,
-         * at ns steps when we have pressure coupling,
-         * otherwise only at energy output steps (set below).
-         */
-
-        bNstEner  = do_per_step(step,ir->nstcalcenergy);
-        bCalcEner = bNstEner;
-        bCalcVir  = bCalcEner ||
-            (ir->epc != epcNO && do_per_step(step,ir->nstpcouple));
-
-        /* Do we need global communication ? */
-        bGStat = (bCalcVir || bCalcEner || bStopCM ||
-                  do_per_step(step,nstglobalcomm) ||
-                  (ir->nstlist == -1 && !bRerunMD && step >= nlh.step_nscheck));
-
-        do_ene = (do_per_step(step,ir->nstenergy) || bLastStep);
-
-        if (do_ene || do_log)
-        {
-            bCalcVir  = TRUE;
-	    bCalcEner = TRUE;
-            bGStat    = TRUE;
-        }
-
-        /* Determine the wallclock run time up till now */
-        run_time = gmx_gettime() - (double)runtime->real;
-
-        /* Check whether everything is still allright */
-        if (((int)gmx_get_stop_condition() > handled_stop_condition)
-#ifdef GMX_THREAD_MPI
-	    && MASTER(cr)
-#endif
-	    )
-        {
-            /* this is just make gs.sig compatible with the hack
-               of sending signals around by MPI_Reduce with together with
-               other floats */
-            if ( gmx_get_stop_condition() == gmx_stop_cond_next_ns )
-                gs.sig[eglsSTOPCOND]=1;
-            if ( gmx_get_stop_condition() == gmx_stop_cond_next )
-                gs.sig[eglsSTOPCOND]=-1;
-            /* < 0 means stop at next step, > 0 means stop at next NS step */
-            if (fplog)
-            {
-                fprintf(fplog,
-                        "\n\nReceived the %s signal, stopping at the next %sstep\n\n",
-                        gmx_get_signal_name(),
-                        gs.sig[eglsSTOPCOND]==1 ? "NS " : "");
-                fflush(fplog);
-            }
-            fprintf(stderr,
-                    "\n\nReceived the %s signal, stopping at the next %sstep\n\n",
-                    gmx_get_signal_name(),
-                    gs.sig[eglsSTOPCOND]==1 ? "NS " : "");
-            fflush(stderr);
-            handled_stop_condition=(int)gmx_get_stop_condition();
-        }
-        else if (MASTER(cr) && (bNS || ir->nstlist <= 0) &&
-                 (max_hours > 0 && run_time > max_hours*60.0*60.0*0.99) &&
-                 gs.sig[eglsSTOPCOND] == 0 && gs.set[eglsSTOPCOND] == 0)
-        {
-            /* Signal to terminate the run */
-            gs.sig[eglsSTOPCOND] = 1;
-            if (fplog)
-            {
-                fprintf(fplog,"\nStep %s: Run time exceeded %.3f hours, will terminate the run\n",gmx_step_str(step,sbuf),max_hours*0.99);
-            }
-            fprintf(stderr, "\nStep %s: Run time exceeded %.3f hours, will terminate the run\n",gmx_step_str(step,sbuf),max_hours*0.99);
-        }
-
-        if (bResetCountersHalfMaxH && MASTER(cr) &&
-            run_time > max_hours*60.0*60.0*0.495)
-        {
-            gs.sig[eglsRESETCOUNTERS] = 1;
-        }
-
-        if (ir->nstlist == -1 && !bRerunMD)
-        {
-            /* When bGStatEveryStep=FALSE, global_stat is only called
-             * when we check the atom displacements, not at NS steps.
-             * This means that also the bonded interaction count check is not
-             * performed immediately after NS. Therefore a few MD steps could
-             * be performed with missing interactions.
-             * But wrong energies are never written to file,
-             * since energies are only written after global_stat
-             * has been called.
-             */
-            if (step >= nlh.step_nscheck)
-            {
-                nlh.nabnsb = natoms_beyond_ns_buffer(ir,fr,&top->cgs,
-                                                     nlh.scale_tot,state->x);
-            }
-            else
-            {
-                /* This is not necessarily true,
-                 * but step_nscheck is determined quite conservatively.
-                 */
-                nlh.nabnsb = 0;
-            }
-        }
-
-        /* In parallel we only have to check for checkpointing in steps
-         * where we do global communication,
-         *  otherwise the other nodes don't know.
-         */
-        if (MASTER(cr) && ((bGStat || !PAR(cr)) &&
-                           cpt_period >= 0 &&
-                           (cpt_period == 0 ||
-                            run_time >= nchkpt*cpt_period*60.0)) &&
-            gs.set[eglsCHKPT] == 0)
-        {
-            gs.sig[eglsCHKPT] = 1;
-        }
-
-        if (bIterations)
-        {
-            gmx_iterate_init(&iterate,bIterations);
-        }
-
-        /* for iterations, we save these vectors, as we will be redoing the calculations */
-        if (bIterations && iterate.bIterate)
-        {
-            copy_coupling_state(state,bufstate,ekind,ekind_save,&(ir->opts));
-        }
-        bFirstIterate = TRUE;
-        while (bFirstIterate || (bIterations && iterate.bIterate))
-        {
-            /* We now restore these vectors to redo the calculation with improved extended variables */
-            if (bIterations)
-            {
-                copy_coupling_state(bufstate,state,ekind_save,ekind,&(ir->opts));
-            }
-
-            /* We make the decision to break or not -after- the calculation of Ekin and Pressure,
-               so scroll down for that logic */
-
-            /* #########   START SECOND UPDATE STEP ################# */
-            GMX_MPE_LOG(ev_update_start);
-            bOK = TRUE;
-            if (!bRerunMD || rerun_fr.bV || bForceUpdate)
-            {
-                wallcycle_start(wcycle,ewcUPDATE);
-                dvdl = 0;
-                /* Box is changed in update() when we do pressure coupling,
-                 * but we should still use the old box for energy corrections and when
-                 * writing it to the energy file, so it matches the trajectory files for
-                 * the same timestep above. Make a copy in a separate array.
-                 */
-                copy_mat(state->box,lastbox);
-                /* UPDATE PRESSURE VARIABLES IN TROTTER FORMULATION WITH CONSTRAINTS */
-                if (bTrotter)
-                {
-                    if (bIterations && iterate.bIterate)
-                    {
-                        if (bFirstIterate)
-                        {
-                            scalevir = 1;
-                        }
-                        else
-                        {
-                            /* we use a new value of scalevir to converge the iterations faster */
-                            scalevir = tracevir/trace(shake_vir);
-                        }
-                        msmul(shake_vir,scalevir,shake_vir);
-                        m_add(force_vir,shake_vir,total_vir);
-                        clear_mat(shake_vir);
-                    }
-                    trotter_update(ir,step,ekind,enerd,state,total_vir,mdatoms,&MassQ, trotter_seq,ettTSEQ3);
-                }
-                /* We can only do Berendsen coupling after we have summed
-                 * the kinetic energy or virial. Since the happens
-                 * in global_state after update, we should only do it at
-                 * step % nstlist = 1 with bGStatEveryStep=FALSE.
-                 */
-
-		if (ir->eI != eiVVAK)
-                {
-		  update_tcouple(fplog,step,ir,state,ekind,wcycle,upd,&MassQ,mdatoms);
-                }
-                update_pcouple(fplog,step,ir,state,pcoupl_mu,M,wcycle,
-                                upd,bInitStep);
-
-		if (bVV)
-		{
-		    /* velocity half-step update */
-		    update_coords(fplog,step,ir,mdatoms,
-				  state,fr->bMolPBC,f,
-				  fr->bTwinRange && bNStList,fr->f_twin,fcd,
-				  ekind,M,wcycle,upd,FALSE,etrtVELOCITY2,cr,
-				  nrnb,constr,&top->idef);
-		}
-
-                /* Above, initialize just copies ekinh into ekin,
-                 * it doesn't copy position (for VV),
-                 * and entire integrator for MD.
-                 */
-
-                if (ir->eI==eiVVAK)
-                {
-                    copy_rvecn(state->x,cbuf,0,state->natoms);
-                }
-
-                update_coords(fplog,step,ir,mdatoms,
-			      state,fr->bMolPBC,f,
-			      fr->bTwinRange && bNStList,fr->f_twin,fcd,
-                              ekind,M,wcycle,upd,bInitStep,etrtPOSITION,cr,nrnb,constr,&top->idef);
-                wallcycle_stop(wcycle,ewcUPDATE);
-
-                update_constraints(fplog,step,&dvdl,ir,ekind,mdatoms,
-				   state,fr->bMolPBC,graph,f,
-                                   &top->idef,shake_vir,force_vir,
-                                   cr,nrnb,wcycle,upd,constr,
-                                   bInitStep,FALSE,bCalcVir,state->veta);
-
-                if (ir->eI==eiVVAK)
-                {
-                    /* erase F_EKIN and F_TEMP here? */
-                    /* just compute the kinetic energy at the half step to perform a trotter step */
-                    compute_globals(fplog,gstat,cr,ir,fr,ekind,state,state_global,mdatoms,nrnb,vcm,
-                                    wcycle,enerd,force_vir,shake_vir,total_vir,pres,mu_tot,
-                                    constr,NULL,FALSE,lastbox,
-                                    top_global,&pcurr,top_global->natoms,&bSumEkinhOld,
-                                    cglo_flags | CGLO_TEMPERATURE | CGLO_CONSTRAINT
-                        );
-                    wallcycle_start(wcycle,ewcUPDATE);
-                    trotter_update(ir,step,ekind,enerd,state,total_vir,mdatoms,&MassQ, trotter_seq,ettTSEQ4);
-                    /* now we know the scaling, we can compute the positions again again */
-                    copy_rvecn(cbuf,state->x,0,state->natoms);
-
-                    update_coords(fplog,step,ir,mdatoms,
-				  state,fr->bMolPBC,f,
-				  fr->bTwinRange && bNStList,fr->f_twin,fcd,
-                                  ekind,M,wcycle,upd,bInitStep,etrtPOSITION,cr,nrnb,constr,&top->idef);
-                    wallcycle_stop(wcycle,ewcUPDATE);
-
-                    /* do we need an extra constraint here? just need to copy out of state->v to upd->xp? */
-                    /* are the small terms in the shake_vir here due
-                     * to numerical errors, or are they important
-                     * physically? I'm thinking they are just errors, but not completely sure.
-                     * For now, will call without actually constraining, constr=NULL*/
-                    update_constraints(fplog,step,&dvdl,ir,ekind,mdatoms,
-				       state,fr->bMolPBC,graph,f,
-                                       &top->idef,tmp_vir,force_vir,
-                                       cr,nrnb,wcycle,upd,NULL,
-                                       bInitStep,FALSE,bCalcVir,
-                                       state->veta);  
-                }
-                if (!bOK && !bFFscan)
-                {
-                    gmx_fatal(FARGS,"Constraint error: Shake, Lincs or Settle could not solve the constrains");
-                }
-
-                if (fr->bSepDVDL && fplog && do_log)
-                {
-                    fprintf(fplog,sepdvdlformat,"Constraint",0.0,dvdl);
-                }
-                enerd->term[F_DHDL_CON] += dvdl;
-            }
-            else if (graph)
-            {
-                /* Need to unshift here */
-                unshift_self(graph,state->box,state->x);
-            }
-
-            GMX_BARRIER(cr->mpi_comm_mygroup);
-            GMX_MPE_LOG(ev_update_finish);
-
-            if (vsite != NULL)
-            {
-                wallcycle_start(wcycle,ewcVSITECONSTR);
-                if (graph != NULL)
-                {
-                    shift_self(graph,state->box,state->x);
-                }
-                construct_vsites(fplog,vsite,state->x,nrnb,ir->delta_t,state->v,
-                                 top->idef.iparams,top->idef.il,
-                                 fr->ePBC,fr->bMolPBC,graph,cr,state->box);
-
-                if (graph != NULL)
-                {
-                    unshift_self(graph,state->box,state->x);
-                }
-                wallcycle_stop(wcycle,ewcVSITECONSTR);
-            }
-
-            /* ############## IF NOT VV, Calculate globals HERE, also iterate constraints ############ */
-            if (ir->nstlist == -1 && bFirstIterate)
-            {
-                gs.sig[eglsNABNSB] = nlh.nabnsb;
-            }
-            compute_globals(fplog,gstat,cr,ir,fr,ekind,state,state_global,mdatoms,nrnb,vcm,
-                            wcycle,enerd,force_vir,shake_vir,total_vir,pres,mu_tot,
-                            constr,
-                            bFirstIterate ? &gs : NULL,(step % gs.nstms == 0),
-                            lastbox,
-                            top_global,&pcurr,top_global->natoms,&bSumEkinhOld,
-                            cglo_flags
-                            | (!EI_VV(ir->eI) ? CGLO_ENERGY : 0)
-                            | (!EI_VV(ir->eI) ? CGLO_TEMPERATURE : 0)
-                            | (!EI_VV(ir->eI) || bRerunMD ? CGLO_PRESSURE : 0)
-                            | (bIterations && iterate.bIterate ? CGLO_ITERATE : 0)
-                            | (bFirstIterate ? CGLO_FIRSTITERATE : 0)
-                            | CGLO_CONSTRAINT
-                );
-            if (ir->nstlist == -1 && bFirstIterate)
-            {
-                nlh.nabnsb = gs.set[eglsNABNSB];
-                gs.set[eglsNABNSB] = 0;
-            }
-            /* bIterate is set to keep it from eliminating the old ekin kinetic energy terms */
-            /* #############  END CALC EKIN AND PRESSURE ################# */
-
-            /* Note: this is OK, but there are some numerical precision issues with using the convergence of
-               the virial that should probably be addressed eventually. state->veta has better properies,
-               but what we actually need entering the new cycle is the new shake_vir value. Ideally, we could
-               generate the new shake_vir, but test the veta value for convergence.  This will take some thought. */
-
-            if (bIterations &&
-                done_iterating(cr,fplog,step,&iterate,bFirstIterate,
-                               trace(shake_vir),&tracevir))
-            {
-                break;
-            }
-            bFirstIterate = FALSE;
-        }
-
-        update_box(fplog,step,ir,mdatoms,state,graph,f,
-                   ir->nstlist==-1 ? &nlh.scale_tot : NULL,pcoupl_mu,nrnb,wcycle,upd,bInitStep,FALSE);
-
-        /* ################# END UPDATE STEP 2 ################# */
-        /* #### We now have r(t+dt) and v(t+dt/2)  ############# */
-
-        /* The coordinates (x) were unshifted in update */
-/*        if (bFFscan && (shellfc==NULL || bConverged))
-        {
-            if (print_forcefield(fplog,enerd->term,mdatoms->homenr,
-                                 f,NULL,xcopy,
-                                 &(top_global->mols),mdatoms->massT,pres))
-            {
-                if (gmx_parallel_env_initialized())
-                {
-                    gmx_finalize();
-                }
-                fprintf(stderr,"\n");
-                exit(0);
-            }
-        }*/
-        if (!bGStat)
-        {
-            /* We will not sum ekinh_old,
-             * so signal that we still have to do it.
-             */
-            bSumEkinhOld = TRUE;
-        }
-
-/*        if (bTCR)
-        {*/
-            /* Only do GCT when the relaxation of shells (minimization) has converged,
-             * otherwise we might be coupling to bogus energies.
-             * In parallel we must always do this, because the other sims might
-             * update the FF.
-             */
-
-            /* Since this is called with the new coordinates state->x, I assume
-             * we want the new box state->box too. / EL 20040121
-             */
-/*            do_coupling(fplog,oenv,nfile,fnm,tcr,t,step,enerd->term,fr,
-                        ir,MASTER(cr),
-                        mdatoms,&(top->idef),mu_aver,
-                        top_global->mols.nr,cr,
-                        state->box,total_vir,pres,
-                        mu_tot,state->x,f,bConverged);
-            debug_gmx();
-        }*/
-
-        /* #########  BEGIN PREPARING EDR OUTPUT  ###########  */
-
-        sum_dhdl(enerd,state->lambda,ir);
-        /* use the directly determined last velocity, not actually the averaged half steps */
-        if (bTrotter && ir->eI==eiVV)
-        {
-            enerd->term[F_EKIN] = last_ekin;
-        }
-        enerd->term[F_ETOT] = enerd->term[F_EPOT] + enerd->term[F_EKIN];
-
-        switch (ir->etc)
-        {
-        case etcNO:
-            break;
-        case etcBERENDSEN:
-            break;
-        case etcNOSEHOOVER:
-            if (IR_NVT_TROTTER(ir)) {
-                enerd->term[F_ECONSERVED] = enerd->term[F_ETOT] + last_conserved;
-            } else {
-                enerd->term[F_ECONSERVED] = enerd->term[F_ETOT] +
-                    NPT_energy(ir,state,&MassQ);
-            }
-            break;
-        case etcVRESCALE:
-            enerd->term[F_ECONSERVED] =
-                enerd->term[F_ETOT] + vrescale_energy(&(ir->opts),
-                                                      state->therm_integral);
-            break;
-        default:
-            break;
-        }
-
-        /* Check for excessively large energies */
-/*        if (bIonize)
-        {
-#ifdef GMX_DOUBLE
-            real etot_max = 1e200;
-#else
-            real etot_max = 1e30;
-#endif
-            if (fabs(enerd->term[F_ETOT]) > etot_max)
-            {
-                fprintf(stderr,"Energy too large (%g), giving up\n",
-                        enerd->term[F_ETOT]);
-            }
-        }*/
-        /* #########  END PREPARING EDR OUTPUT  ###########  */
-
-        /* Time for performance */
-        if (((step % stepout) == 0) || bLastStep)
-        {
-            runtime_upd_proc(runtime);
-        }
-
-        /* Output stuff */
-        if (MASTER(cr))
-        {
-            gmx_bool do_dr,do_or;
-
-            if (!(bStartingFromCpt && (EI_VV(ir->eI))))
-            {
-                if (bNstEner)
-                {
-                    upd_mdebin(mdebin,bDoDHDL,TRUE,
-                               t,mdatoms->tmass,enerd,state,lastbox,
-                               shake_vir,force_vir,total_vir,pres,
-                               ekind,mu_tot,constr);
-                }
-                else
-                {
-                    upd_mdebin_step(mdebin);
-                }
-
-                do_dr  = do_per_step(step,ir->nstdisreout);
-                do_or  = do_per_step(step,ir->nstorireout);
-
-                print_ebin(outf->fp_ene,do_ene,do_dr,do_or,do_log?fplog:NULL,
-                           step,t,
-                           eprNORMAL,bCompact,mdebin,fcd,groups,&(ir->opts));
-            }
-            if (ir->ePull != epullNO)
-            {
-                pull_print_output(ir->pull,step,t);
-            }
-
-            if (do_per_step(step,ir->nstlog))
-            {
-                if(fflush(fplog) != 0)
-                {
-                    gmx_fatal(FARGS,"Cannot flush logfile - maybe you are out of disk space?");
-                }
-            }
-        }
-
-
-        /* Remaining runtime */
-        if (MULTIMASTER(cr) && (do_verbose || gmx_got_usr_signal() ))
-        {
-            if (shellfc)
-            {
-                fprintf(stderr,"\n");
-            }
-            print_time(stderr,runtime,step,ir,cr);
-        }
-
-		/* Set new positions for the group to embed */
-		if(!bLastStep){
-			if(step_rel<=it_xy)
-			{
-				fac[0]+=xy_step;
-				fac[1]+=xy_step;
-			} else if (step_rel<=(it_xy+it_z))
-			{
-				fac[2]+=z_step;
-			}
-			resize(ins_at,r_ins,state_global->x,pos_ins,fac);
-		}
-
-        /* Replica exchange */
-/*        bExchanged = FALSE;
-        if ((repl_ex_nst > 0) && (step > 0) && !bLastStep &&
-            do_per_step(step,repl_ex_nst))
-        {
-            bExchanged = replica_exchange(fplog,cr,repl_ex,
-                                          state_global,enerd->term,
-                                          state,step,t);
-        }
-        if (bExchanged && PAR(cr))
-        {
-            if (DOMAINDECOMP(cr))
-            {
-                dd_partition_system(fplog,step,cr,TRUE,1,
-                                    state_global,top_global,ir,
-                                    state,&f,mdatoms,top,fr,
-                                    vsite,shellfc,constr,
-                                    nrnb,wcycle,FALSE);
-            }
-            else
-            {
-                bcast_state(cr,state,FALSE);
-            }
-        }*/
-
-        bFirstStep = FALSE;
-        bInitStep = FALSE;
-        bStartingFromCpt = FALSE;
-
-        /* #######  SET VARIABLES FOR NEXT ITERATION IF THEY STILL NEED IT ###### */
-	/* With all integrators, except VV, we need to retain the pressure
-         * at the current step for coupling at the next step.
-         */
-        if ((state->flags & (1<<estPRES_PREV)) &&
-            (bGStatEveryStep ||
-             (ir->nstpcouple > 0 && step % ir->nstpcouple == 0)))
-        {
-            /* Store the pressure in t_state for pressure coupling
-             * at the next MD step.
-             */
-            copy_mat(pres,state->pres_prev);
-        }
-
-        /* #######  END SET VARIABLES FOR NEXT ITERATION ###### */
-
-        if (bRerunMD)
-        {
-            /* read next frame from input trajectory */
-            bNotLastFrame = read_next_frame(oenv,status,&rerun_fr);
-        }
-
-        if (!bRerunMD || !rerun_fr.bStep)
-        {
-            /* increase the MD step number */
-            step++;
-            step_rel++;
-        }
-
-        cycles = wallcycle_stop(wcycle,ewcSTEP);
-        if (DOMAINDECOMP(cr) && wcycle)
-        {
-            dd_cycles_add(cr->dd,cycles,ddCyclStep);
-        }
-
-        if (step_rel == wcycle_get_reset_counters(wcycle) ||
-            gs.set[eglsRESETCOUNTERS] != 0)
-        {
-            /* Reset all the counters related to performance over the run */
-            reset_all_counters(fplog,cr,step,&step_rel,ir,wcycle,nrnb,runtime,fr->nbv->cu_nbv);
-            wcycle_set_reset_counters(wcycle,-1);
-            bResetCountersHalfMaxH = FALSE;
-            gs.set[eglsRESETCOUNTERS] = 0;
-        }
-    }
-    /* End of main MD loop */
-    debug_gmx();
-    write_sto_conf_mtop(ftp2fn(efSTO,nfile,fnm),
-                                        *top_global->name,top_global,
-                                        state_global->x,state_global->v,
-                                        ir->ePBC,state->box);
-
-    /* Stop the time */
-    runtime_end(runtime);
-
-    if (bRerunMD)
-    {
-        close_trj(status);
-    }
-
-    if (!(cr->duty & DUTY_PME))
-    {
-        /* Tell the PME only node to finish */
-        gmx_pme_finish(cr);
-    }
-
-    if (MASTER(cr))
-    {
-        if (ir->nstcalcenergy > 0 && !bRerunMD)
-        {
-            print_ebin(outf->fp_ene,FALSE,FALSE,FALSE,fplog,step,t,
-                       eprAVER,FALSE,mdebin,fcd,groups,&(ir->opts));
-        }
-    }
-
-    done_mdoutf(outf);
-
-    debug_gmx();
-
-    if (ir->nstlist == -1 && nlh.nns > 0 && fplog)
-    {
-        fprintf(fplog,"Average neighborlist lifetime: %.1f steps, std.dev.: %.1f steps\n",nlh.s1/nlh.nns,sqrt(nlh.s2/nlh.nns - sqr(nlh.s1/nlh.nns)));
-        fprintf(fplog,"Average number of atoms that crossed the half buffer length: %.1f\n\n",nlh.ab/nlh.nns);
-    }
-
-    if (shellfc && fplog)
-    {
-        fprintf(fplog,"Fraction of iterations that converged:           %.2f %%\n",
-                (nconverged*100.0)/step_rel);
-        fprintf(fplog,"Average number of force evaluations per MD step: %.2f\n\n",
-                tcount/step_rel);
-    }
-
-/*    if (repl_ex_nst > 0 && MASTER(cr))
-    {
-        print_replica_exchange_statistics(fplog,repl_ex);
-    }*/
-
-    runtime->nsteps_done = step_rel;
+    fprintf(stderr,"Please cite:\nWolf et al, J Comp Chem 31 (2010) 2169-2174.\n");
 
     return 0;
-}
-
-
-int mdrunner_membed(FILE *fplog,t_commrec *cr,int nfile,const t_filenm fnm[],
-             const output_env_t oenv, gmx_bool bVerbose,gmx_bool bCompact,
-             int nstglobalcomm,
-             ivec ddxyz,int dd_node_order,real rdd,real rconstr,
-             const char *dddlb_opt,real dlb_scale,
-             const char *ddcsx,const char *ddcsy,const char *ddcsz,
-             int nstepout,int resetstep,int nmultisim,int repl_ex_nst,int repl_ex_seed,
-             real pforce,real cpt_period,real max_hours,
-             const char *deviceOptions,
-             unsigned long Flags,
-             real xy_fac, real xy_max, real z_fac, real z_max,
-             int it_xy, int it_z, real probe_rad, int low_up_rm,
-             int pieces, gmx_bool bALLOW_ASYMMETRY, int maxwarn)
-{
-    double     nodetime=0,realtime;
-    t_inputrec *inputrec;
-    t_state    *state=NULL;
-    matrix     box;
-    gmx_ddbox_t ddbox;
-    int        npme_major,npme_minor;
-    real       tmpr1,tmpr2;
-    t_nrnb     *nrnb;
-    gmx_mtop_t *mtop=NULL;
-    t_mdatoms  *mdatoms=NULL;
-    interaction_const_t *ic=NULL;
-    t_forcerec *fr=NULL;
-    t_fcdata   *fcd=NULL;
-    real       ewaldcoeff=0;
-    gmx_pme_t  *pmedata=NULL;
-    gmx_vsite_t *vsite=NULL;
-    gmx_constr_t constr;
-    int        i,m,nChargePerturbed=-1,status,nalloc;
-    char       *gro;
-    gmx_wallcycle_t wcycle;
-    gmx_bool       bReadRNG,bReadEkin;
-    int        list;
-    gmx_runtime_t runtime;
-    int        rc;
-    gmx_large_int_t reset_counters;
-    gmx_edsam_t ed=NULL;
-    t_commrec   *cr_old=cr;
-    int        nthreads=1,nthreads_requested=1;
-    int         omp_nthreads_pp = 1;
-    int         omp_nthreads_pme = 1; 
-
-	char			*ins;
-	int 			rm_bonded_at,fr_id,fr_i=0,tmp_id,warn=0;
-	int        		ng,j,max_lip_rm,ins_grp_id,ins_nat,mem_nat,ntype,lip_rm,tpr_version;
-	real			xy_step=0,z_step=0;
-	real		 	prot_area;
-	rvec			*r_ins=NULL,fac;
-	t_block 		*ins_at,*rest_at;
-	pos_ins_t 		*pos_ins;
-	mem_t			*mem_p;
-	rmm_t			*rm_p;
-	gmx_groups_t 		*groups;
-	gmx_bool		 	bExcl=FALSE;
-	t_atoms			atoms;
-	t_pbc			*pbc;
-	char		        **piecename=NULL;
-
-    /* CAUTION: threads may be started later on in this function, so
-       cr doesn't reflect the final parallel state right now */
-    snew(inputrec,1);
-    snew(mtop,1);
-
-    if (bVerbose && SIMMASTER(cr))
-    {
-        fprintf(stderr,"Getting Loaded...\n");
-    }
-
-    if (Flags & MD_APPENDFILES)
-    {
-        fplog = NULL;
-    }
-
-    snew(state,1);
-    if (MASTER(cr))
-    {
-        /* Read (nearly) all data required for the simulation */
-        read_tpx_state(ftp2fn(efTPX,nfile,fnm),inputrec,state,NULL,mtop);
-
-        /* NOW the threads will be started: */
-#ifdef GMX_THREAD_MPI
-#endif
-    }
-    /* END OF CAUTION: cr is now reliable */
-
-    if (PAR(cr))
-    {
-        /* now broadcast everything to the non-master nodes/threads: */
-        init_parallel(fplog, cr, inputrec, mtop);
-    }
-    /* now make sure the state is initialized and propagated */
-    set_state_entries(state,inputrec,cr->nnodes);
-
-    if (can_use_allvsall(inputrec,mtop,TRUE,cr,fplog))
-    {
-        /* All-vs-all loops do not work with domain decomposition */
-        Flags |= MD_PARTDEC;
-    }
-
-    if (!EEL_PME(inputrec->coulombtype) || (Flags & MD_PARTDEC))
-    {
-        cr->npmenodes = 0;
-    }
-
-	snew(ins_at,1);
-	snew(pos_ins,1);
-	if(MASTER(cr))
-	{
-		tpr_version = get_tpr_version(ftp2fn(efTPX,nfile,fnm));
-		if (tpr_version<58)
-			gmx_fatal(FARGS,"Version of *.tpr file to old (%d). Rerun grompp with gromacs VERSION 4.0.3 or newer.\n",tpr_version);
-
-		if( inputrec->eI != eiMD )
-			gmx_input("Change integrator to md in mdp file.");
-
-		if(PAR(cr))
-			gmx_input("Sorry, parallel g_membed is not yet fully functrional.");
-
-		groups=&(mtop->groups);
-
-		atoms=gmx_mtop_global_atoms(mtop);
-		snew(mem_p,1);
-		fprintf(stderr,"\nSelect a group to embed in the membrane:\n");
-		get_index(&atoms,ftp2fn_null(efNDX,nfile,fnm),1,&(ins_at->nr),&(ins_at->index),&ins);
-		ins_grp_id = search_string(ins,groups->ngrpname,(groups->grpname));
-		fprintf(stderr,"\nSelect a group to embed %s into (e.g. the membrane):\n",ins);
-		get_index(&atoms,ftp2fn_null(efNDX,nfile,fnm),1,&(mem_p->mem_at.nr),&(mem_p->mem_at.index),&(mem_p->name));
-
-		pos_ins->pieces=pieces;
-		snew(pos_ins->nidx,pieces);
-		snew(pos_ins->subindex,pieces);
-		snew(piecename,pieces);	
-		if (pieces>1)
-		{
-			fprintf(stderr,"\nSelect pieces to embed:\n");
-			get_index(&atoms,ftp2fn_null(efNDX,nfile,fnm),pieces,pos_ins->nidx,pos_ins->subindex,piecename);
-		}
-		else
-		{	
-			/*use whole embedded group*/
-			snew(pos_ins->nidx,1);
-			snew(pos_ins->subindex,1);
-			pos_ins->nidx[0]=ins_at->nr;
-			pos_ins->subindex[0]=ins_at->index;
-		}
-
-		if(probe_rad<0.2199999)
-		{
-			warn++;
-			fprintf(stderr,"\nWarning %d:\nA probe radius (-rad) smaller than 0.2 can result in overlap between waters "
-					"and the group to embed, which will result in Lincs errors etc.\nIf you are sure, you can increase maxwarn.\n\n",warn);
-		}
-
-		if(xy_fac<0.09999999)
-		{
-			warn++;
-			fprintf(stderr,"\nWarning %d:\nThe initial size of %s is probably too smal.\n"
-					"If you are sure, you can increase maxwarn.\n\n",warn,ins);
-		}
-
-		if(it_xy<1000)
-		{
-			warn++;
-			fprintf(stderr,"\nWarning %d;\nThe number of steps used to grow the xy-coordinates of %s (%d) is probably too small.\n"
-					"Increase -nxy or, if you are sure, you can increase maxwarn.\n\n",warn,ins,it_xy);
-		}
-
-		if( (it_z<100) && ( z_fac<0.99999999 || z_fac>1.0000001) )
-                {
-                        warn++;
-                        fprintf(stderr,"\nWarning %d;\nThe number of steps used to grow the z-coordinate of %s (%d) is probably too small.\n"
-                                       "Increase -nz or, if you are sure, you can increase maxwarn.\n\n",warn,ins,it_z);
-                }
-
-		if(it_xy+it_z>inputrec->nsteps)
-		{
-			warn++;
-			fprintf(stderr,"\nWarning %d:\nThe number of growth steps (-nxy + -nz) is larger than the number of steps in the tpr.\n"
-					"If you are sure, you can increase maxwarn.\n\n",warn);
-		}
-
-		fr_id=-1;
-		if( inputrec->opts.ngfrz==1)
-			gmx_fatal(FARGS,"You did not specify \"%s\" as a freezegroup.",ins);
-		for(i=0;i<inputrec->opts.ngfrz;i++)
-		{
-			tmp_id = mtop->groups.grps[egcFREEZE].nm_ind[i];
-			if(ins_grp_id==tmp_id)
-			{
-				fr_id=tmp_id;
-				fr_i=i;
-			}
-		}
-		if (fr_id == -1 )
-			gmx_fatal(FARGS,"\"%s\" not as freezegroup defined in the mdp-file.",ins);
-
-		for(i=0;i<DIM;i++)
-			if( inputrec->opts.nFreeze[fr_i][i] != 1)
-				gmx_fatal(FARGS,"freeze dimensions for %s are not Y Y Y\n",ins);
-
-		ng = groups->grps[egcENER].nr;
-		if (ng == 1)
-			gmx_input("No energy groups defined. This is necessary for energy exclusion in the freeze group");
-
-		for(i=0;i<ng;i++)
-		{
-			for(j=0;j<ng;j++)
-			{
-				if (inputrec->opts.egp_flags[ng*i+j] == EGP_EXCL)
-				{
-					bExcl = TRUE;
-					if ( (groups->grps[egcENER].nm_ind[i] != ins_grp_id) || (groups->grps[egcENER].nm_ind[j] != ins_grp_id) )
-						gmx_fatal(FARGS,"Energy exclusions \"%s\" and  \"%s\" do not match the group to embed \"%s\"",
-								*groups->grpname[groups->grps[egcENER].nm_ind[i]],
-								*groups->grpname[groups->grps[egcENER].nm_ind[j]],ins);
-				}
-			}
-		}
-		if (!bExcl)
-			gmx_input("No energy exclusion groups defined. This is necessary for energy exclusion in the freeze group");
-
-		/* Set all atoms in box*/
-		/*set_inbox(state->natoms,state->x);*/
-
-		/* Guess the area the protein will occupy in the membrane plane	 Calculate area per lipid*/
-		snew(rest_at,1);
-		ins_nat = init_ins_at(ins_at,rest_at,state,pos_ins,groups,ins_grp_id,xy_max);
-		/* Check moleculetypes in insertion group */
-		check_types(ins_at,rest_at,mtop);
-
-		mem_nat = init_mem_at(mem_p,mtop,state->x,state->box,pos_ins);
-
-		prot_area = est_prot_area(pos_ins,state->x,ins_at,mem_p);
-		if ( (prot_area>7.5) && ( (state->box[XX][XX]*state->box[YY][YY]-state->box[XX][YY]*state->box[YY][XX])<50) )
-		{
-			warn++;
-			fprintf(stderr,"\nWarning %d:\nThe xy-area is very small compared to the area of the protein.\n"
-					"This might cause pressure problems during the growth phase. Just try with\n"
-					"current setup (-maxwarn + 1), but if pressure problems occur, lower the\n"
-					"compressibility in the mdp-file or use no pressure coupling at all.\n\n",warn);
-		}
-		if(warn>maxwarn)
-					gmx_fatal(FARGS,"Too many warnings.\n");
-
-		printf("The estimated area of the protein in the membrane is %.3f nm^2\n",prot_area);
-		printf("\nThere are %d lipids in the membrane part that overlaps the protein.\nThe area per lipid is %.4f nm^2.\n",mem_p->nmol,mem_p->lip_area);
-
-		/* Maximum number of lipids to be removed*/
-		max_lip_rm=(int)(2*prot_area/mem_p->lip_area);
-		printf("Maximum number of lipids that will be removed is %d.\n",max_lip_rm);
-
-		printf("\nWill resize the protein by a factor of %.3f in the xy plane and %.3f in the z direction.\n"
-				"This resizing will be done with respect to the geometrical center of all protein atoms\n"
-				"that span the membrane region, i.e. z between %.3f and %.3f\n\n",xy_fac,z_fac,mem_p->zmin,mem_p->zmax);
-
-		/* resize the protein by xy and by z if necessary*/
-		snew(r_ins,ins_at->nr);
-		init_resize(ins_at,r_ins,pos_ins,mem_p,state->x,bALLOW_ASYMMETRY);
-		fac[0]=fac[1]=xy_fac;
-		fac[2]=z_fac;
-
-		xy_step =(xy_max-xy_fac)/(double)(it_xy);
-		z_step  =(z_max-z_fac)/(double)(it_z-1);
-
-		resize(ins_at,r_ins,state->x,pos_ins,fac);
-
-		/* remove overlapping lipids and water from the membrane box*/
-		/*mark molecules to be removed*/
-		snew(pbc,1);
-		set_pbc(pbc,inputrec->ePBC,state->box);
-
-		snew(rm_p,1);
-		lip_rm = gen_rm_list(rm_p,ins_at,rest_at,pbc,mtop,state->x, r_ins, mem_p,pos_ins,probe_rad,low_up_rm,bALLOW_ASYMMETRY);
-        lip_rm -= low_up_rm;
-
-		if(fplog)
-			for(i=0;i<rm_p->nr;i++)
-				fprintf(fplog,"rm mol %d\n",rm_p->mol[i]);
-
-		for(i=0;i<mtop->nmolblock;i++)
-		{
-			ntype=0;
-			for(j=0;j<rm_p->nr;j++)
-				if(rm_p->block[j]==i)
-					ntype++;
-			printf("Will remove %d %s molecules\n",ntype,*(mtop->moltype[mtop->molblock[i].type].name));
-		}
-
-		if(lip_rm>max_lip_rm)
-		{
-			warn++;
-			fprintf(stderr,"\nWarning %d:\nTrying to remove a larger lipid area than the estimated protein area\n"
-					"Try making the -xyinit resize factor smaller. If you are sure about this increase maxwarn.\n\n",warn);
-		}
-
-		/*remove all lipids and waters overlapping and update all important structures*/
-		rm_group(inputrec,groups,mtop,rm_p,state,ins_at,pos_ins);
-
-		rm_bonded_at = rm_bonded(ins_at,mtop);
-		if (rm_bonded_at != ins_at->nr)
-		{
-			fprintf(stderr,"Warning: The number of atoms for which the bonded interactions are removed is %d, "
-					"while %d atoms are embedded. Make sure that the atoms to be embedded are not in the same"
-					"molecule type as atoms that are not to be embedded.\n",rm_bonded_at,ins_at->nr);
-		}
-
-		if(warn>maxwarn)
-			gmx_fatal(FARGS,"Too many warnings.\nIf you are sure these warnings are harmless, you can increase -maxwarn");
-
-		if (MASTER(cr))
-		{
-			if (ftp2bSet(efTOP,nfile,fnm))
-				top_update(opt2fn("-p",nfile,fnm),ins,rm_p,mtop);
-		}
-
-		sfree(pbc);
-		sfree(rest_at);
-	}
-
-#ifdef GMX_FAHCORE
-    fcRegisterSteps(inputrec->nsteps,inputrec->init_step);
-#endif
-
-    /* NMR restraints must be initialized before load_checkpoint,
-     * since with time averaging the history is added to t_state.
-     * For proper consistency check we therefore need to extend
-     * t_state here.
-     * So the PME-only nodes (if present) will also initialize
-     * the distance restraints.
-     */
-    snew(fcd,1);
-
-    /* This needs to be called before read_checkpoint to extend the state */
-    init_disres(fplog,mtop,inputrec,cr,Flags & MD_PARTDEC,fcd,state);
-
-    if (gmx_mtop_ftype_count(mtop,F_ORIRES) > 0)
-    {
-        if (PAR(cr) && !(Flags & MD_PARTDEC))
-        {
-            gmx_fatal(FARGS,"Orientation restraints do not work (yet) with domain decomposition, use particle decomposition (mdrun option -pd)");
-        }
-        /* Orientation restraints */
-        if (MASTER(cr))
-        {
-            init_orires(fplog,mtop,state->x,inputrec,cr->ms,&(fcd->orires),
-                        state);
-        }
-    }
-
-    if (DEFORM(*inputrec))
-    {
-        /* Store the deform reference box before reading the checkpoint */
-        if (SIMMASTER(cr))
-        {
-            copy_mat(state->box,box);
-        }
-        if (PAR(cr))
-        {
-            gmx_bcast(sizeof(box),box,cr);
-        }
-        /* Because we do not have the update struct available yet
-         * in which the reference values should be stored,
-         * we store them temporarily in static variables.
-         * This should be thread safe, since they are only written once
-         * and with identical values.
-         */
-/*        deform_init_init_step_tpx = inputrec->init_step;*/
-/*        copy_mat(box,deform_init_box_tpx);*/
-    }
-
-    if (opt2bSet("-cpi",nfile,fnm))
-    {
-        /* Check if checkpoint file exists before doing continuation.
-         * This way we can use identical input options for the first and subsequent runs...
-         */
-        if( gmx_fexist_master(opt2fn_master("-cpi",nfile,fnm,cr),cr) )
-        {
-            load_checkpoint(opt2fn_master("-cpi",nfile,fnm,cr),&fplog,
-                            cr,Flags & MD_PARTDEC,ddxyz,
-                            inputrec,state,&bReadRNG,&bReadEkin,
-                            (Flags & MD_APPENDFILES),
-			    (Flags & MD_APPENDFILESSET));
-
-            if (bReadRNG)
-            {
-                Flags |= MD_READ_RNG;
-            }
-            if (bReadEkin)
-            {
-                Flags |= MD_READ_EKIN;
-            }
-        }
-    }
-
-    if ((MASTER(cr) || (Flags & MD_SEPPOT)) && (Flags & MD_APPENDFILES))
-    {
-        gmx_log_open(ftp2fn(efLOG,nfile,fnm),cr,!(Flags & MD_SEPPOT),
-                             Flags,&fplog);
-    }
-
-    if (SIMMASTER(cr))
-    {
-        copy_mat(state->box,box);
-    }
-
-    if (PAR(cr))
-    {
-        gmx_bcast(sizeof(box),box,cr);
-    }
-
-    if (bVerbose && SIMMASTER(cr))
-    {
-        fprintf(stderr,"Loaded with Money\n\n");
-    }
-
-    if (PAR(cr) && !((Flags & MD_PARTDEC) || EI_TPI(inputrec->eI)))
-    {
-        cr->dd = init_domain_decomposition(fplog,cr,Flags,ddxyz,rdd,rconstr,
-                                           dddlb_opt,dlb_scale,
-                                           ddcsx,ddcsy,ddcsz,
-                                           mtop,inputrec,
-                                           box,state->x,
-                                           &ddbox,&npme_major,&npme_minor);
-
-        make_dd_communicators(fplog,cr,dd_node_order);
-
-        /* Set overallocation to avoid frequent reallocation of arrays */
-        set_over_alloc_dd(TRUE);
-    }
-    else
-    {
-        /* PME, if used, is done on all nodes with 1D decomposition */
-        cr->npmenodes = 0;
-        cr->duty = (DUTY_PP | DUTY_PME);
-        npme_major = cr->nnodes;
-        npme_minor = 1;
-
-        if (inputrec->ePBC == epbcSCREW)
-        {
-            gmx_fatal(FARGS,
-                      "pbc=%s is only implemented with domain decomposition",
-                      epbc_names[inputrec->ePBC]);
-        }
-    }
-
-    if (PAR(cr))
-    {
-        /* After possible communicator splitting in make_dd_communicators.
-         * we can set up the intra/inter node communication.
-         */
-        gmx_setup_nodecomm(fplog,cr);
-    }
-
-    /* getting number of PP/PME threads
-       PME: env variable should be read only on one node to make sure it is 
-            identical everywhere;
-       PP: is omp_get_max_threads for now.
-     */    
-#ifdef GMX_OPENMP
-   if (EEL_PME(inputrec->coulombtype))
-   {
-       omp_nthreads_pp = omp_get_max_threads();
-
-       if (MASTER(cr))
-       {
-           char *ptr;
-           omp_nthreads_pme = omp_get_max_threads();
-           if ((ptr=getenv("GMX_PME_NTHREADS")) != NULL)
-           {
-               sscanf(ptr,"%d",&omp_nthreads_pme);
-           }
-           if (fplog!=NULL)
-           {
-               fprintf(fplog,"Using %d threads for PME\n",omp_nthreads_pme);
-           }
-       }
-       if (PAR(cr))
-       {
-           gmx_bcast_sim(sizeof(omp_nthreads_pme),&omp_nthreads_pme,cr);
-       }
-   }
-#endif
-
-    wcycle = wallcycle_init(fplog,resetstep,cr, omp_nthreads_pp, omp_nthreads_pme);
-    if (PAR(cr))
-    {
-        /* Master synchronizes its value of reset_counters with all nodes
-         * including PME only nodes */
-        reset_counters = wcycle_get_reset_counters(wcycle);
-        gmx_bcast_sim(sizeof(reset_counters),&reset_counters,cr);
-        wcycle_set_reset_counters(wcycle, reset_counters);
-    }
-
-
-    snew(nrnb,1);
-    if (cr->duty & DUTY_PP)
-    {
-        /* For domain decomposition we allocate dynamically
-         * in dd_partition_system.
-         */
-        if (DOMAINDECOMP(cr))
-        {
-            bcast_state_setup(cr,state);
-        }
-        else
-        {
-            if (PAR(cr))
-            {
-                if (!MASTER(cr))
-                {
-                    snew(state,1);
-                }
-                bcast_state(cr,state,TRUE);
-            }
-        }
-
-        /* Dihedral Restraints */
-        if (gmx_mtop_ftype_count(mtop,F_DIHRES) > 0)
-        {
-            init_dihres(fplog,mtop,inputrec,fcd);
-        }
-
-        /* Initiate forcerecord */
-        fr = mk_forcerec();
-        init_forcerec(fplog,oenv,fr,fcd,inputrec,mtop,cr,box,FALSE,
-                      opt2fn("-table",nfile,fnm),
-                      opt2fn("-tabletf",nfile,fnm),
-                      opt2fn("-tablep",nfile,fnm),
-                      opt2fn("-tableb",nfile,fnm),
-                      NULL,-1,FALSE,pforce);
-        init_interaction_const(fplog, &ic, fr); 
-
-        /* version for PCA_NOT_READ_NODE (see md.c) */
-        /*init_forcerec(fplog,fr,fcd,inputrec,mtop,cr,box,FALSE,
-          "nofile","nofile","nofile","nofile",FALSE,pforce);
-          */
-        fr->bSepDVDL = ((Flags & MD_SEPPOT) == MD_SEPPOT);
-
-        /* Initialize QM-MM */
-        if(fr->bQMMM)
-        {
-            init_QMMMrec(cr,box,mtop,inputrec,fr);
-        }
-
-        /* Initialize the mdatoms structure.
-         * mdatoms is not filled with atom data,
-         * as this can not be done now with domain decomposition.
-         */
-        mdatoms = init_mdatoms(fplog,mtop,inputrec->efep!=efepNO);
-
-        /* Initialize the virtual site communication */
-        vsite = init_vsite(mtop,cr);
-
-        calc_shifts(box,fr->shift_vec);
-
-        /* With periodic molecules the charge groups should be whole at start up
-         * and the virtual sites should not be far from their proper positions.
-         */
-        if (!inputrec->bContinuation && MASTER(cr) &&
-            !(inputrec->ePBC != epbcNONE && inputrec->bPeriodicMols))
-        {
-            /* Make molecules whole at start of run */
-            if (fr->ePBC != epbcNONE)
-            {
-                do_pbc_first_mtop(fplog,inputrec->ePBC,box,mtop,state->x);
-            }
-            if (vsite)
-            {
-                /* Correct initial vsite positions are required
-                 * for the initial distribution in the domain decomposition
-                 * and for the initial shell prediction.
-                 */
-                construct_vsites_mtop(fplog,vsite,mtop,state->x);
-            }
-        }
-
-        if (EEL_PME(fr->eeltype))
-        {
-            ewaldcoeff = fr->ewaldcoeff;
-            pmedata = &fr->pmedata;
-        }
-        else
-        {
-            pmedata = NULL;
-        }
-    }
-    else
-    {
-        /* This is a PME only node */
-
-        /* We don't need the state */
-        done_state(state);
-
-        ewaldcoeff = calc_ewaldcoeff(inputrec->rcoulomb, inputrec->ewald_rtol);
-        snew(pmedata,1);
-    }
-
-    /* Initiate PME if necessary,
-     * either on all nodes or on dedicated PME nodes only. */
-    if (EEL_PME(inputrec->coulombtype))
-    {
-        if (mdatoms)
-        {
-            nChargePerturbed = mdatoms->nChargePerturbed;
-        }
-        if (cr->npmenodes > 0)
-        {
-            /* The PME only nodes need to know nChargePerturbed */
-            gmx_bcast_sim(sizeof(nChargePerturbed),&nChargePerturbed,cr);
-        }
-
-        /* Set CPU affinity. Can be important for performance.
-           On some systems (e.g. Cray) CPU Affinity is set by default.
-           But default assigning doesn't work (well) with only some ranks
-           having threads. This causes very low performance.
-           External tools have cumbersome syntax for setting affinity
-           in the case that only some ranks have threads.
-           Thus it is important that GROMACS sets the affinity internally at
-           if only PME is using threads.
-        */
-
-#ifdef GMX_OPENMP
-#ifdef __linux
-    if (getenv("GMX_NO_THREAD_PINNING") == NULL)
-    {
-        int core, local_nthreads;
-
-        if (inputrec->cutoff_scheme == ecutsVERLET)
-        {
-            local_nthreads = gmx_omp_nthreads_get(emntNonbonded);
-        }
-        else
-        {
-            local_nthreads = (cr->duty & DUTY_PME) ? omp_nthreads_pme : 1; //threads on this node
-        }
-#ifdef GMX_LIB_MPI
-        {
-            MPI_Comm comm_intra; //intra communicator (but different to nc.comm_intra includes PME nodes)
-            MPI_Comm_split(MPI_COMM_WORLD,gmx_hostname_num(),gmx_node_rank(),&comm_intra);
-
-            MPI_Scan(&local_nthreads,&core, 1, MPI_INT, MPI_SUM, comm_intra);
-            core -= local_nthreads; //make exclusive scan
-        }
-#else
-        core = cr->nodeid*local_nthreads;
-#endif
-#pragma omp parallel firstprivate(core) num_threads(local_nthreads)
-        {
-            cpu_set_t mask;
-            CPU_ZERO(&mask);
-            core+=omp_get_thread_num();
-            CPU_SET(core,&mask);
-            sched_setaffinity((pid_t) syscall (SYS_gettid),sizeof(cpu_set_t),&mask);
-        }
-    }
-#endif //__linux
-#endif //GMX_OPENMP
-
-        if (cr->duty & DUTY_PME)
-        {
-            status = gmx_pme_init(pmedata,cr,npme_major,npme_minor,inputrec,
-                                  mtop ? mtop->natoms : 0,nChargePerturbed,
-                                  (Flags & MD_REPRODUCIBLE),omp_nthreads_pme);
-            if (status != 0)
-            {
-                gmx_fatal(FARGS,"Error %d initializing PME",status);
-            }
-        }
-    }
-
-
-/*    if (integrator[inputrec->eI].func == do_md
-#ifdef GMX_OPENMM
-        ||
-        integrator[inputrec->eI].func == do_md_openmm
-#endif
-        )
-    {*/
-        /* Turn on signal handling on all nodes */
-        /*
-         * (A user signal from the PME nodes (if any)
-         * is communicated to the PP nodes.
-         */
-        signal_handler_install();
-/*    }*/
-
-    if (cr->duty & DUTY_PP)
-    {
-        if (inputrec->ePull != epullNO)
-        {
-            /* Initialize pull code */
-            init_pull(fplog,inputrec,nfile,fnm,mtop,cr,oenv,
-                      EI_DYNAMICS(inputrec->eI) && MASTER(cr),Flags);
-        }
-
-        constr = init_constraints(fplog,mtop,inputrec,ed,state,cr);
-
-        if (DOMAINDECOMP(cr))
-        {
-            dd_init_bondeds(fplog,cr->dd,mtop,vsite,constr,inputrec,
-                            Flags & MD_DDBONDCHECK,fr->cginfo_mb);
-
-            set_dd_parameters(fplog,cr->dd,dlb_scale,inputrec,fr,&ddbox);
-
-            setup_dd_grid(fplog,cr->dd);
-        }
-
-        /* Now do whatever the user wants us to do (how flexible...) */
-        do_md_membed(fplog,cr,nfile,fnm,
-                                      oenv,bVerbose,bCompact,
-                                      nstglobalcomm,
-                                      vsite,constr,
-                                      nstepout,inputrec,mtop,
-                                      fcd,state,
-                                      mdatoms,nrnb,wcycle,ed,fr,
-                                      repl_ex_nst,repl_ex_seed,
-                                      cpt_period,max_hours,
-                                      deviceOptions,
-                                      Flags,
-                                      &runtime,
-                                      fac, r_ins, pos_ins, ins_at,
-                                      xy_step, z_step, it_xy, it_z);
-
-        if (inputrec->ePull != epullNO)
-        {
-            finish_pull(fplog,inputrec->pull);
-        }
-    }
-    else
-    {
-        /* do PME only */
-        gmx_pmeonly(*pmedata,cr,nrnb,wcycle,ewaldcoeff,FALSE,inputrec);
-    }
-
-    if (EI_DYNAMICS(inputrec->eI) || EI_TPI(inputrec->eI))
-    {
-        /* Some timing stats */
-        if (MASTER(cr))
-        {
-            if (runtime.proc == 0)
-            {
-                runtime.proc = runtime.real;
-            }
-        }
-        else
-        {
-            runtime.real = 0;
-        }
-    }
-
-    wallcycle_stop(wcycle,ewcRUN);
-
-    /* Finish up, write some stuff
-     * if rerunMD, don't write last frame again
-     */
-    finish_run(fplog,cr,ftp2fn(efSTO,nfile,fnm),
-               inputrec,nrnb,wcycle,&runtime,
-               fr->nbv->useGPU ? nbnxn_cuda_get_timings(fr->nbv->cu_nbv) : NULL,
-               EI_DYNAMICS(inputrec->eI) && !MULTISIM(cr),
-               omp_nthreads_pp);
-
-    /* Does what it says */
-    print_date_and_time(fplog,cr->nodeid,"Finished mdrun",&runtime);
-
-    /* Close logfile already here if we were appending to it */
-    if (MASTER(cr) && (Flags & MD_APPENDFILES))
-    {
-        gmx_log_close(fplog);
-    }
-
-    if (pieces>1)
-    {
-    	sfree(piecename);
-    }
-
-    if (fr->nbv->useGPU)
-    {
-        int gpu_device_id = cr->nodeid; /* FIXME get dev_id */
-        /* free GPU memory and uninitialize GPU */
-        nbnxn_cuda_free(fplog, fr->nbv->cu_nbv, DOMAINDECOMP(cr));
-
-        if (uninit_gpu(fplog, gpu_device_id) != 0)
-        {
-            gmx_warning("Failed to uninitialize GPU.");
-        }
-    }
-
-    rc=(int)gmx_get_stop_condition();
-
-    return rc;
-}
-
-int gmx_membed(int argc,char *argv[])
-{
-	const char *desc[] = {
-			"[TT]g_membed[tt] embeds a membrane protein into an equilibrated lipid bilayer at the position",
-			"and orientation specified by the user.[PAR]",
-			"SHORT MANUAL[BR]------------[BR]",
-			"The user should merge the structure files of the protein and membrane (+solvent), creating a",
-			"single structure file with the protein overlapping the membrane at the desired position and",
-			"orientation. The box size is taken from the membrane structure file. The corresponding topology",
-			"files should also be merged. Consecutively, create a [TT].tpr[tt] file (input for [TT]g_membed[tt]) from these files,"
-			"with the following options included in the [TT].mdp[tt] file.[BR]",
-			" - [TT]integrator      = md[tt][BR]",
-			" - [TT]energygrp       = Protein[tt] (or other group that you want to insert)[BR]",
-			" - [TT]freezegrps      = Protein[tt][BR]",
-			" - [TT]freezedim       = Y Y Y[tt][BR]",
-			" - [TT]energygrp_excl  = Protein Protein[tt][BR]",
-			"The output is a structure file containing the protein embedded in the membrane. If a topology",
-			"file is provided, the number of lipid and ",
-			"solvent molecules will be updated to match the new structure file.[BR]",
-			"For a more extensive manual see Wolf et al, J Comp Chem 31 (2010) 2169-2174, Appendix.[PAR]",
-			"SHORT METHOD DESCRIPTION[BR]",
-			"------------------------[BR]",
-			"1. The protein is resized around its center of mass by a factor [TT]-xy[tt] in the xy-plane",
-			"(the membrane plane) and a factor [TT]-z[tt] in the [IT]z[it]-direction (if the size of the",
-			"protein in the z-direction is the same or smaller than the width of the membrane, a",
-			"[TT]-z[tt] value larger than 1 can prevent that the protein will be enveloped by the lipids).[BR]",
-			"2. All lipid and solvent molecules overlapping with the resized protein are removed. All",
-			"intraprotein interactions are turned off to prevent numerical issues for small values of [TT]-xy[tt]",
-			" or [TT]-z[tt][BR]",
-			"3. One md step is performed.[BR]",
-			"4. The resize factor ([TT]-xy[tt] or [TT]-z[tt]) is incremented by a small amount ((1-xy)/nxy or (1-z)/nz) and the",
-			"protein is resized again around its center of mass. The resize factor for the xy-plane",
-			"is incremented first. The resize factor for the z-direction is not changed until the [TT]-xy[tt] factor",
-			"is 1 (thus after [TT]-nxy[tt] iterations).[BR]",
-			"5. Repeat step 3 and 4 until the protein reaches its original size ([TT]-nxy[tt] + [TT]-nz[tt] iterations).[BR]",
-			"For a more extensive method description see Wolf et al, J Comp Chem, 31 (2010) 2169-2174.[PAR]",
-			"NOTE[BR]----[BR]",
-			" - Protein can be any molecule you want to insert in the membrane.[BR]",
-			" - It is recommended to perform a short equilibration run after the embedding",
-			"(see Wolf et al, J Comp Chem 31 (2010) 2169-2174), to re-equilibrate the membrane. Clearly",
-			"protein equilibration might require longer.[PAR]"
-	};
-	t_commrec    *cr;
-	t_filenm fnm[] = {
-			{ efTPX, "-f",      "into_mem", ffREAD },
-			{ efNDX, "-n",      "index",    ffOPTRD },
-			{ efTOP, "-p",      "topol",    ffOPTRW },
-			{ efTRN, "-o",      NULL,       ffWRITE },
-			{ efXTC, "-x",      NULL,       ffOPTWR },
-			{ efCPT, "-cpi",    NULL,       ffOPTRD },
-			{ efCPT, "-cpo",    NULL,       ffOPTWR },
-			{ efSTO, "-c",      "membedded",  ffWRITE },
-			{ efEDR, "-e",      "ener",     ffWRITE },
-			{ efLOG, "-g",      "md",       ffWRITE },
-			{ efEDI, "-ei",     "sam",      ffOPTRD },
-			{ efTRX, "-rerun",  "rerun",    ffOPTRD },
-			{ efXVG, "-table",  "table",    ffOPTRD },
-			{ efXVG, "-tablep", "tablep",   ffOPTRD },
-			{ efXVG, "-tableb", "table",    ffOPTRD },
-			{ efXVG, "-dhdl",   "dhdl",     ffOPTWR },
-			{ efXVG, "-field",  "field",    ffOPTWR },
-			{ efXVG, "-table",  "table",    ffOPTRD },
-			{ efXVG, "-tablep", "tablep",   ffOPTRD },
-			{ efXVG, "-tableb", "table",    ffOPTRD },
-			{ efTRX, "-rerun",  "rerun",    ffOPTRD },
-			{ efXVG, "-tpi",    "tpi",      ffOPTWR },
-			{ efXVG, "-tpid",   "tpidist",  ffOPTWR },
-			{ efEDI, "-ei",     "sam",      ffOPTRD },
-			{ efEDO, "-eo",     "sam",      ffOPTWR },
-			{ efGCT, "-j",      "wham",     ffOPTRD },
-			{ efGCT, "-jo",     "bam",      ffOPTWR },
-			{ efXVG, "-ffout",  "gct",      ffOPTWR },
-			{ efXVG, "-devout", "deviatie", ffOPTWR },
-			{ efXVG, "-runav",  "runaver",  ffOPTWR },
-			{ efXVG, "-px",     "pullx",    ffOPTWR },
-			{ efXVG, "-pf",     "pullf",    ffOPTWR },
-			{ efMTX, "-mtx",    "nm",       ffOPTWR },
-			{ efNDX, "-dn",     "dipole",   ffOPTWR },
-                        { efRND, "-multidir",NULL,      ffOPTRDMULT}
-	};
-#define NFILE asize(fnm)
-
-	/* Command line options ! */
-	gmx_bool bCart        = FALSE;
-	gmx_bool bPPPME       = FALSE;
-	gmx_bool bPartDec     = FALSE;
-	gmx_bool bDDBondCheck = TRUE;
-	gmx_bool bDDBondComm  = TRUE;
-	gmx_bool bVerbose     = FALSE;
-	gmx_bool bCompact     = TRUE;
-	gmx_bool bSepPot      = FALSE;
-	gmx_bool bRerunVSite  = FALSE;
-	gmx_bool bIonize      = FALSE;
-	gmx_bool bConfout     = TRUE;
-	gmx_bool bReproducible = FALSE;
-
-	int  npme=-1;
-	int  nmultisim=0;
-	int  nstglobalcomm=-1;
-	int  repl_ex_nst=0;
-	int  repl_ex_seed=-1;
-	int  nstepout=100;
-	int  nthreads=0; /* set to determine # of threads automatically */
-	int  resetstep=-1;
-
-	rvec realddxyz={0,0,0};
-	const char *ddno_opt[ddnoNR+1] =
-	{ NULL, "interleave", "pp_pme", "cartesian", NULL };
-	const char *dddlb_opt[] =
-	{ NULL, "auto", "no", "yes", NULL };
-	real rdd=0.0,rconstr=0.0,dlb_scale=0.8,pforce=-1;
-	char *ddcsx=NULL,*ddcsy=NULL,*ddcsz=NULL;
-	real cpt_period=15.0,max_hours=-1;
-	gmx_bool bAppendFiles=TRUE,bAddPart=TRUE;
-	gmx_bool bResetCountersHalfWay=FALSE;
-	output_env_t oenv=NULL;
-	const char *deviceOptions = "";
-
-	real xy_fac = 0.5;
-	real xy_max = 1.0;
-	real z_fac = 1.0;
-	real z_max = 1.0;
-	int it_xy = 1000;
-	int it_z = 0;
-	real probe_rad = 0.22;
-	int low_up_rm = 0;
-	int maxwarn=0;
-	int pieces=1;
-    gmx_bool bALLOW_ASYMMETRY=FALSE;
-
-
-/* arguments relevant to OPENMM only*/
-#ifdef GMX_OPENMM
-    gmx_input("g_membed not functional in openmm");
-#endif
-
-	t_pargs pa[] = {
-			{ "-xyinit",   FALSE, etREAL,  {&xy_fac},   	"Resize factor for the protein in the xy dimension before starting embedding" },
-			{ "-xyend",   FALSE, etREAL,  {&xy_max},   		"Final resize factor in the xy dimension" },
-			{ "-zinit",    FALSE, etREAL,  {&z_fac},  		"Resize factor for the protein in the z dimension before starting embedding" },
-			{ "-zend",    FALSE, etREAL,  {&z_max},    		"Final resize faction in the z dimension" },
-			{ "-nxy",     FALSE,  etINT,  {&it_xy},         "Number of iteration for the xy dimension" },
-			{ "-nz",      FALSE,  etINT,  {&it_z},          "Number of iterations for the z dimension" },
-			{ "-rad",     FALSE, etREAL,  {&probe_rad},     "Probe radius to check for overlap between the group to embed and the membrane"},
-			{ "-pieces",  FALSE,  etINT,  {&pieces},        "Perform piecewise resize. Select parts of the group to insert and resize these with respect to their own geometrical center." },
-            { "-asymmetry",FALSE, etBOOL,{&bALLOW_ASYMMETRY}, "Allow asymmetric insertion, i.e. the number of lipids removed from the upper and lower leaflet will not be checked." },
-            { "-ndiff" ,  FALSE, etINT, {&low_up_rm},       "Number of lipids that will additionally be removed from the lower (negative number) or upper (positive number) membrane leaflet." },
-			{ "-maxwarn", FALSE, etINT, {&maxwarn},			"Maximum number of warning allowed" },
-  { "-pd",      FALSE, etBOOL,{&bPartDec},
-    "HIDDENUse particle decompostion" },
-  { "-dd",      FALSE, etRVEC,{&realddxyz},
-    "HIDDENDomain decomposition grid, 0 is optimize" },
-  { "-nt",      FALSE, etINT, {&nthreads},
-    "HIDDENNumber of threads to start (0 is guess)" },
-  { "-npme",    FALSE, etINT, {&npme},
-    "HIDDENNumber of separate nodes to be used for PME, -1 is guess" },
-  { "-ddorder", FALSE, etENUM, {ddno_opt},
-    "HIDDENDD node order" },
-  { "-ddcheck", FALSE, etBOOL, {&bDDBondCheck},
-    "HIDDENCheck for all bonded interactions with DD" },
-  { "-ddbondcomm", FALSE, etBOOL, {&bDDBondComm},
-    "HIDDENUse special bonded atom communication when [TT]-rdd[tt] > cut-off" },
-  { "-rdd",     FALSE, etREAL, {&rdd},
-    "HIDDENThe maximum distance for bonded interactions with DD (nm), 0 is determine from initial coordinates" },
-  { "-rcon",    FALSE, etREAL, {&rconstr},
-    "HIDDENMaximum distance for P-LINCS (nm), 0 is estimate" },
-  { "-dlb",     FALSE, etENUM, {dddlb_opt},
-    "HIDDENDynamic load balancing (with DD)" },
-  { "-dds",     FALSE, etREAL, {&dlb_scale},
-    "HIDDENMinimum allowed dlb scaling of the DD cell size" },
-  { "-ddcsx",   FALSE, etSTR, {&ddcsx},
-    "HIDDENThe DD cell sizes in x" },
-  { "-ddcsy",   FALSE, etSTR, {&ddcsy},
-    "HIDDENThe DD cell sizes in y" },
-  { "-ddcsz",   FALSE, etSTR, {&ddcsz},
-    "HIDDENThe DD cell sizes in z" },
-  { "-gcom",    FALSE, etINT,{&nstglobalcomm},
-    "HIDDENGlobal communication frequency" },
-  { "-compact", FALSE, etBOOL,{&bCompact},
-    "Write a compact log file" },
-  { "-seppot",  FALSE, etBOOL, {&bSepPot},
-    "HIDDENWrite separate V and dVdl terms for each interaction type and node to the log file(s)" },
-  { "-pforce",  FALSE, etREAL, {&pforce},
-    "HIDDENPrint all forces larger than this (kJ/mol nm)" },
-  { "-reprod",  FALSE, etBOOL,{&bReproducible},
-    "HIDDENTry to avoid optimizations that affect binary reproducibility" },
-  { "-multi",   FALSE, etINT,{&nmultisim},
-    "HIDDENDo multiple simulations in parallel" },
-  { "-replex",  FALSE, etINT, {&repl_ex_nst},
-    "HIDDENAttempt replica exchange periodically with this period (steps)" },
-  { "-reseed",  FALSE, etINT, {&repl_ex_seed},
-    "HIDDENSeed for replica exchange, -1 is generate a seed" },
-  { "-rerunvsite", FALSE, etBOOL, {&bRerunVSite},
-    "HIDDENRecalculate virtual site coordinates with [TT]-rerun[tt]" },
-  { "-ionize",  FALSE, etBOOL,{&bIonize},
-    "HIDDENDo a simulation including the effect of an X-Ray bombardment on your system" },
-  { "-confout", TRUE, etBOOL, {&bConfout},
-    "HIDDENWrite the last configuration with [TT]-c[tt] and force checkpointing at the last step" },
-  { "-stepout", FALSE, etINT, {&nstepout},
-    "HIDDENFrequency of writing the remaining runtime" },
-  { "-resetstep", FALSE, etINT, {&resetstep},
-    "HIDDENReset cycle counters after these many time steps" },
-  { "-resethway", FALSE, etBOOL, {&bResetCountersHalfWay},
-    "HIDDENReset the cycle counters after half the number of steps or halfway [TT]-maxh[tt]" },
-  { "-v",       FALSE, etBOOL,{&bVerbose},
-    "Be loud and noisy" },
-  { "-maxh",   FALSE, etREAL, {&max_hours},
-    "HIDDENTerminate after 0.99 times this time (hours)" },
-  { "-cpt",     FALSE, etREAL, {&cpt_period},
-    "HIDDENCheckpoint interval (minutes)" },
-  { "-append",  FALSE, etBOOL, {&bAppendFiles},
-    "HIDDENAppend to previous output files when continuing from checkpoint" },
-  { "-addpart",  FALSE, etBOOL, {&bAddPart},
-    "HIDDENAdd the simulation part number to all output files when continuing from checkpoint" },
-	};
-	gmx_edsam_t  ed;
-	unsigned long Flags, PCA_Flags;
-	ivec     ddxyz;
-	int      dd_node_order;
-	gmx_bool     HaveCheckpoint;
-	FILE     *fplog,*fptest;
-	int      sim_part,sim_part_fn;
-	const char *part_suffix=".part";
-	char     suffix[STRLEN];
-	int      rc;
-        char **multidir=NULL;
-
-	cr = init_par(&argc,&argv);
-
-	PCA_Flags = (PCA_KEEP_ARGS | PCA_NOEXIT_ON_ARGS | PCA_CAN_SET_DEFFNM
-			| (MASTER(cr) ? 0 : PCA_QUIET));
-
-
-	/* Comment this in to do fexist calls only on master
-	 * works not with rerun or tables at the moment
-	 * also comment out the version of init_forcerec in md.c
-	 * with NULL instead of opt2fn
-	 */
-	/*
-   if (!MASTER(cr))
-   {
-   PCA_Flags |= PCA_NOT_READ_NODE;
-   }
-	 */
-
-	parse_common_args(&argc,argv,PCA_Flags, NFILE,fnm,asize(pa),pa,
-			asize(desc),desc,0,NULL, &oenv);
-
-	/* we set these early because they might be used in init_multisystem()
-   Note that there is the potential for npme>nnodes until the number of
-   threads is set later on, if there's thread parallelization. That shouldn't
-   lead to problems. */
-	dd_node_order = nenum(ddno_opt);
-	cr->npmenodes = npme;
-
-#ifdef GMX_THREAD_MPI
-	/* now determine the number of threads automatically. The threads are
-   only started at mdrunner_threads, though. */
-	if (nthreads<1)
-	{
-		nthreads=tMPI_Thread_get_hw_number();
-	}
-#else
-	nthreads=1;
-#endif
-
-        /* now check the -multi and -multidir option */
-        if (opt2bSet("-multidir", NFILE, fnm))
-        {
-            int i;
-            if (nmultisim > 0)
-            {
-                gmx_fatal(FARGS, "mdrun -multi and -multidir options are mutually     exclusive.");
-            }
-            nmultisim = opt2fns(&multidir, "-multidir", NFILE, fnm);
-        }
-
-
-	if (repl_ex_nst != 0 && nmultisim < 2)
-		gmx_fatal(FARGS,"Need at least two replicas for replica exchange (option -multi)");
-
-	if (nmultisim > 1) {
-#ifndef GMX_THREAD_MPI
-                gmx_bool bParFn = (multidir == NULL);
-		init_multisystem(cr,nmultisim,multidir,NFILE,fnm,TRUE);
-#else
-		gmx_fatal(FARGS,"mdrun -multi is not supported with the thread library.Please compile GROMACS with MPI support");
-#endif
-	}
-
-	/* Check if there is ANY checkpoint file available */
-	sim_part    = 1;
-	sim_part_fn = sim_part;
-	if (opt2bSet("-cpi",NFILE,fnm))
-	{
-		bAppendFiles =
-			read_checkpoint_simulation_part(opt2fn_master("-cpi", NFILE,fnm,cr),
-							&sim_part_fn,NULL,cr,
-							bAppendFiles,NFILE,fnm,
-							part_suffix,&bAddPart);
-		if (sim_part_fn==0 && MASTER(cr))
-		{
-			fprintf(stdout,"No previous checkpoint file present, assuming this is a new run.\n");
-		}
-		else
-		{
-			sim_part = sim_part_fn + 1;
-		}
-	}
-	else
-	{
-		bAppendFiles = FALSE;
-	}
-
-	if (!bAppendFiles)
-	{
-		sim_part_fn = sim_part;
-	}
-
-	if (bAddPart && sim_part_fn > 1)
-	{
-		/* This is a continuation run, rename trajectory output files
-       (except checkpoint files) */
-		/* create new part name first (zero-filled) */
-		sprintf(suffix,"%s%04d",part_suffix,sim_part_fn);
-
-		add_suffix_to_output_names(fnm,NFILE,suffix);
-		fprintf(stdout,"Checkpoint file is from part %d, new output files will be suffixed '%s'.\n",sim_part-1,suffix);
-	}
-
-	Flags = opt2bSet("-rerun",NFILE,fnm) ? MD_RERUN : 0;
-	Flags = Flags | (bSepPot       ? MD_SEPPOT       : 0);
-	Flags = Flags | (bIonize       ? MD_IONIZE       : 0);
-	Flags = Flags | (bPartDec      ? MD_PARTDEC      : 0);
-	Flags = Flags | (bDDBondCheck  ? MD_DDBONDCHECK  : 0);
-	Flags = Flags | (bDDBondComm   ? MD_DDBONDCOMM   : 0);
-	Flags = Flags | (bConfout      ? MD_CONFOUT      : 0);
-	Flags = Flags | (bRerunVSite   ? MD_RERUN_VSITE  : 0);
-	Flags = Flags | (bReproducible ? MD_REPRODUCIBLE : 0);
-	Flags = Flags | (bAppendFiles  ? MD_APPENDFILES  : 0);
-	Flags = Flags | (opt2parg_bSet("-append", asize(pa),pa) ? MD_APPENDFILESSET : 0); 
-	Flags = Flags | (sim_part>1    ? MD_STARTFROMCPT : 0);
-	Flags = Flags | (bResetCountersHalfWay ? MD_RESETCOUNTERSHALFWAY : 0);
-
-
-	/* We postpone opening the log file if we are appending, so we can
-   first truncate the old log file and append to the correct position
-   there instead.  */
-	if ((MASTER(cr) || bSepPot) && !bAppendFiles)
-	{
-		gmx_log_open(ftp2fn(efLOG,NFILE,fnm),cr,!bSepPot,Flags,&fplog);
-		CopyRight(fplog,argv[0]);
-		please_cite(fplog,"Hess2008b");
-		please_cite(fplog,"Spoel2005a");
-		please_cite(fplog,"Lindahl2001a");
-		please_cite(fplog,"Berendsen95a");
-	}
-	else
-	{
-		fplog = NULL;
-	}
-
-	ddxyz[XX] = (int)(realddxyz[XX] + 0.5);
-	ddxyz[YY] = (int)(realddxyz[YY] + 0.5);
-	ddxyz[ZZ] = (int)(realddxyz[ZZ] + 0.5);
-
-	/* even if nthreads = 1, we still call this one */
-
-	rc = mdrunner_membed(fplog, cr, NFILE, fnm, oenv, bVerbose, bCompact,
-			nstglobalcomm,
-			ddxyz, dd_node_order, rdd, rconstr, dddlb_opt[0], dlb_scale,
-			ddcsx, ddcsy, ddcsz, nstepout, resetstep, nmultisim, repl_ex_nst,
-			repl_ex_seed, pforce, cpt_period, max_hours, deviceOptions, Flags,
-			xy_fac,xy_max,z_fac,z_max,
-			it_xy,it_z,probe_rad,low_up_rm,
-			pieces,bALLOW_ASYMMETRY,maxwarn);
-
-	if (gmx_parallel_env_initialized())
-		gmx_finalize();
-
-	if (MULTIMASTER(cr)) {
-		thanx(stderr);
-	}
-
-	/* Log file has to be closed in mdrunner if we are appending to it
-   (fplog not set here) */
-	fprintf(stderr,"Please cite:\nWolf et al, J Comp Chem 31 (2010) 2169-2174.\n");
-
-	if (MASTER(cr) && !bAppendFiles)
-	{
-		gmx_log_close(fplog);
-	}
-
-	return rc;
-=======
-    fprintf(stderr,"Please cite:\nWolf et al, J Comp Chem 31 (2010) 2169-2174.\n");
-
-    return 0;
->>>>>>> d0050783
 }