--- conflicted
+++ resolved
@@ -47,8 +47,6 @@
 #include "main.h"
 #include "gmx_ana.h"
 
-<<<<<<< HEAD
-=======
 #ifdef GMX_LIB_MPI
 #include <mpi.h>
 #endif
@@ -4237,7 +4235,7 @@
     return rc;
 }
 
->>>>>>> d9b53255
+
 int gmx_membed(int argc,char *argv[])
 {
 	const char *desc[] = {
