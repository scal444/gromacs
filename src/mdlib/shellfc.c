/*
 * 
 *                This source code is part of
 * 
 *                 G   R   O   M   A   C   S
 * 
 *          GROningen MAchine for Chemical Simulations
 * 
 * Written by David van der Spoel, Erik Lindahl, Berk Hess, and others.
 * Copyright (c) 1991-2000, University of Groningen, The Netherlands.
 * Copyright (c) 2001-2008, The GROMACS development team,
 * check out http://www.gromacs.org for more information.
 
 * This program is free software; you can redistribute it and/or
 * modify it under the terms of the GNU General Public License
 * as published by the Free Software Foundation; either version 2
 * of the License, or (at your option) any later version.
 * 
 * If you want to redistribute modifications, please consider that
 * scientific software is very special. Version control is crucial -
 * bugs must be traceable. We will be happy to consider code for
 * inclusion in the official distribution, but derived work must not
 * be called official GROMACS. Details are found in the README & COPYING
 * files - if they are missing, get the official version at www.gromacs.org.
 * 
 * To help us fund GROMACS development, we humbly ask that you cite
 * the papers on the package - you can find them in the top README file.
 * 
 * For more info, check our website at http://www.gromacs.org
 * 
 * And Hey:
 * Gallium Rubidium Oxygen Manganese Argon Carbon Silicon
 */
#ifdef HAVE_CONFIG_H
#include <config.h>
#endif

#include <string.h>
#include "typedefs.h"
#include "smalloc.h"
#include "gmx_fatal.h"
#include "vec.h"
#include "txtdump.h"
#include "mdrun.h"
#include "partdec.h"
#include "mdatoms.h"
#include "vsite.h"
#include "network.h"
#include "names.h"
#include "constr.h"
#include "domdec.h"
#include "partdec.h"
#include "physics.h"
#include "copyrite.h"
#include "shellfc.h"
#include "mtop_util.h"
#include "chargegroup.h"


typedef struct {
  int     nnucl;
  atom_id shell;	        /* The shell id				*/
  atom_id nucl1,nucl2,nucl3;	/* The nuclei connected to the shell	*/
  /* gmx_bool    bInterCG; */       /* Coupled to nuclei outside cg?        */
  real    k;		        /* force constant		        */
  real    k_1;		        /* 1 over force constant		*/
  rvec    xold;
  rvec    fold;
  rvec    step;
} t_shell;

typedef struct gmx_shellfc {
  int     nshell_gl;       /* The number of shells in the system       */
  t_shell *shell_gl;       /* All the shells (for DD only)             */
  int     *shell_index_gl; /* Global shell index (for DD only)         */
  gmx_bool    bInterCG;        /* Are there inter charge-group shells?     */
  int     nshell;          /* The number of local shells               */
  t_shell *shell;          /* The local shells                         */
  int     shell_nalloc;    /* The allocation size of shell             */
  gmx_bool    bPredict;        /* Predict shell positions                  */
  gmx_bool    bForceInit;      /* Force initialization of shell positions  */
  int     nflexcon;        /* The number of flexible constraints       */
  rvec    *x[2];           /* Array for iterative minimization         */
  rvec    *f[2];           /* Array for iterative minimization         */
  int     x_nalloc;        /* The allocation size of x and f           */
  rvec    *acc_dir;        /* Acceleration direction for flexcon       */
  rvec    *x_old;          /* Old coordinates for flexcon              */
  int     flex_nalloc;     /* The allocation size of acc_dir and x_old */
  rvec    *adir_xnold;     /* Work space for init_adir                 */
  rvec    *adir_xnew;      /* Work space for init_adir                 */
  int     adir_nalloc;     /* Work space for init_adir                 */
} t_gmx_shellfc;

	
static void pr_shell(FILE *fplog,int ns,t_shell s[])
{
  int i;
  
  fprintf(fplog,"SHELL DATA\n");
  fprintf(fplog,"%5s  %8s  %5s  %5s  %5s\n",
	  "Shell","Force k","Nucl1","Nucl2","Nucl3");
  for(i=0; (i<ns); i++) {
    fprintf(fplog,"%5d  %8.3f  %5d",s[i].shell,1.0/s[i].k_1,s[i].nucl1);
    if (s[i].nnucl == 2)
      fprintf(fplog,"  %5d\n",s[i].nucl2);
    else if (s[i].nnucl == 3)
      fprintf(fplog,"  %5d  %5d\n",s[i].nucl2,s[i].nucl3);
    else
      fprintf(fplog,"\n");
  }
}

static void predict_shells(FILE *fplog,rvec x[],rvec v[],real dt,
			   int ns,t_shell s[],
			   real mass[],gmx_mtop_t *mtop,gmx_bool bInit)
{
  int  i,m,s1,n1,n2,n3;
  real dt_1,dt_2,dt_3,fudge,tm,m1,m2,m3;
  rvec *ptr;
  gmx_mtop_atomlookup_t alook=NULL;
  t_atom *atom;

  if (mass == NULL) {
    alook = gmx_mtop_atomlookup_init(mtop);
  }
  
  /* We introduce a fudge factor for performance reasons: with this choice
   * the initial force on the shells is about a factor of two lower than 
   * without
   */
  fudge = 1.0;
    
  if (bInit) {
    if (fplog)
      fprintf(fplog,"RELAX: Using prediction for initial shell placement\n");
    ptr  = x;
    dt_1 = 1;
  }
  else {
    ptr  = v;
    dt_1 = fudge*dt;
  }
    
  for(i=0; (i<ns); i++) {
    s1 = s[i].shell;
    if (bInit)
      clear_rvec(x[s1]);
    switch (s[i].nnucl) {
    case 1:
      n1 = s[i].nucl1;
      for(m=0; (m<DIM); m++)
	x[s1][m]+=ptr[n1][m]*dt_1;
      break;
    case 2:
      n1 = s[i].nucl1;
      n2 = s[i].nucl2;
      if (mass) {
	m1 = mass[n1];
	m2 = mass[n2];
      } else {
	/* Not the correct masses with FE, but it is just a prediction... */
	m1 = atom[n1].m;
	m2 = atom[n2].m;
      }
      tm = dt_1/(m1+m2);
      for(m=0; (m<DIM); m++)
	x[s1][m]+=(m1*ptr[n1][m]+m2*ptr[n2][m])*tm;
      break;
    case 3:
      n1 = s[i].nucl1;
      n2 = s[i].nucl2;
      n3 = s[i].nucl3;
      if (mass) {
	m1 = mass[n1];
	m2 = mass[n2];
	m3 = mass[n3];
      } else {
	/* Not the correct masses with FE, but it is just a prediction... */
	gmx_mtop_atomnr_to_atom(alook,n1,&atom);
	m1 = atom->m;
	gmx_mtop_atomnr_to_atom(alook,n2,&atom);
	m2 = atom->m;
	gmx_mtop_atomnr_to_atom(alook,n3,&atom);
	m3 = atom->m;
      }
      tm = dt_1/(m1+m2+m3);
      for(m=0; (m<DIM); m++)
	x[s1][m]+=(m1*ptr[n1][m]+m2*ptr[n2][m]+m3*ptr[n3][m])*tm;
      break;
    default:
      gmx_fatal(FARGS,"Shell %d has %d nuclei!",i,s[i].nnucl);
    }
  }

  if (mass == NULL) {
    gmx_mtop_atomlookup_destroy(alook);
  }
}

gmx_shellfc_t init_shell_flexcon(FILE *fplog,
				 gmx_mtop_t *mtop,int nflexcon,
				 rvec *x)
{
  struct gmx_shellfc *shfc;
  t_shell     *shell;
  int         *shell_index=NULL,*at2cg;
  t_atom      *atom;
  int         n[eptNR],ns,nshell,nsi;
  int         i,j,nmol,type,mb,mt,a_offset,cg,mol,ftype,nra;
  real        qS,alpha;
  int         aS,aN=0; /* Shell and nucleus */
  int         bondtypes[] = { F_BONDS, F_HARMONIC, F_CUBICBONDS, F_POLARIZATION, F_ANHARM_POL, F_WATER_POL };
#define NBT asize(bondtypes)
  t_iatom     *ia;
  gmx_mtop_atomloop_block_t aloopb;
  gmx_mtop_atomloop_all_t aloop;
  gmx_ffparams_t *ffparams;
  gmx_molblock_t *molb;
  gmx_moltype_t *molt;
  t_block     *cgs;

  /* Count number of shells, and find their indices */
  for(i=0; (i<eptNR); i++) {
    n[i] = 0;
  }

  aloopb = gmx_mtop_atomloop_block_init(mtop);
  while (gmx_mtop_atomloop_block_next(aloopb,&atom,&nmol)) {
    n[atom->ptype] += nmol;
  }

  if (fplog) {
    /* Print the number of each particle type */  
    for(i=0; (i<eptNR); i++) {
      if (n[i] != 0) {
	fprintf(fplog,"There are: %d %ss\n",n[i],ptype_str[i]);
      }
    }
  }

  nshell = n[eptShell];
  
  if (nshell == 0 && nflexcon == 0) {
    return NULL;
  }

  snew(shfc,1);
  shfc->nflexcon = nflexcon;

  if (nshell == 0) {
    return shfc;
  }

  /* We have shells: fill the shell data structure */

  /* Global system sized array, this should be avoided */
  snew(shell_index,mtop->natoms);

  aloop = gmx_mtop_atomloop_all_init(mtop);
  nshell = 0;
  while (gmx_mtop_atomloop_all_next(aloop,&i,&atom)) {
    if (atom->ptype == eptShell) {
      shell_index[i] = nshell++;
    }
  }

  snew(shell,nshell);
  
  /* Initiate the shell structures */    
  for(i=0; (i<nshell); i++) {
    shell[i].shell = NO_ATID;
    shell[i].nnucl = 0;
    shell[i].nucl1 = NO_ATID;
    shell[i].nucl2 = NO_ATID;
    shell[i].nucl3 = NO_ATID;
    /* shell[i].bInterCG=FALSE; */
    shell[i].k_1   = 0;
    shell[i].k     = 0;
  }

  ffparams = &mtop->ffparams;

  /* Now fill the structures */
  shfc->bInterCG = FALSE;
  ns = 0;
  a_offset = 0;
  for(mb=0; mb<mtop->nmolblock; mb++) {
    molb = &mtop->molblock[mb];
    molt = &mtop->moltype[molb->type];

    cgs = &molt->cgs;
    snew(at2cg,molt->atoms.nr);
    for(cg=0; cg<cgs->nr; cg++) {
      for(i=cgs->index[cg]; i<cgs->index[cg+1]; i++) {
	at2cg[i] = cg;
      }
    }

    atom = molt->atoms.atom;
    for(mol=0; mol<molb->nmol; mol++) {
      for(j=0; (j<NBT); j++) {
	ia = molt->ilist[bondtypes[j]].iatoms;
	for(i=0; (i<molt->ilist[bondtypes[j]].nr); ) {
	  type  = ia[0];
	  ftype = ffparams->functype[type];
	  nra   = interaction_function[ftype].nratoms;
	  
	  /* Check whether we have a bond with a shell */
	  aS = NO_ATID;
	  
	  switch (bondtypes[j]) {
	  case F_BONDS:
	  case F_HARMONIC:
	  case F_CUBICBONDS:
	  case F_POLARIZATION:
	  case F_ANHARM_POL:
	    if (atom[ia[1]].ptype == eptShell) {
	      aS = ia[1];
	      aN = ia[2];
	    }
	    else if (atom[ia[2]].ptype == eptShell) {
	      aS = ia[2];
	      aN = ia[1];
	    }
	    break;
	  case F_WATER_POL:
	    aN    = ia[4];  /* Dummy */
	    aS    = ia[5];  /* Shell */
	    break;
	  default:
	    gmx_fatal(FARGS,"Death Horror: %s, %d",__FILE__,__LINE__);
	  }
	  
	  if (aS != NO_ATID) {	  
	    qS = atom[aS].q;
	    
	    /* Check whether one of the particles is a shell... */
	    nsi = shell_index[a_offset+aS];
	    if ((nsi < 0) || (nsi >= nshell))
	      gmx_fatal(FARGS,"nsi is %d should be within 0 - %d. aS = %d",
			nsi,nshell,aS);
	    if (shell[nsi].shell == NO_ATID) {
	      shell[nsi].shell = a_offset + aS;
	      ns ++;
	    }
	    else if (shell[nsi].shell != a_offset+aS)
	      gmx_fatal(FARGS,"Weird stuff in %s, %d",__FILE__,__LINE__);
	    
	    if      (shell[nsi].nucl1 == NO_ATID) {
	      shell[nsi].nucl1 = a_offset + aN;
	    } else if (shell[nsi].nucl2 == NO_ATID) {
	      shell[nsi].nucl2 = a_offset + aN;
	    } else if (shell[nsi].nucl3 == NO_ATID) {
	      shell[nsi].nucl3 = a_offset + aN;
	    } else {
	      if (fplog)
		pr_shell(fplog,ns,shell);
	      gmx_fatal(FARGS,"Can not handle more than three bonds per shell\n");
	    }
	    if (at2cg[aS] != at2cg[aN]) {
	      /* shell[nsi].bInterCG = TRUE; */
	      shfc->bInterCG = TRUE;
	    }
	    
	    switch (bondtypes[j]) {
	    case F_BONDS:
	    case F_HARMONIC:
	      shell[nsi].k    += ffparams->iparams[type].harmonic.krA;
	      break;
	    case F_CUBICBONDS:
	      shell[nsi].k    += ffparams->iparams[type].cubic.kb;
	      break;
	    case F_POLARIZATION:
	    case F_ANHARM_POL:
	      if (!gmx_within_tol(qS, atom[aS].qB, GMX_REAL_EPS*10))
		gmx_fatal(FARGS,"polarize can not be used with qA(%e) != qB(%e) for atom %d of molecule block %d", qS, atom[aS].qB, aS+1, mb+1);
	      shell[nsi].k    += sqr(qS)*ONE_4PI_EPS0/
		ffparams->iparams[type].polarize.alpha;
	      break;
	    case F_WATER_POL:
	      if (!gmx_within_tol(qS, atom[aS].qB, GMX_REAL_EPS*10))
		gmx_fatal(FARGS,"water_pol can not be used with qA(%e) != qB(%e) for atom %d of molecule block %d", qS, atom[aS].qB, aS+1, mb+1);
	      alpha          = (ffparams->iparams[type].wpol.al_x+
				ffparams->iparams[type].wpol.al_y+
				ffparams->iparams[type].wpol.al_z)/3.0;
	      shell[nsi].k  += sqr(qS)*ONE_4PI_EPS0/alpha;
	      break;
	    default:
	      gmx_fatal(FARGS,"Death Horror: %s, %d",__FILE__,__LINE__);
	    }
	    shell[nsi].nnucl++;
	  }
	  ia += nra+1;
	  i  += nra+1;
	}
      }
      a_offset += molt->atoms.nr;
    }
    /* Done with this molecule type */
    sfree(at2cg);
  }
  
  /* Verify whether it's all correct */
  if (ns != nshell)
    gmx_fatal(FARGS,"Something weird with shells. They may not be bonded to something");
  
  for(i=0; (i<ns); i++)
    shell[i].k_1 = 1.0/shell[i].k;
  
  if (debug)
    pr_shell(debug,ns,shell);

  
  shfc->nshell_gl      = ns;
  shfc->shell_gl       = shell;
  shfc->shell_index_gl = shell_index;

  shfc->bPredict   = (getenv("GMX_NOPREDICT") == NULL);
  shfc->bForceInit = FALSE;
  if (!shfc->bPredict) {
    if (fplog)
      fprintf(fplog,"\nWill never predict shell positions\n");
  } else {
    shfc->bForceInit = (getenv("GMX_FORCEINIT") != NULL);
    if (shfc->bForceInit && fplog)
      fprintf(fplog,"\nWill always initiate shell positions\n");
  }

  if (shfc->bPredict) {
    if (x) {
      predict_shells(fplog,x,NULL,0,shfc->nshell_gl,shfc->shell_gl,
		     NULL,mtop,TRUE);
    }

    if (shfc->bInterCG) {
      if (fplog)
	fprintf(fplog,"\nNOTE: there all shells that are connected to particles outside thier own charge group, will not predict shells positions during the run\n\n");
      shfc->bPredict = FALSE;
    }
  }

  return shfc;
}

void make_local_shells(t_commrec *cr,t_mdatoms *md,
		       struct gmx_shellfc *shfc)
{
  t_shell *shell;
  int a0,a1,*ind,nshell,i;
  gmx_domdec_t *dd=NULL;

  if (PAR(cr)) {
    if (DOMAINDECOMP(cr)) {
      dd = cr->dd;
      a0 = 0;
      a1 = dd->nat_home;
    } else {
      pd_at_range(cr,&a0,&a1);
    }
  } else {
    /* Single node: we need all shells, just copy the pointer */
    shfc->nshell = shfc->nshell_gl;
    shfc->shell  = shfc->shell_gl;
    
    return;
  }

  ind = shfc->shell_index_gl;

  nshell = 0;
  shell  = shfc->shell; 
  for(i=a0; i<a1; i++) {
    if (md->ptype[i] == eptShell) {
      if (nshell+1 > shfc->shell_nalloc) {
	shfc->shell_nalloc = over_alloc_dd(nshell+1);
	srenew(shell,shfc->shell_nalloc);
      }
      if (dd) {
	shell[nshell] = shfc->shell_gl[ind[dd->gatindex[i]]];
      } else {
	shell[nshell] = shfc->shell_gl[ind[i]];
      }
      /* With inter-cg shells we can no do shell prediction,
       * so we do not need the nuclei numbers.
       */
      if (!shfc->bInterCG) {
	shell[nshell].nucl1   = i + shell[nshell].nucl1 - shell[nshell].shell;
	if (shell[nshell].nnucl > 1)
	  shell[nshell].nucl2 = i + shell[nshell].nucl2 - shell[nshell].shell;
	if (shell[nshell].nnucl > 2)
	  shell[nshell].nucl3 = i + shell[nshell].nucl3 - shell[nshell].shell;
      }
      shell[nshell].shell = i;
      nshell++;
    }
  }

  shfc->nshell = nshell;
  shfc->shell  = shell;
}

static void do_1pos(rvec xnew,rvec xold,rvec f,real step)
{
  real xo,yo,zo;
  real dx,dy,dz;
  
  xo=xold[XX];
  yo=xold[YY];
  zo=xold[ZZ];

  dx=f[XX]*step;
  dy=f[YY]*step;
  dz=f[ZZ]*step;

  xnew[XX]=xo+dx;
  xnew[YY]=yo+dy;
  xnew[ZZ]=zo+dz;
}

static void do_1pos3(rvec xnew,rvec xold,rvec f,rvec step)
{
  real xo,yo,zo;
  real dx,dy,dz;
  
  xo=xold[XX];
  yo=xold[YY];
  zo=xold[ZZ];

  dx=f[XX]*step[XX];
  dy=f[YY]*step[YY];
  dz=f[ZZ]*step[ZZ];

  xnew[XX]=xo+dx;
  xnew[YY]=yo+dy;
  xnew[ZZ]=zo+dz;
}

static void directional_sd(FILE *log,rvec xold[],rvec xnew[],rvec acc_dir[],
			   int start,int homenr,real step)
{
  int  i;

  for(i=start; i<homenr; i++)
    do_1pos(xnew[i],xold[i],acc_dir[i],step);
}

static void shell_pos_sd(FILE *log,rvec xcur[],rvec xnew[],rvec f[],
			 int ns,t_shell s[],int count)
{
    const real step_scale_min = 0.8,
        step_scale_increment = 0.2,
        step_scale_max = 1.2,
        step_scale_multiple = (step_scale_max - step_scale_min) / step_scale_increment;
  int  i,shell,d;
  real dx,df,k_est;
#ifdef PRINT_STEP  
  real step_min,step_max;

  step_min = 1e30;
  step_max = 0;
#endif
  for(i=0; (i<ns); i++) {
    shell = s[i].shell;
    if (count == 1) {
      for(d=0; d<DIM; d++) {
	s[i].step[d] = s[i].k_1;
#ifdef PRINT_STEP
	step_min = min(step_min,s[i].step[d]);
	step_max = max(step_max,s[i].step[d]);
#endif
      }
    } else {
      for(d=0; d<DIM; d++) {
	dx = xcur[shell][d] - s[i].xold[d];
	df =    f[shell][d] - s[i].fold[d];
    /* -dx/df gets used to generate an interpolated value, but would
     * cause a NaN if df were binary-equal to zero. Values close to
     * zero won't cause problems (because of the min() and max()), so
     * just testing for binary inequality is OK. */
    if (0.0 != df)
    {
        k_est = -dx/df;
        /* Scale the step size by a factor interpolated from
         * step_scale_min to step_scale_max, as k_est goes from 0 to
         * step_scale_multiple * s[i].step[d] */
        s[i].step[d] =
            step_scale_min * s[i].step[d] +
            step_scale_increment * min(step_scale_multiple * s[i].step[d], max(k_est, 0));
    }
    else
    {
        /* Here 0 == df */
        if (gmx_numzero(dx)) /* 0 == dx */
        {
            /* Likely this will never happen, but if it does just
             * don't scale the step. */
        }
        else /* 0 != dx */
        {
            s[i].step[d] *= step_scale_max;
        }
    }
#ifdef PRINT_STEP
	step_min = min(step_min,s[i].step[d]);
	step_max = max(step_max,s[i].step[d]);
#endif
      }
    }
    copy_rvec(xcur[shell],s[i].xold);
    copy_rvec(f[shell],   s[i].fold);

    do_1pos3(xnew[shell],xcur[shell],f[shell],s[i].step);

    if (gmx_debug_at) {
      fprintf(debug,"shell[%d] = %d\n",i,shell);
      pr_rvec(debug,0,"fshell",f[shell],DIM,TRUE);
      pr_rvec(debug,0,"xold",xcur[shell],DIM,TRUE);
      pr_rvec(debug,0,"step",s[i].step,DIM,TRUE);
      pr_rvec(debug,0,"xnew",xnew[shell],DIM,TRUE);
    }
  }
#ifdef PRINT_STEP
  printf("step %.3e %.3e\n",step_min,step_max);
#endif
}

static void decrease_step_size(int nshell,t_shell s[])
{
  int i;
  
  for(i=0; i<nshell; i++)
    svmul(0.8,s[i].step,s[i].step);
}

static void print_epot(FILE *fp,gmx_large_int_t mdstep,int count,real epot,real df,
		       int ndir,real sf_dir)
{
  char buf[22];

  fprintf(fp,"MDStep=%5s/%2d EPot: %12.8e, rmsF: %6.2e",
	  gmx_step_str(mdstep,buf),count,epot,df);
  if (ndir)
    fprintf(fp,", dir. rmsF: %6.2e\n",sqrt(sf_dir/ndir));
  else
    fprintf(fp,"\n");
}


static real rms_force(t_commrec *cr,rvec f[],int ns,t_shell s[],
		      int ndir,real *sf_dir,real *Epot)
{
  int  i,shell,ntot;
  double buf[4];

  buf[0] = *sf_dir;
  for(i=0; i<ns; i++) {
    shell = s[i].shell;
    buf[0]  += norm2(f[shell]);
  }
  ntot = ns;

  if (PAR(cr)) {
    buf[1] = ntot;
    buf[2] = *sf_dir;
    buf[3] = *Epot;
    gmx_sumd(4,buf,cr);
    ntot = (int)(buf[1] + 0.5);
    *sf_dir = buf[2];
    *Epot   = buf[3];
  }
  ntot += ndir;

  return (ntot ? sqrt(buf[0]/ntot) : 0);
}

static void check_pbc(FILE *fp,rvec x[],int shell)
{
  int m,now;
  
  now = shell-4;
  for(m=0; (m<DIM); m++)
    if (fabs(x[shell][m]-x[now][m]) > 0.3) {
      pr_rvecs(fp,0,"SHELL-X",x+now,5);
      break;
    }
}

static void dump_shells(FILE *fp,rvec x[],rvec f[],real ftol,int ns,t_shell s[])
{
  int  i,shell;
  real ft2,ff2;
  
  ft2 = sqr(ftol);
  
  for(i=0; (i<ns); i++) {
    shell = s[i].shell;
    ff2   = iprod(f[shell],f[shell]);
    if (ff2 > ft2)
      fprintf(fp,"SHELL %5d, force %10.5f  %10.5f  %10.5f, |f| %10.5f\n",
	      shell,f[shell][XX],f[shell][YY],f[shell][ZZ],sqrt(ff2));
    check_pbc(fp,x,shell);
  }
}

static void init_adir(FILE *log,gmx_shellfc_t shfc,
		      gmx_constr_t constr,t_idef *idef,t_inputrec *ir,
		      t_commrec *cr,int dd_ac1,
		      gmx_large_int_t step,t_mdatoms *md,int start,int end,
		      rvec *x_old,rvec *x_init,rvec *x,
<<<<<<< HEAD
		      rvec *f,rvec *acc_dir,
		      gmx_bool bMolPBC,matrix box,
		      real lambda,real *dvdlambda,t_nrnb *nrnb)
=======
		      rvec *f,rvec *acc_dir,matrix box,
		      real *lambda,real *dvdlambda,t_nrnb *nrnb)
>>>>>>> c7a82654
{
  rvec   *xnold,*xnew;
  double w_dt;
  int    gf,ga,gt;
  real   dt,scale;
  int    n,d; 
  unsigned short *ptype;
  rvec   p,dx;
  
  if (DOMAINDECOMP(cr))
    n = dd_ac1;
  else
    n = end - start;
  if (n > shfc->adir_nalloc) {
    shfc->adir_nalloc = over_alloc_dd(n);
    srenew(shfc->adir_xnold,shfc->adir_nalloc);
    srenew(shfc->adir_xnew ,shfc->adir_nalloc);
  }
  xnold = shfc->adir_xnold;
  xnew  = shfc->adir_xnew;
    
  ptype = md->ptype;

  dt = ir->delta_t;

  /* Does NOT work with freeze or acceleration groups (yet) */
  for (n=start; n<end; n++) {  
    w_dt = md->invmass[n]*dt;
    
    for (d=0; d<DIM; d++) {
      if ((ptype[n] != eptVSite) && (ptype[n] != eptShell)) {
	xnold[n-start][d] = x[n][d] - (x_init[n][d] - x_old[n][d]);
	xnew[n-start][d] = 2*x[n][d] - x_old[n][d] + f[n][d]*w_dt*dt;
      } else {
	xnold[n-start][d] = x[n][d];
	xnew[n-start][d] = x[n][d];
      }
    }
  }
  constrain(log,FALSE,FALSE,constr,idef,ir,NULL,cr,step,0,md,
<<<<<<< HEAD
	    x,xnold-start,NULL,bMolPBC,box,
	    lambda,dvdlambda,NULL,NULL,nrnb,econqCoord,FALSE,0,0);
  constrain(log,FALSE,FALSE,constr,idef,ir,NULL,cr,step,0,md,
	    x,xnew-start,NULL,bMolPBC,box,
	    lambda,dvdlambda,NULL,NULL,nrnb,econqCoord,FALSE,0,0);
=======
	    x,xnold-start,NULL,box,
	    lambda[efptBONDED],&(dvdlambda[efptBONDED]),NULL,NULL,nrnb,econqCoord,FALSE,0,0);
  constrain(log,FALSE,FALSE,constr,idef,ir,NULL,cr,step,0,md,
	    x,xnew-start,NULL,box,
	    lambda[efptBONDED],&(dvdlambda[efptBONDED]),NULL,NULL,nrnb,econqCoord,FALSE,0,0);
>>>>>>> c7a82654

  /* Set xnew to minus the acceleration */
  for (n=start; n<end; n++) {
    for(d=0; d<DIM; d++)
      xnew[n-start][d] =
	-(2*x[n][d]-xnold[n-start][d]-xnew[n-start][d])/sqr(dt)
	- f[n][d]*md->invmass[n];
    clear_rvec(acc_dir[n]);
  }

  /* Project the acceleration on the old bond directions */
  constrain(log,FALSE,FALSE,constr,idef,ir,NULL,cr,step,0,md,
<<<<<<< HEAD
	    x_old,xnew-start,acc_dir,bMolPBC,box,
	    lambda,dvdlambda,NULL,NULL,nrnb,econqDeriv_FlexCon,FALSE,0,0); 
=======
	    x_old,xnew-start,acc_dir,box,
	    lambda[efptBONDED],&(dvdlambda[efptBONDED]),NULL,NULL,nrnb,econqDeriv_FlexCon,FALSE,0,0);
>>>>>>> c7a82654
}

int relax_shell_flexcon(FILE *fplog,t_commrec *cr,gmx_bool bVerbose,
			gmx_large_int_t mdstep,t_inputrec *inputrec,
			gmx_bool bDoNS,int force_flags,
			gmx_bool bStopCM,
			gmx_localtop_t *top,
			gmx_mtop_t* mtop,
			gmx_constr_t constr,
			gmx_enerdata_t *enerd,t_fcdata *fcd,
			t_state *state,rvec f[],
			tensor force_vir,
			t_mdatoms *md,
			t_nrnb *nrnb,gmx_wallcycle_t wcycle,
			t_graph *graph,
			gmx_groups_t *groups,
			struct gmx_shellfc *shfc,
			t_forcerec *fr,
			gmx_bool bBornRadii,
			double t,rvec mu_tot,
			int natoms,gmx_bool *bConverged,
			gmx_vsite_t *vsite,
			FILE *fp_field)
{
  int    nshell;
  t_shell *shell;
  t_idef *idef;
  rvec   *pos[2],*force[2],*acc_dir=NULL,*x_old=NULL;
  real   Epot[2],df[2];
  rvec   dx;
  real   sf_dir,invdt;
  real   ftol,xiH,xiS,dum=0;
  char   sbuf[22];
  gmx_bool   bCont,bInit;
  int    nat,dd_ac0,dd_ac1=0,i;
  int    start=md->start,homenr=md->homenr,end=start+homenr,cg0,cg1;
  int    nflexcon,g,number_steps,d,Min=0,count=0;
#define  Try (1-Min)             /* At start Try = 1 */

  bCont        = (mdstep == inputrec->init_step) && inputrec->bContinuation;
  bInit        = (mdstep == inputrec->init_step) || shfc->bForceInit;
  ftol         = inputrec->em_tol;
  number_steps = inputrec->niter;
  nshell       = shfc->nshell;
  shell        = shfc->shell;
  nflexcon     = shfc->nflexcon;

  idef = &top->idef;

  if (DOMAINDECOMP(cr)) {
    nat = dd_natoms_vsite(cr->dd);
    if (nflexcon > 0) {
      dd_get_constraint_range(cr->dd,&dd_ac0,&dd_ac1);
      nat = max(nat,dd_ac1);
    }
  } else {
    nat = state->natoms;
  }

  if (nat > shfc->x_nalloc) {
    /* Allocate local arrays */
    shfc->x_nalloc = over_alloc_dd(nat);
    for(i=0; (i<2); i++) {
      srenew(shfc->x[i],shfc->x_nalloc);
      srenew(shfc->f[i],shfc->x_nalloc);
    }
  }
  for(i=0; (i<2); i++) {
    pos[i]   = shfc->x[i];
    force[i] = shfc->f[i];
  }
     
  /* With particle decomposition this code only works
   * when all particles involved with each shell are in the same cg.
   */

  if (bDoNS && inputrec->ePBC != epbcNONE && !DOMAINDECOMP(cr)) {
    /* This is the only time where the coordinates are used
     * before do_force is called, which normally puts all
     * charge groups in the box.
     */
    if (PARTDECOMP(cr)) {
      pd_cg_range(cr,&cg0,&cg1);
    } else {
      cg0 = 0;
      cg1 = top->cgs.nr;
    }
    put_charge_groups_in_box(fplog,cg0,cg1,fr->ePBC,state->box,
			     &(top->cgs),state->x,fr->cg_cm);
    if (graph)
      mk_mshift(fplog,graph,fr->ePBC,state->box,state->x);
  }

  /* After this all coordinate arrays will contain whole molecules */
  if (graph)
    shift_self(graph,state->box,state->x);

  if (nflexcon) {
    if (nat > shfc->flex_nalloc) {
      shfc->flex_nalloc = over_alloc_dd(nat);
      srenew(shfc->acc_dir,shfc->flex_nalloc);
      srenew(shfc->x_old,shfc->flex_nalloc);
    }
    acc_dir = shfc->acc_dir;
    x_old   = shfc->x_old;
    for(i=0; i<homenr; i++) {
      for(d=0; d<DIM; d++)
        shfc->x_old[i][d] =
	  state->x[start+i][d] - state->v[start+i][d]*inputrec->delta_t;
    }
  }

  /* Do a prediction of the shell positions */
  if (shfc->bPredict && !bCont) {
    predict_shells(fplog,state->x,state->v,inputrec->delta_t,nshell,shell,
		   md->massT,NULL,bInit);
  }

  /* do_force expected the charge groups to be in the box */
  if (graph)
    unshift_self(graph,state->box,state->x);

  /* Calculate the forces first time around */
  if (gmx_debug_at) {
    pr_rvecs(debug,0,"x b4 do_force",state->x + start,homenr);
  }
  do_force(fplog,cr,inputrec,mdstep,nrnb,wcycle,top,mtop,groups,
	   state->box,state->x,&state->hist,
	   force[Min],force_vir,md,enerd,fcd,
	   state->lambda,graph,
	   fr,vsite,mu_tot,t,fp_field,NULL,bBornRadii,
	   (bDoNS ? GMX_FORCE_NS : 0) | force_flags);

  sf_dir = 0;
  if (nflexcon) {
    init_adir(fplog,shfc,
	      constr,idef,inputrec,cr,dd_ac1,mdstep,md,start,end,
	      shfc->x_old-start,state->x,state->x,force[Min],
	      shfc->acc_dir-start,
	      fr->bMolPBC,state->box,state->lambda,&dum,nrnb);

    for(i=start; i<end; i++)
      sf_dir += md->massT[i]*norm2(shfc->acc_dir[i-start]);
  }

  Epot[Min] = enerd->term[F_EPOT];

  df[Min]=rms_force(cr,shfc->f[Min],nshell,shell,nflexcon,&sf_dir,&Epot[Min]);
  df[Try]=0;
  if (debug) {
    fprintf(debug,"df = %g  %g\n",df[Min],df[Try]);
  }

  if (gmx_debug_at) {
    pr_rvecs(debug,0,"force0",force[Min],md->nr);
  }

  if (nshell+nflexcon > 0) {
    /* Copy x to pos[Min] & pos[Try]: during minimization only the
     * shell positions are updated, therefore the other particles must
     * be set here.
     */
    memcpy(pos[Min],state->x,nat*sizeof(state->x[0]));
    memcpy(pos[Try],state->x,nat*sizeof(state->x[0]));
  }
  
  if (bVerbose && MASTER(cr))
    print_epot(stdout,mdstep,0,Epot[Min],df[Min],nflexcon,sf_dir);

  if (debug) {
    fprintf(debug,"%17s: %14.10e\n",
	    interaction_function[F_EKIN].longname,enerd->term[F_EKIN]);
    fprintf(debug,"%17s: %14.10e\n",
	    interaction_function[F_EPOT].longname,enerd->term[F_EPOT]);
    fprintf(debug,"%17s: %14.10e\n",
	    interaction_function[F_ETOT].longname,enerd->term[F_ETOT]);
    fprintf(debug,"SHELLSTEP %s\n",gmx_step_str(mdstep,sbuf));
  }
  
  /* First check whether we should do shells, or whether the force is 
   * low enough even without minimization.
   */
  *bConverged = (df[Min] < ftol);
  
  for(count=1; (!(*bConverged) && (count < number_steps)); count++) {
    if (vsite)
      construct_vsites(fplog,vsite,pos[Min],nrnb,inputrec->delta_t,state->v,
		       idef->iparams,idef->il,
		       fr->ePBC,fr->bMolPBC,graph,cr,state->box);
     
    if (nflexcon) {
      init_adir(fplog,shfc,
		constr,idef,inputrec,cr,dd_ac1,mdstep,md,start,end,
		x_old-start,state->x,pos[Min],force[Min],acc_dir-start,
		fr->bMolPBC,state->box,state->lambda,&dum,nrnb);
      
      directional_sd(fplog,pos[Min],pos[Try],acc_dir-start,start,end,
		     fr->fc_stepsize);
    }
    
    /* New positions, Steepest descent */
    shell_pos_sd(fplog,pos[Min],pos[Try],force[Min],nshell,shell,count); 

    /* do_force expected the charge groups to be in the box */
    if (graph)
      unshift_self(graph,state->box,pos[Try]);

    if (gmx_debug_at) {
      pr_rvecs(debug,0,"RELAX: pos[Min]  ",pos[Min] + start,homenr);
      pr_rvecs(debug,0,"RELAX: pos[Try]  ",pos[Try] + start,homenr);
    }
    /* Try the new positions */
    do_force(fplog,cr,inputrec,1,nrnb,wcycle,
	     top,mtop,groups,state->box,pos[Try],&state->hist,
	     force[Try],force_vir,
	     md,enerd,fcd,state->lambda,graph,
	     fr,vsite,mu_tot,t,fp_field,NULL,bBornRadii,
	     force_flags);
    
    if (gmx_debug_at) {
      pr_rvecs(debug,0,"RELAX: force[Min]",force[Min] + start,homenr);
      pr_rvecs(debug,0,"RELAX: force[Try]",force[Try] + start,homenr);
    }
    sf_dir = 0;
    if (nflexcon) {
      init_adir(fplog,shfc,
		constr,idef,inputrec,cr,dd_ac1,mdstep,md,start,end,
		x_old-start,state->x,pos[Try],force[Try],acc_dir-start,
		fr->bMolPBC,state->box,state->lambda,&dum,nrnb);

      for(i=start; i<end; i++)
	sf_dir += md->massT[i]*norm2(acc_dir[i-start]);
    }

    Epot[Try] = enerd->term[F_EPOT]; 
    
    df[Try]=rms_force(cr,force[Try],nshell,shell,nflexcon,&sf_dir,&Epot[Try]);

    if (debug)
      fprintf(debug,"df = %g  %g\n",df[Min],df[Try]);

    if (debug) {
      if (gmx_debug_at)
	pr_rvecs(debug,0,"F na do_force",force[Try] + start,homenr);
      if (gmx_debug_at) {
	fprintf(debug,"SHELL ITER %d\n",count);
	dump_shells(debug,pos[Try],force[Try],ftol,nshell,shell);
      }
    }

    if (bVerbose && MASTER(cr))
      print_epot(stdout,mdstep,count,Epot[Try],df[Try],nflexcon,sf_dir);
      
    *bConverged = (df[Try] < ftol);
    
    if ((df[Try] < df[Min])) {
      if (debug)
	fprintf(debug,"Swapping Min and Try\n");
      if (nflexcon) {
	/* Correct the velocities for the flexible constraints */
	invdt = 1/inputrec->delta_t;
	for(i=start; i<end; i++) {
	  for(d=0; d<DIM; d++)
	    state->v[i][d] += (pos[Try][i][d] - pos[Min][i][d])*invdt;
	}
      }
      Min  = Try;
    } else {
      decrease_step_size(nshell,shell);
    }
  }
  if (MASTER(cr) && !(*bConverged)) {
    /* Note that the energies and virial are incorrect when not converged */
    if (fplog)
      fprintf(fplog,
	      "step %s: EM did not converge in %d iterations, RMS force %.3f\n",
	      gmx_step_str(mdstep,sbuf),number_steps,df[Min]);
    fprintf(stderr,
	    "step %s: EM did not converge in %d iterations, RMS force %.3f\n",
	    gmx_step_str(mdstep,sbuf),number_steps,df[Min]);
  }

  /* Copy back the coordinates and the forces */
  memcpy(state->x,pos[Min],nat*sizeof(state->x[0]));
  memcpy(f,force[Min],nat*sizeof(f[0]));

  return count; 
}
<|MERGE_RESOLUTION|>--- conflicted
+++ resolved
@@ -707,14 +707,9 @@
 		      t_commrec *cr,int dd_ac1,
 		      gmx_large_int_t step,t_mdatoms *md,int start,int end,
 		      rvec *x_old,rvec *x_init,rvec *x,
-<<<<<<< HEAD
 		      rvec *f,rvec *acc_dir,
 		      gmx_bool bMolPBC,matrix box,
-		      real lambda,real *dvdlambda,t_nrnb *nrnb)
-=======
-		      rvec *f,rvec *acc_dir,matrix box,
 		      real *lambda,real *dvdlambda,t_nrnb *nrnb)
->>>>>>> c7a82654
 {
   rvec   *xnold,*xnew;
   double w_dt;
@@ -755,21 +750,14 @@
     }
   }
   constrain(log,FALSE,FALSE,constr,idef,ir,NULL,cr,step,0,md,
-<<<<<<< HEAD
 	    x,xnold-start,NULL,bMolPBC,box,
-	    lambda,dvdlambda,NULL,NULL,nrnb,econqCoord,FALSE,0,0);
+	    lambda[efptBONDED],&(dvdlambda[efptBONDED]),
+	    NULL,NULL,nrnb,econqCoord,FALSE,0,0);
   constrain(log,FALSE,FALSE,constr,idef,ir,NULL,cr,step,0,md,
 	    x,xnew-start,NULL,bMolPBC,box,
-	    lambda,dvdlambda,NULL,NULL,nrnb,econqCoord,FALSE,0,0);
-=======
-	    x,xnold-start,NULL,box,
-	    lambda[efptBONDED],&(dvdlambda[efptBONDED]),NULL,NULL,nrnb,econqCoord,FALSE,0,0);
-  constrain(log,FALSE,FALSE,constr,idef,ir,NULL,cr,step,0,md,
-	    x,xnew-start,NULL,box,
-	    lambda[efptBONDED],&(dvdlambda[efptBONDED]),NULL,NULL,nrnb,econqCoord,FALSE,0,0);
->>>>>>> c7a82654
-
-  /* Set xnew to minus the acceleration */
+	    lambda[efptBONDED],&(dvdlambda[efptBONDED]),
+	    NULL,NULL,nrnb,econqCoord,FALSE,0,0);
+
   for (n=start; n<end; n++) {
     for(d=0; d<DIM; d++)
       xnew[n-start][d] =
@@ -780,13 +768,9 @@
 
   /* Project the acceleration on the old bond directions */
   constrain(log,FALSE,FALSE,constr,idef,ir,NULL,cr,step,0,md,
-<<<<<<< HEAD
 	    x_old,xnew-start,acc_dir,bMolPBC,box,
-	    lambda,dvdlambda,NULL,NULL,nrnb,econqDeriv_FlexCon,FALSE,0,0); 
-=======
-	    x_old,xnew-start,acc_dir,box,
-	    lambda[efptBONDED],&(dvdlambda[efptBONDED]),NULL,NULL,nrnb,econqDeriv_FlexCon,FALSE,0,0);
->>>>>>> c7a82654
+	    lambda[efptBONDED],&(dvdlambda[efptBONDED]),
+	    NULL,NULL,nrnb,econqDeriv_FlexCon,FALSE,0,0); 
 }
 
 int relax_shell_flexcon(FILE *fplog,t_commrec *cr,gmx_bool bVerbose,
