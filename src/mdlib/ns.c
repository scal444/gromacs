/* -*- mode: c; tab-width: 4; indent-tabs-mode: nil; c-basic-offset: 4; c-file-style: "stroustrup"; -*-
 *
 * 
 *                This source code is part of
 * 
 *                 G   R   O   M   A   C   S
 * 
 *          GROningen MAchine for Chemical Simulations
 * 
 *                        VERSION 3.2.0
 * Written by David van der Spoel, Erik Lindahl, Berk Hess, and others.
 * Copyright (c) 1991-2000, University of Groningen, The Netherlands.
 * Copyright (c) 2001-2004, The GROMACS development team,
 * check out http://www.gromacs.org for more information.

 * This program is free software; you can redistribute it and/or
 * modify it under the terms of the GNU General Public License
 * as published by the Free Software Foundation; either version 2
 * of the License, or (at your option) any later version.
 * 
 * If you want to redistribute modifications, please consider that
 * scientific software is very special. Version control is crucial -
 * bugs must be traceable. We will be happy to consider code for
 * inclusion in the official distribution, but derived work must not
 * be called official GROMACS. Details are found in the README & COPYING
 * files - if they are missing, get the official version at www.gromacs.org.
 * 
 * To help us fund GROMACS development, we humbly ask that you cite
 * the papers on the package - you can find them in the top README file.
 * 
 * For more info, check our website at http://www.gromacs.org
 * 
 * And Hey:
 * GROwing Monsters And Cloning Shrimps
 */
#ifdef HAVE_CONFIG_H
#include <config.h>
#endif

#ifdef GMX_THREAD_SHM_FDECOMP
#include <pthread.h> 
#endif

#include <math.h>
#include <string.h>
#include "sysstuff.h"
#include "smalloc.h"
#include "macros.h"
#include "maths.h"
#include "vec.h"
#include "network.h"
#include "nsgrid.h"
#include "force.h"
#include "nonbonded.h"
#include "ns.h"
#include "pbc.h"
#include "names.h"
#include "gmx_fatal.h"
#include "nrnb.h"
#include "txtdump.h"
#include "mtop_util.h"

#include "domdec.h"


/* 
 *    E X C L U S I O N   H A N D L I N G
 */

#ifdef DEBUG
static void SETEXCL_(t_excl e[],atom_id i,atom_id j)
{   e[j] = e[j] | (1<<i); }
static void RMEXCL_(t_excl e[],atom_id i,atom_id j) 
{ e[j]=e[j] & ~(1<<i); }
static gmx_bool ISEXCL_(t_excl e[],atom_id i,atom_id j) 
{ return (gmx_bool)(e[j] & (1<<i)); }
static gmx_bool NOTEXCL_(t_excl e[],atom_id i,atom_id j)
{  return !(ISEXCL(e,i,j)); }
#else
#define SETEXCL(e,i,j) (e)[((atom_id) (j))] |= (1<<((atom_id) (i)))
#define RMEXCL(e,i,j)  (e)[((atom_id) (j))] &= (~(1<<((atom_id) (i))))
#define ISEXCL(e,i,j)  (gmx_bool) ((e)[((atom_id) (j))] & (1<<((atom_id) (i))))
#define NOTEXCL(e,i,j) !(ISEXCL(e,i,j))
#endif

/************************************************
 *
 *  U T I L I T I E S    F O R    N S
 *
 ************************************************/

static void reallocate_nblist(t_nblist *nl)
{
    if (gmx_debug_at)
    {
        fprintf(debug,"reallocating neigborlist il_code=%d, maxnri=%d\n",
                nl->il_code,nl->maxnri); 
    }
    srenew(nl->iinr,   nl->maxnri);
    if (nl->enlist == enlistCG_CG)
    {
        srenew(nl->iinr_end,nl->maxnri);
    }
    srenew(nl->gid,    nl->maxnri);
    srenew(nl->shift,  nl->maxnri);
    srenew(nl->jindex, nl->maxnri+1);
}

/* ivdw/icoul are used to determine the type of interaction, so we
 * can set an innerloop index here. The obvious choice for this would have
 * been the vdwtype/coultype values in the forcerecord, but unfortunately 
 * those types are braindead - for instance both Buckingham and normal 
 * Lennard-Jones use the same value (evdwCUT), and a separate gmx_boolean variable
 * to determine which interaction is used. There is further no special value
 * for 'no interaction'. For backward compatibility with old TPR files we won't
 * change this in the 3.x series, so when calling this routine you should use:
 *
 * icoul=0 no coulomb interaction
 * icoul=1 cutoff standard coulomb
 * icoul=2 reaction-field coulomb
 * icoul=3 tabulated coulomb
 *
 * ivdw=0 no vdw interaction
 * ivdw=1 standard L-J interaction
 * ivdw=2 Buckingham
 * ivdw=3 tabulated vdw.
 *
 * Kind of ugly, but it works.
 */
 
static void init_nblist(t_nblist *nl_sr,t_nblist *nl_lr,
                        int maxsr,int maxlr,
                        int ivdw, int icoul, 
                        gmx_bool bfree, int enlist)
{
    t_nblist *nl;
    int      homenr;
    int      i,nn;
    
    int inloop[20] =
    { 
        eNR_NBKERNEL_NONE,
        eNR_NBKERNEL010,
        eNR_NBKERNEL020,
        eNR_NBKERNEL030,
        eNR_NBKERNEL100,
        eNR_NBKERNEL110,
        eNR_NBKERNEL120,
        eNR_NBKERNEL130,
        eNR_NBKERNEL200,
        eNR_NBKERNEL210,
        eNR_NBKERNEL220,
        eNR_NBKERNEL230,
        eNR_NBKERNEL300,
        eNR_NBKERNEL310,
        eNR_NBKERNEL320,
        eNR_NBKERNEL330,
        eNR_NBKERNEL400,
        eNR_NBKERNEL410,
        eNR_NBKERNEL_NONE,
        eNR_NBKERNEL430
    };
  
    for(i=0; (i<2); i++)
    {
        nl     = (i == 0) ? nl_sr : nl_lr;
        homenr = (i == 0) ? maxsr : maxlr;

        if (nl == NULL)
        {
            continue;
        }
        
        /* Set coul/vdw in neighborlist, and for the normal loops we determine
         * an index of which one to call.
         */
        nl->ivdw  = ivdw;
        nl->icoul = icoul;
        nl->free_energy = bfree;
    
        if (bfree)
        {
            nl->enlist  = enlistATOM_ATOM;
            nl->il_code = eNR_NBKERNEL_FREE_ENERGY;
        }
        else
        {
            nl->enlist = enlist;

            nn = inloop[4*icoul + ivdw];
            
            /* solvent loops follow directly after the corresponding
            * ordinary loops, in the order:
            *
            * SPC, SPC-SPC, TIP4p, TIP4p-TIP4p
            *   
            */
            switch (enlist) {
            case enlistATOM_ATOM:
            case enlistCG_CG:
                break;
            case enlistSPC_ATOM:     nn += 1; break;
            case enlistSPC_SPC:      nn += 2; break;
            case enlistTIP4P_ATOM:   nn += 3; break;
            case enlistTIP4P_TIP4P:  nn += 4; break;
            }
            
            nl->il_code = nn;
        }

        if (debug)
            fprintf(debug,"Initiating neighbourlist type %d for %s interactions,\nwith %d SR, %d LR atoms.\n",
                    nl->il_code,ENLISTTYPE(enlist),maxsr,maxlr);
        
        /* maxnri is influenced by the number of shifts (maximum is 8)
         * and the number of energy groups.
         * If it is not enough, nl memory will be reallocated during the run.
         * 4 seems to be a reasonable factor, which only causes reallocation
         * during runs with tiny and many energygroups.
         */
        nl->maxnri      = homenr*4;
        nl->maxnrj      = 0;
        nl->maxlen      = 0;
        nl->nri         = -1;
        nl->nrj         = 0;
        nl->iinr        = NULL;
        nl->gid         = NULL;
        nl->shift       = NULL;
        nl->jindex      = NULL;
        reallocate_nblist(nl);
        nl->jindex[0] = 0;
#ifdef GMX_THREAD_SHM_FDECOMP
        nl->counter = 0;
        snew(nl->mtx,1);
        pthread_mutex_init(nl->mtx,NULL);
#endif
    }
}

void init_neighbor_list(FILE *log,t_forcerec *fr,int homenr)
{
   /* Make maxlr tunable! (does not seem to be a big difference though) 
    * This parameter determines the number of i particles in a long range 
    * neighbourlist. Too few means many function calls, too many means
    * cache trashing.
    */
   int maxsr,maxsr_wat,maxlr,maxlr_wat;
   int icoul,icoulf,ivdw;
   int solvent;
   int enlist_def,enlist_w,enlist_ww;
   int i;
   t_nblists *nbl;

   /* maxsr     = homenr-fr->nWatMol*3; */
   maxsr     = homenr;

   if (maxsr < 0)
   {
     gmx_fatal(FARGS,"%s, %d: Negative number of short range atoms.\n"
		 "Call your Gromacs dealer for assistance.",__FILE__,__LINE__);
   }
   /* This is just for initial allocation, so we do not reallocate
    * all the nlist arrays many times in a row.
    * The numbers seem very accurate, but they are uncritical.
    */
   maxsr_wat = min(fr->nWatMol,(homenr+2)/3); 
   if (fr->bTwinRange) 
   {
       maxlr     = 50;
       maxlr_wat = min(maxsr_wat,maxlr);
   }
   else
   {
     maxlr = maxlr_wat = 0;
   }  

   /* Determine the values for icoul/ivdw. */
   /* Start with GB */
   if(fr->bGB)
   {
       icoul=4;
   }
   else if (fr->bcoultab)
   {
       icoul = 3;
   }
   else if (EEL_RF(fr->eeltype))
   {
       icoul = 2;
   }
   else 
   {
       icoul = 1;
   }
   
   if (fr->bvdwtab)
   {
       ivdw = 3;
   }
   else if (fr->bBHAM)
   {
       ivdw = 2;
   }
   else 
   {
       ivdw = 1;
   }

   fr->ns.bCGlist = (getenv("GMX_NBLISTCG") != 0);
   if (!fr->ns.bCGlist)
   {
       enlist_def = enlistATOM_ATOM;
   }
   else
   {
       enlist_def = enlistCG_CG;
       if (log != NULL)
       {
           fprintf(log,"\nUsing charge-group - charge-group neighbor lists and kernels\n\n");
       }
       if (!fr->bExcl_IntraCGAll_InterCGNone)
       {
           gmx_fatal(FARGS,"The charge-group - charge-group force loops only support systems with all intra-cg interactions excluded and no inter-cg exclusions, this is not the case for this system.");
       }
   }
   
   if (fr->solvent_opt == esolTIP4P) {
       enlist_w  = enlistTIP4P_ATOM;
       enlist_ww = enlistTIP4P_TIP4P;
   } else {
       enlist_w  = enlistSPC_ATOM;
       enlist_ww = enlistSPC_SPC;
   }

   for(i=0; i<fr->nnblists; i++) 
   {
       nbl = &(fr->nblists[i]);
       init_nblist(&nbl->nlist_sr[eNL_VDWQQ],&nbl->nlist_lr[eNL_VDWQQ],
                   maxsr,maxlr,ivdw,icoul,FALSE,enlist_def);
       init_nblist(&nbl->nlist_sr[eNL_VDW],&nbl->nlist_lr[eNL_VDW],
                   maxsr,maxlr,ivdw,0,FALSE,enlist_def);
       init_nblist(&nbl->nlist_sr[eNL_QQ],&nbl->nlist_lr[eNL_QQ],
                   maxsr,maxlr,0,icoul,FALSE,enlist_def);
       init_nblist(&nbl->nlist_sr[eNL_VDWQQ_WATER],&nbl->nlist_lr[eNL_VDWQQ_WATER],
                   maxsr_wat,maxlr_wat,ivdw,icoul, FALSE,enlist_w);
       init_nblist(&nbl->nlist_sr[eNL_QQ_WATER],&nbl->nlist_lr[eNL_QQ_WATER],
                   maxsr_wat,maxlr_wat,0,icoul, FALSE,enlist_w);
       init_nblist(&nbl->nlist_sr[eNL_VDWQQ_WATERWATER],&nbl->nlist_lr[eNL_VDWQQ_WATERWATER],
                   maxsr_wat,maxlr_wat,ivdw,icoul, FALSE,enlist_ww);
       init_nblist(&nbl->nlist_sr[eNL_QQ_WATERWATER],&nbl->nlist_lr[eNL_QQ_WATERWATER],
                   maxsr_wat,maxlr_wat,0,icoul, FALSE,enlist_ww);
       
       if (fr->efep != efepNO) 
       {
           if (fr->bEwald)
           {
               icoulf = 5;
           }
           else
           {
               icoulf = icoul;
           }

           init_nblist(&nbl->nlist_sr[eNL_VDWQQ_FREE],&nbl->nlist_lr[eNL_VDWQQ_FREE],
                       maxsr,maxlr,ivdw,icoulf,TRUE,enlistATOM_ATOM);
           init_nblist(&nbl->nlist_sr[eNL_VDW_FREE],&nbl->nlist_lr[eNL_VDW_FREE],
                       maxsr,maxlr,ivdw,0,TRUE,enlistATOM_ATOM);
           init_nblist(&nbl->nlist_sr[eNL_QQ_FREE],&nbl->nlist_lr[eNL_QQ_FREE],
                       maxsr,maxlr,0,icoulf,TRUE,enlistATOM_ATOM);
       }  
   }
   /* QMMM MM list */
   if (fr->bQMMM && fr->qr->QMMMscheme != eQMMMschemeoniom)
   {
       init_nblist(&fr->QMMMlist,NULL,
                   maxsr,maxlr,0,icoul,FALSE,enlistATOM_ATOM);
   }
   if(fr->bqhop)
   {
       init_nblist(&fr->qhopnblist,NULL,
                   maxsr,maxlr,0,icoul,FALSE,enlistATOM_ATOM);
   }
   fr->ns.nblist_initialized=TRUE;
}

static void reset_nblist(t_nblist *nl)
{
     nl->nri       = -1;
     nl->nrj       = 0;
     nl->maxlen    = 0;
     if (nl->jindex)
     {
         nl->jindex[0] = 0;
     }
}

static void reset_neighbor_list(t_forcerec *fr,gmx_bool bLR,int nls,int eNL)
{
    int n,i;
  
    if (bLR) 
    {
        reset_nblist(&(fr->nblists[nls].nlist_lr[eNL]));
    }
    else 
    {
        for(n=0; n<fr->nnblists; n++)
        {
            for(i=0; i<eNL_NR; i++)
            {
                reset_nblist(&(fr->nblists[n].nlist_sr[i]));
            }
        }
        if (fr->bQMMM)
        { 
            /* only reset the short-range nblist */
            reset_nblist(&(fr->QMMMlist));
        }
        if (fr->bqhop)
        { 
            /* only reset the short-range nblist */
            reset_nblist(&(fr->qhopnblist));
        }
        
    }
}

static inline void new_i_nblist(t_nblist *nlist,
                                gmx_bool bLR,atom_id i_atom,int shift,int gid)
{
    int    i,k,nri,nshift;
    
    nri = nlist->nri;
    
    /* Check whether we have to increase the i counter */
    if ((nri == -1) ||
        (nlist->iinr[nri]  != i_atom) || 
        (nlist->shift[nri] != shift) || 
        (nlist->gid[nri]   != gid))
    {
        /* This is something else. Now see if any entries have 
         * been added in the list of the previous atom.
         */
        if ((nri == -1) ||
            ((nlist->jindex[nri+1] > nlist->jindex[nri]) && 
             (nlist->gid[nri] != -1)))
        {
            /* If so increase the counter */
            nlist->nri++;
            nri++;
            if (nlist->nri >= nlist->maxnri)
            {
                nlist->maxnri += over_alloc_large(nlist->nri);
                reallocate_nblist(nlist);
            }
        }
        /* Set the number of neighbours and the atom number */
        nlist->jindex[nri+1] = nlist->jindex[nri];
        nlist->iinr[nri]     = i_atom;
        nlist->gid[nri]      = gid;
        nlist->shift[nri]    = shift;
    }
}

static inline void close_i_nblist(t_nblist *nlist) 
{
    int nri = nlist->nri;
    int len;
    
    if (nri >= 0)
    {
        nlist->jindex[nri+1] = nlist->nrj;
        
        len=nlist->nrj -  nlist->jindex[nri];
        
        /* nlist length for water i molecules is treated statically 
         * in the innerloops 
         */
        if (len > nlist->maxlen)
        {
            nlist->maxlen = len;
        }
    }
}

static inline void close_nblist(t_nblist *nlist)
{
    /* Only close this nblist when it has been initialized */
    if (nlist->jindex)
    {
        nlist->nri++;
    }
}

<<<<<<< HEAD
static inline void close_neighbor_list(t_forcerec *fr,bool bLR,int nls,int eNL, 
                                       bool bMakeQMMMnblist,bool bMakeqhopnblist)
=======
static inline void close_neighbor_list(t_forcerec *fr,gmx_bool bLR,int nls,int eNL, 
                                       gmx_bool bMakeQMMMnblist)
>>>>>>> fd3d76d8
{
    int n,i;
    
    if (bMakeQMMMnblist) {
        if (!bLR)
        {
            close_nblist(&(fr->QMMMlist));
        }
    }
    else if(bMakeqhopnblist)
    {
        close_nblist(&(fr->qhopnblist));
    }
    else 
    {
        if (bLR)
        {
            close_nblist(&(fr->nblists[nls].nlist_lr[eNL]));
        }
        else
        { 
            for(n=0; n<fr->nnblists; n++)
            {
                for(i=0; (i<eNL_NR); i++)
                {
                    close_nblist(&(fr->nblists[n].nlist_sr[i]));
                }
            }
        }
    }
}

static inline void add_j_to_nblist(t_nblist *nlist,atom_id j_atom,gmx_bool bLR)
{
    int nrj=nlist->nrj;
    
    if (nlist->nrj >= nlist->maxnrj)
    {
        nlist->maxnrj = over_alloc_small(nlist->nrj + 1);
        if (gmx_debug_at)
            fprintf(debug,"Increasing %s nblist %s j size to %d\n",
                    bLR ? "LR" : "SR",nrnb_str(nlist->il_code),nlist->maxnrj);
        
        srenew(nlist->jjnr,nlist->maxnrj);
    }

    nlist->jjnr[nrj] = j_atom;
    nlist->nrj ++;
}

static inline void add_j_to_nblist_cg(t_nblist *nlist,
                                      atom_id j_start,int j_end,
                                      t_excl *bexcl,gmx_bool bLR)
{
    int nrj=nlist->nrj;
    int j;

    if (nlist->nrj >= nlist->maxnrj)
    {
        nlist->maxnrj = over_alloc_small(nlist->nrj + 1);
        if (gmx_debug_at)
            fprintf(debug,"Increasing %s nblist %s j size to %d\n",
                    bLR ? "LR" : "SR",nrnb_str(nlist->il_code),nlist->maxnrj);
        
        srenew(nlist->jjnr    ,nlist->maxnrj);
        srenew(nlist->jjnr_end,nlist->maxnrj);
        srenew(nlist->excl    ,nlist->maxnrj*MAX_CGCGSIZE);
    }

    nlist->jjnr[nrj]     = j_start;
    nlist->jjnr_end[nrj] = j_end;

    if (j_end - j_start > MAX_CGCGSIZE)
    {
        gmx_fatal(FARGS,"The charge-group - charge-group neighborlist do not support charge groups larger than %d, found a charge group of size %d",MAX_CGCGSIZE,j_end-j_start);
    }

    /* Set the exclusions */
    for(j=j_start; j<j_end; j++)
    {
        nlist->excl[nrj*MAX_CGCGSIZE + j - j_start] = bexcl[j];
    }

    nlist->nrj ++;
}

typedef void
put_in_list_t(gmx_bool              bHaveVdW[],
              int               ngid,
              t_mdatoms *       md,
              int               icg,
              int               jgid,
              int               nj,
              atom_id           jjcg[],
              atom_id           index[],
              t_excl            bExcl[],
              int               shift,
              t_forcerec *      fr,
              gmx_bool              bLR,
              gmx_bool              bDoVdW,
              gmx_bool              bDoCoul);

static void 
put_in_list_at(gmx_bool              bHaveVdW[],
               int               ngid,
               t_mdatoms *       md,
               int               icg,
               int               jgid,
               int               nj,
               atom_id           jjcg[],
               atom_id           index[],
               t_excl            bExcl[],
               int               shift,
               t_forcerec *      fr,
               gmx_bool              bLR,
               gmx_bool              bDoVdW,
               gmx_bool              bDoCoul)
{
    /* The a[] index has been removed,
     * to put it back in i_atom should be a[i0] and jj should be a[jj].
     */
    t_nblist *   vdwc;
    t_nblist *   vdw;
    t_nblist *   coul;
    t_nblist *   vdwc_free  = NULL;
    t_nblist *   vdw_free   = NULL;
    t_nblist *   coul_free  = NULL;
    t_nblist *   vdwc_ww    = NULL;
    t_nblist *   coul_ww    = NULL;
    
    int 	    i,j,jcg,igid,gid,nbl_ind,ind_ij;
    atom_id   jj,jj0,jj1,i_atom;
    int       i0,nicg,len;
    
    int       *cginfo;
    int       *type,*typeB;
    real      *charge,*chargeB;
    real      qi,qiB,qq,rlj;
    gmx_bool      bFreeEnergy,bFree,bFreeJ,bNotEx,*bPert;
    gmx_bool      bDoVdW_i,bDoCoul_i,bDoCoul_i_sol;
    int       iwater,jwater;
    t_nblist  *nlist;
    
    /* Copy some pointers */
    cginfo  = fr->cginfo;
    charge  = md->chargeA;
    chargeB = md->chargeB;
    type    = md->typeA;
    typeB   = md->typeB;
    bPert   = md->bPerturbed;
    
    /* Get atom range */
    i0     = index[icg];
    nicg   = index[icg+1]-i0;
    
    /* Get the i charge group info */
    igid   = GET_CGINFO_GID(cginfo[icg]);
    iwater = GET_CGINFO_SOLOPT(cginfo[icg]);
    
    bFreeEnergy = FALSE;
    if (md->nPerturbed) 
    {
        /* Check if any of the particles involved are perturbed. 
         * If not we can do the cheaper normal put_in_list
         * and use more solvent optimization.
         */
        for(i=0; i<nicg; i++)
        {
            bFreeEnergy |= bPert[i0+i];
        }
        /* Loop over the j charge groups */
        for(j=0; (j<nj && !bFreeEnergy); j++) 
        {
            jcg = jjcg[j];
            jj0 = index[jcg];
            jj1 = index[jcg+1];
            /* Finally loop over the atoms in the j-charge group */	
            for(jj=jj0; jj<jj1; jj++)
            {
                bFreeEnergy |= bPert[jj];
            }
        }
    }
    
    /* Unpack pointers to neighbourlist structs */
    if (fr->nnblists == 1)
    {
        nbl_ind = 0;
    }
    else
    {
        nbl_ind = fr->gid2nblists[GID(igid,jgid,ngid)];
    }
    if (bLR)
    {
        nlist = fr->nblists[nbl_ind].nlist_lr;
    }
    else
    {
        nlist = fr->nblists[nbl_ind].nlist_sr;
    }
    
    if (iwater != esolNO)
    {
        vdwc = &nlist[eNL_VDWQQ_WATER];
        vdw  = &nlist[eNL_VDW];
        coul = &nlist[eNL_QQ_WATER];
#ifndef DISABLE_WATERWATER_NLIST
        vdwc_ww = &nlist[eNL_VDWQQ_WATERWATER];
        coul_ww = &nlist[eNL_QQ_WATERWATER];
#endif
    } 
    else 
    {
        vdwc = &nlist[eNL_VDWQQ];
        vdw  = &nlist[eNL_VDW];
        coul = &nlist[eNL_QQ];
    }
    
    if (!bFreeEnergy) 
    {
        if (iwater != esolNO) 
        {
            /* Loop over the atoms in the i charge group */    
            i_atom  = i0;
            gid     = GID(igid,jgid,ngid);
            /* Create new i_atom for each energy group */
            if (bDoCoul && bDoVdW)
            {
                new_i_nblist(vdwc,bLR,i_atom,shift,gid);
#ifndef DISABLE_WATERWATER_NLIST
                new_i_nblist(vdwc_ww,bLR,i_atom,shift,gid);
#endif
            }
            if (bDoVdW)
            {
                new_i_nblist(vdw,bLR,i_atom,shift,gid);
            }
            if (bDoCoul) 
            {
                new_i_nblist(coul,bLR,i_atom,shift,gid);
#ifndef DISABLE_WATERWATER_NLIST
                new_i_nblist(coul_ww,bLR,i_atom,shift,gid);
#endif
            }      
	  /* Loop over the j charge groups */
            for(j=0; (j<nj); j++) 
            {
                jcg=jjcg[j];
                
                if (jcg == icg)
                {
                    continue;
                }
                
                jj0 = index[jcg];
                jwater = GET_CGINFO_SOLOPT(cginfo[jcg]);
                
                if (iwater == esolSPC && jwater == esolSPC)
                {
                    /* Interaction between two SPC molecules */
                    if (!bDoCoul)
                    {
                        /* VdW only - only first atoms in each water interact */
                        add_j_to_nblist(vdw,jj0,bLR);
                    }
                    else 
                    {
#ifdef DISABLE_WATERWATER_NLIST	
                        /* Add entries for the three atoms - only do VdW if we need to */
                        if (!bDoVdW)
                        {
                            add_j_to_nblist(coul,jj0,bLR);
                        }
                        else
                        {
                            add_j_to_nblist(vdwc,jj0,bLR);
                        }
                        add_j_to_nblist(coul,jj0+1,bLR);
                        add_j_to_nblist(coul,jj0+2,bLR);	    
#else
                        /* One entry for the entire water-water interaction */
                        if (!bDoVdW)
                        {
                            add_j_to_nblist(coul_ww,jj0,bLR);
                        }
                        else
                        {
                            add_j_to_nblist(vdwc_ww,jj0,bLR);
                        }
#endif
                    }  
                } 
                else if (iwater == esolTIP4P && jwater == esolTIP4P) 
                {
                    /* Interaction between two TIP4p molecules */
                    if (!bDoCoul)
                    {
                        /* VdW only - only first atoms in each water interact */
                        add_j_to_nblist(vdw,jj0,bLR);
                    }
                    else 
                    {
#ifdef DISABLE_WATERWATER_NLIST	
                        /* Add entries for the four atoms - only do VdW if we need to */
                        if (bDoVdW)
                        {
                            add_j_to_nblist(vdw,jj0,bLR);
                        }
                        add_j_to_nblist(coul,jj0+1,bLR);
                        add_j_to_nblist(coul,jj0+2,bLR);	    
                        add_j_to_nblist(coul,jj0+3,bLR);	    
#else
                        /* One entry for the entire water-water interaction */
                        if (!bDoVdW)
                        {
                            add_j_to_nblist(coul_ww,jj0,bLR);
                        }
                        else
                        {
                            add_j_to_nblist(vdwc_ww,jj0,bLR);
                        }
#endif
                    }  					
                }
                else 
                {
                    /* j charge group is not water, but i is.
                     * Add entries to the water-other_atom lists; the geometry of the water
                     * molecule doesn't matter - that is taken care of in the nonbonded kernel,
                     * so we don't care if it is SPC or TIP4P...
                     */
                    
                    jj1 = index[jcg+1];
                    
                    if (!bDoVdW) 
                    {
                        for(jj=jj0; (jj<jj1); jj++) 
                        {
                            if (charge[jj] != 0)
                            {
                                add_j_to_nblist(coul,jj,bLR);
                            }
                        }
                    }
                    else if (!bDoCoul)
                    {
                        for(jj=jj0; (jj<jj1); jj++)
                        {
                            if (bHaveVdW[type[jj]])
                            {
                                add_j_to_nblist(vdw,jj,bLR);
                            }
                        }
                    }
                    else 
                    {
                        /* _charge_ _groups_ interact with both coulomb and LJ */
                        /* Check which atoms we should add to the lists!       */
                        for(jj=jj0; (jj<jj1); jj++) 
                        {
                            if (bHaveVdW[type[jj]]) 
                            {
                                if (charge[jj] != 0)
                                {
                                    add_j_to_nblist(vdwc,jj,bLR);
                                }
                                else
                                {
                                    add_j_to_nblist(vdw,jj,bLR);
                                }
                            }
                            else if (charge[jj] != 0)
                            {
                                add_j_to_nblist(coul,jj,bLR);
                            }
                        }
                    }
                }
            }
            close_i_nblist(vdw); 
            close_i_nblist(coul); 
            close_i_nblist(vdwc);  
#ifndef DISABLE_WATERWATER_NLIST
            close_i_nblist(coul_ww);
            close_i_nblist(vdwc_ww); 
#endif
        } 
        else
        { 
            /* no solvent as i charge group */
            /* Loop over the atoms in the i charge group */    
            for(i=0; i<nicg; i++) 
            {
                i_atom  = i0+i;
                gid     = GID(igid,jgid,ngid);
                qi      = charge[i_atom];
                
                /* Create new i_atom for each energy group */
                if (bDoVdW && bDoCoul)
                {
                    new_i_nblist(vdwc,bLR,i_atom,shift,gid);
                }
                if (bDoVdW)
                {
                    new_i_nblist(vdw,bLR,i_atom,shift,gid);
                }
                if (bDoCoul)
                {
                    new_i_nblist(coul,bLR,i_atom,shift,gid);
                }
                bDoVdW_i  = (bDoVdW  && bHaveVdW[type[i_atom]]);
                bDoCoul_i = (bDoCoul && qi!=0);
                
                if (bDoVdW_i || bDoCoul_i) 
                {
                    /* Loop over the j charge groups */
                    for(j=0; (j<nj); j++) 
                    {
                        jcg=jjcg[j];
                        
                        /* Check for large charge groups */
                        if (jcg == icg)
                        {
                            jj0 = i0 + i + 1;
                        }
                        else
                        {
                            jj0 = index[jcg];
                        }
                        
                        jj1=index[jcg+1];
                        /* Finally loop over the atoms in the j-charge group */	
                        for(jj=jj0; jj<jj1; jj++) 
                        {
                            bNotEx = NOTEXCL(bExcl,i,jj);
                            
                            if (bNotEx) 
                            {
                                if (!bDoVdW_i) 
                                { 
                                    if (charge[jj] != 0)
                                    {
                                        add_j_to_nblist(coul,jj,bLR);
                                    }
                                }
                                else if (!bDoCoul_i) 
                                {
                                    if (bHaveVdW[type[jj]])
                                    {
                                        add_j_to_nblist(vdw,jj,bLR);
                                    }
                                }
                                else 
                                {
                                    if (bHaveVdW[type[jj]]) 
                                    {
                                        if (charge[jj] != 0)
                                        {
                                            add_j_to_nblist(vdwc,jj,bLR);
                                        }
                                        else
                                        {
                                            add_j_to_nblist(vdw,jj,bLR);
                                        }
                                    } 
                                    else if (charge[jj] != 0)
                                    {
                                        add_j_to_nblist(coul,jj,bLR);
                                    }
                                }
                            }
                        }
                    }
                }
                close_i_nblist(vdw);
                close_i_nblist(coul);
                close_i_nblist(vdwc);
            }
        }
    }
    else
    {
        /* we are doing free energy */
        vdwc_free = &nlist[eNL_VDWQQ_FREE];
        vdw_free  = &nlist[eNL_VDW_FREE];
        coul_free = &nlist[eNL_QQ_FREE];
        /* Loop over the atoms in the i charge group */    
        for(i=0; i<nicg; i++) 
        {
            i_atom  = i0+i;
            gid     = GID(igid,jgid,ngid);
            qi      = charge[i_atom];
            qiB     = chargeB[i_atom];
            
            /* Create new i_atom for each energy group */
            if (bDoVdW && bDoCoul) 
                new_i_nblist(vdwc,bLR,i_atom,shift,gid);
            if (bDoVdW)   
                new_i_nblist(vdw,bLR,i_atom,shift,gid);
            if (bDoCoul) 
                new_i_nblist(coul,bLR,i_atom,shift,gid);
            
            new_i_nblist(vdw_free,bLR,i_atom,shift,gid);
            new_i_nblist(coul_free,bLR,i_atom,shift,gid);
            new_i_nblist(vdwc_free,bLR,i_atom,shift,gid);
            
            bDoVdW_i  = (bDoVdW  &&
                         (bHaveVdW[type[i_atom]] || bHaveVdW[typeB[i_atom]]));
            bDoCoul_i = (bDoCoul && (qi!=0 || qiB!=0));
            /* For TIP4P the first atom does not have a charge,
             * but the last three do. So we should still put an atom
             * without LJ but with charge in the water-atom neighborlist
             * for a TIP4p i charge group.
             * For SPC type water the first atom has LJ and charge,
             * so there is no such problem.
             */
            if (iwater == esolNO)
            {
                bDoCoul_i_sol = bDoCoul_i;
            }
            else
            {
                bDoCoul_i_sol = bDoCoul;
            }
            
            if (bDoVdW_i || bDoCoul_i_sol) 
            {
                /* Loop over the j charge groups */
                for(j=0; (j<nj); j++)
                {
                    jcg=jjcg[j];
                    
                    /* Check for large charge groups */
                    if (jcg == icg)
                    {
                        jj0 = i0 + i + 1;
                    }
                    else
                    {
                        jj0 = index[jcg];
                    }
                    
                    jj1=index[jcg+1];
                    /* Finally loop over the atoms in the j-charge group */	
                    bFree = bPert[i_atom];
                    for(jj=jj0; (jj<jj1); jj++) 
                    {
                        bFreeJ = bFree || bPert[jj];
                        /* Complicated if, because the water H's should also
                         * see perturbed j-particles
                         */
                        if (iwater==esolNO || i==0 || bFreeJ) 
                        {
                            bNotEx = NOTEXCL(bExcl,i,jj);
                            
                            if (bNotEx) 
                            {
                                if (bFreeJ)
                                {
                                    if (!bDoVdW_i) 
                                    {
                                        if (charge[jj]!=0 || chargeB[jj]!=0)
                                        {
                                            add_j_to_nblist(coul_free,jj,bLR);
                                        }
                                    }
                                    else if (!bDoCoul_i) 
                                    {
                                        if (bHaveVdW[type[jj]] || bHaveVdW[typeB[jj]])
                                        {
                                            add_j_to_nblist(vdw_free,jj,bLR);
                                        }
                                    }
                                    else 
                                    {
                                        if (bHaveVdW[type[jj]] || bHaveVdW[typeB[jj]]) 
                                        {
                                            if (charge[jj]!=0 || chargeB[jj]!=0)
                                            {
                                                add_j_to_nblist(vdwc_free,jj,bLR);
                                            }
                                            else
                                            {
                                                add_j_to_nblist(vdw_free,jj,bLR);
                                            }
                                        }
                                        else if (charge[jj]!=0 || chargeB[jj]!=0)
                                            add_j_to_nblist(coul_free,jj,bLR);
                                    }
                                }
                                else if (!bDoVdW_i) 
                                { 
                                    /* This is done whether or not bWater is set */
                                    if (charge[jj] != 0)
                                    {
                                        add_j_to_nblist(coul,jj,bLR);
                                    }
                                }
                                else if (!bDoCoul_i_sol) 
                                { 
                                    if (bHaveVdW[type[jj]])
                                    {
                                        add_j_to_nblist(vdw,jj,bLR);
                                    }
                                }
                                else 
                                {
                                    if (bHaveVdW[type[jj]]) 
                                    {
                                        if (charge[jj] != 0)
                                        {
                                            add_j_to_nblist(vdwc,jj,bLR);
                                        }
                                        else
                                        {
                                            add_j_to_nblist(vdw,jj,bLR);
                                        }
                                    } 
                                    else if (charge[jj] != 0)
                                    {
                                        add_j_to_nblist(coul,jj,bLR);
                                    }
                                }
                            }
                        }
                    }
                }
            }
            close_i_nblist(vdw);
            close_i_nblist(coul);
            close_i_nblist(vdwc);
            close_i_nblist(vdw_free);
            close_i_nblist(coul_free);
            close_i_nblist(vdwc_free);
        }
    }
}

static void 
<<<<<<< HEAD
put_in_list_qhop(bool              bHaveVdW[],
                 int               ngid,
                 t_mdatoms *       md,
                 int               icg,
                 int               jgid,
                 int               nj,
                 atom_id           jjcg[],
                 atom_id           index[],
                 t_excl            bExcl[],
                 int               shift,
                 t_forcerec *      fr,
                 bool              bLR,
                 bool              bDoVdW,
                 bool              bDoCoul)
{
    t_nblist *   coul;
    int i,i0,i_atom,igid,j,jj,jj0,jj1,jcg,gid,nicg;
    bool bNotEx;
   
    /* Get atom range */
    i0     = index[icg];
    nicg   = index[icg+1]-i0;
 
    /* Get the i charge group info */
    igid   = GET_CGINFO_GID(fr->cginfo[icg]);
    
    coul = &fr->qhopnblist;
    
    /* Loop over atoms in the ith charge group */
    for (i=0;i<nicg;i++)
    {
        i_atom = i0+i;
        gid    = GID(igid,jgid,ngid);
        /* Create new i_atom for each energy group */
        new_i_nblist(coul,bLR,i_atom,shift,gid);
        
        /* Loop over the j charge groups */
        for (j=0;j<nj;j++)
        {
            jcg=jjcg[j];
            
            if (jcg!=icg)
            {
                jj0 = index[jcg];
                jj1 = index[jcg+1];
                /* Finally loop over the atoms in the j-charge group */
                for(jj=jj0; jj<jj1; jj++)
                {
                    bNotEx = NOTEXCL(bExcl,i,jj) && md->bqhopacceptor[jj];
                    if(bNotEx)
                        add_j_to_nblist(coul,jj,bLR);
                }
            }
        }
        close_i_nblist(coul);
    }
}

static void 
put_in_list_qmmm(bool              bHaveVdW[],
=======
put_in_list_qmmm(gmx_bool              bHaveVdW[],
>>>>>>> fd3d76d8
                 int               ngid,
                 t_mdatoms *       md,
                 int               icg,
                 int               jgid,
                 int               nj,
                 atom_id           jjcg[],
                 atom_id           index[],
                 t_excl            bExcl[],
                 int               shift,
                 t_forcerec *      fr,
                 gmx_bool              bLR,
                 gmx_bool              bDoVdW,
                 gmx_bool              bDoCoul)
{
    t_nblist *   coul;
    int 	  i,j,jcg,igid,gid;
    atom_id   jj,jj0,jj1,i_atom;
    int       i0,nicg;
    gmx_bool      bNotEx;
    
    /* Get atom range */
    i0     = index[icg];
    nicg   = index[icg+1]-i0;
    
    /* Get the i charge group info */
    igid   = GET_CGINFO_GID(fr->cginfo[icg]);
    
    coul = &fr->QMMMlist;
    
    /* Loop over atoms in the ith charge group */
    for (i=0;i<nicg;i++)
    {
        i_atom = i0+i;
        gid    = GID(igid,jgid,ngid);
        /* Create new i_atom for each energy group */
        new_i_nblist(coul,bLR,i_atom,shift,gid);
        
        /* Loop over the j charge groups */
        for (j=0;j<nj;j++)
        {
            jcg=jjcg[j];
            
            /* Charge groups cannot have QM and MM atoms simultaneously */
            if (jcg!=icg)
            {
                jj0 = index[jcg];
                jj1 = index[jcg+1];
                /* Finally loop over the atoms in the j-charge group */
                for(jj=jj0; jj<jj1; jj++)
                {
                    bNotEx = NOTEXCL(bExcl,i,jj);
                    if(bNotEx)
                        add_j_to_nblist(coul,jj,bLR);
                }
            }
        }
        close_i_nblist(coul);
    }
}

static void 
put_in_list_cg(gmx_bool              bHaveVdW[],
               int               ngid,
               t_mdatoms *       md,
               int               icg,
               int               jgid,
               int               nj,
               atom_id           jjcg[],
               atom_id           index[],
               t_excl            bExcl[],
               int               shift,
               t_forcerec *      fr,
               gmx_bool              bLR,
               gmx_bool              bDoVdW,
               gmx_bool              bDoCoul)
{
    int          cginfo;
    int          igid,gid,nbl_ind;
    t_nblist *   vdwc;
    int          j,jcg;

    cginfo = fr->cginfo[icg];

    igid = GET_CGINFO_GID(cginfo);
    gid  = GID(igid,jgid,ngid);

    /* Unpack pointers to neighbourlist structs */
    if (fr->nnblists == 1)
    {
        nbl_ind = 0;
    }
    else
    {
        nbl_ind = fr->gid2nblists[gid];
    }
    if (bLR)
    {
        vdwc = &fr->nblists[nbl_ind].nlist_lr[eNL_VDWQQ];
    }
    else
    {
        vdwc = &fr->nblists[nbl_ind].nlist_sr[eNL_VDWQQ];
    }

    /* Make a new neighbor list for charge group icg.
     * Currently simply one neighbor list is made with LJ and Coulomb.
     * If required, zero interactions could be removed here
     * or in the force loop.
     */
    new_i_nblist(vdwc,bLR,index[icg],shift,gid);
    vdwc->iinr_end[vdwc->nri] = index[icg+1];

    for(j=0; (j<nj); j++) 
    {
        jcg = jjcg[j];
        /* Skip the icg-icg pairs if all self interactions are excluded */
        if (!(jcg == icg && GET_CGINFO_EXCL_INTRA(cginfo)))
        {
            /* Here we add the j charge group jcg to the list,
             * exclusions are also added to the list.
             */
            add_j_to_nblist_cg(vdwc,index[jcg],index[jcg+1],bExcl,bLR);
        }
    }

    close_i_nblist(vdwc);  
}

static void setexcl(atom_id start,atom_id end,t_blocka *excl,gmx_bool b,
                    t_excl bexcl[])
{
    atom_id i,k;
    
    if (b)
    {
        for(i=start; i<end; i++)
        {
            for(k=excl->index[i]; k<excl->index[i+1]; k++)
            {
                SETEXCL(bexcl,i-start,excl->a[k]);
            }
        }
    }
    else
    {
        for(i=start; i<end; i++)
        {
            for(k=excl->index[i]; k<excl->index[i+1]; k++)
            {
                RMEXCL(bexcl,i-start,excl->a[k]);
            }
        }
    }
}

int calc_naaj(int icg,int cgtot)
{
    int naaj;
    
    if ((cgtot % 2) == 1)
    {
        /* Odd number of charge groups, easy */
        naaj = 1 + (cgtot/2);
    }
    else if ((cgtot % 4) == 0)
    {
    /* Multiple of four is hard */
        if (icg < cgtot/2)
        {
            if ((icg % 2) == 0)
            {
                naaj=1+(cgtot/2);
            }
            else
            {
                naaj=cgtot/2;
            }
        }
        else
        {
            if ((icg % 2) == 1)
            {
                naaj=1+(cgtot/2);
            }
            else
            {
                naaj=cgtot/2;
            }
        }
    }
    else
    {
        /* cgtot/2 = odd */
        if ((icg % 2) == 0)
        {
            naaj=1+(cgtot/2);
        }
        else
        {
            naaj=cgtot/2;
        }
    }
#ifdef DEBUG
    fprintf(log,"naaj=%d\n",naaj);
#endif

    return naaj;
}

/************************************************
 *
 *  S I M P L E      C O R E     S T U F F
 *
 ************************************************/

static real calc_image_tric(rvec xi,rvec xj,matrix box,
                            rvec b_inv,int *shift)
{
    /* This code assumes that the cut-off is smaller than
     * a half times the smallest diagonal element of the box.
     */
    const real h25=2.5;
    real dx,dy,dz;
    real r2;
    int  tx,ty,tz;
    
    /* Compute diff vector */
    dz = xj[ZZ] - xi[ZZ];
    dy = xj[YY] - xi[YY];
    dx = xj[XX] - xi[XX];
    
  /* Perform NINT operation, using trunc operation, therefore
   * we first add 2.5 then subtract 2 again
   */
    tz = dz*b_inv[ZZ] + h25;
    tz -= 2;
    dz -= tz*box[ZZ][ZZ];
    dy -= tz*box[ZZ][YY];
    dx -= tz*box[ZZ][XX];

    ty = dy*b_inv[YY] + h25;
    ty -= 2;
    dy -= ty*box[YY][YY];
    dx -= ty*box[YY][XX];
    
    tx = dx*b_inv[XX]+h25;
    tx -= 2;
    dx -= tx*box[XX][XX];
  
    /* Distance squared */
    r2 = (dx*dx) + (dy*dy) + (dz*dz);

    *shift = XYZ2IS(tx,ty,tz);

    return r2;
}

static real calc_image_rect(rvec xi,rvec xj,rvec box_size,
                            rvec b_inv,int *shift)
{
    const real h15=1.5;
    real ddx,ddy,ddz;
    real dx,dy,dz;
    real r2;
    int  tx,ty,tz;
    
    /* Compute diff vector */
    dx = xj[XX] - xi[XX];
    dy = xj[YY] - xi[YY];
    dz = xj[ZZ] - xi[ZZ];
  
    /* Perform NINT operation, using trunc operation, therefore
     * we first add 1.5 then subtract 1 again
     */
    tx = dx*b_inv[XX] + h15;
    ty = dy*b_inv[YY] + h15;
    tz = dz*b_inv[ZZ] + h15;
    tx--;
    ty--;
    tz--;
    
    /* Correct diff vector for translation */
    ddx = tx*box_size[XX] - dx;
    ddy = ty*box_size[YY] - dy;
    ddz = tz*box_size[ZZ] - dz;
    
    /* Distance squared */
    r2 = (ddx*ddx) + (ddy*ddy) + (ddz*ddz);
    
    *shift = XYZ2IS(tx,ty,tz);
    
    return r2;
}

static void add_simple(t_ns_buf *nsbuf,int nrj,atom_id cg_j,
                       gmx_bool bHaveVdW[],int ngid,t_mdatoms *md,
                       int icg,int jgid,t_block *cgs,t_excl bexcl[],
                       int shift,t_forcerec *fr,put_in_list_t *put_in_list)
{
    if (nsbuf->nj + nrj > MAX_CG)
    {
        put_in_list(bHaveVdW,ngid,md,icg,jgid,nsbuf->ncg,nsbuf->jcg,
                    cgs->index,bexcl,shift,fr,FALSE,TRUE,TRUE);
        /* Reset buffer contents */
        nsbuf->ncg = nsbuf->nj = 0;
    }
    nsbuf->jcg[nsbuf->ncg++] = cg_j;
    nsbuf->nj += nrj;
}

static void ns_inner_tric(rvec x[],int icg,int *i_egp_flags,
                          int njcg,atom_id jcg[],
                          matrix box,rvec b_inv,real rcut2,
                          t_block *cgs,t_ns_buf **ns_buf,
                          gmx_bool bHaveVdW[],int ngid,t_mdatoms *md,
                          t_excl bexcl[],t_forcerec *fr,
                          put_in_list_t *put_in_list)
{
    int      shift;
    int      j,nrj,jgid;
    int      *cginfo=fr->cginfo;
    atom_id  cg_j,*cgindex;
    t_ns_buf *nsbuf;
    
    cgindex = cgs->index;
    shift   = CENTRAL;
    for(j=0; (j<njcg); j++)
    {
        cg_j   = jcg[j];
        nrj    = cgindex[cg_j+1]-cgindex[cg_j];
        if (calc_image_tric(x[icg],x[cg_j],box,b_inv,&shift) < rcut2)
        {
            jgid  = GET_CGINFO_GID(cginfo[cg_j]);
            if (!(i_egp_flags[jgid] & EGP_EXCL))
            {
                add_simple(&ns_buf[jgid][shift],nrj,cg_j,
                           bHaveVdW,ngid,md,icg,jgid,cgs,bexcl,shift,fr,
                           put_in_list);
            }
        }
    }
}

static void ns_inner_rect(rvec x[],int icg,int *i_egp_flags,
                          int njcg,atom_id jcg[],
                          gmx_bool bBox,rvec box_size,rvec b_inv,real rcut2,
                          t_block *cgs,t_ns_buf **ns_buf,
                          gmx_bool bHaveVdW[],int ngid,t_mdatoms *md,
                          t_excl bexcl[],t_forcerec *fr,
                          put_in_list_t *put_in_list)
{
    int      shift;
    int      j,nrj,jgid;
    int      *cginfo=fr->cginfo;
    atom_id  cg_j,*cgindex;
    t_ns_buf *nsbuf;

    cgindex = cgs->index;
    if (bBox)
    {
        shift = CENTRAL;
        for(j=0; (j<njcg); j++)
        {
            cg_j   = jcg[j];
            nrj    = cgindex[cg_j+1]-cgindex[cg_j];
            if (calc_image_rect(x[icg],x[cg_j],box_size,b_inv,&shift) < rcut2)
            {
                jgid  = GET_CGINFO_GID(cginfo[cg_j]);
                if (!(i_egp_flags[jgid] & EGP_EXCL))
                {
                    add_simple(&ns_buf[jgid][shift],nrj,cg_j,
                               bHaveVdW,ngid,md,icg,jgid,cgs,bexcl,shift,fr,
                               put_in_list);
                }
            }
        }
    } 
    else
    {
        for(j=0; (j<njcg); j++)
        {
            cg_j   = jcg[j];
            nrj    = cgindex[cg_j+1]-cgindex[cg_j];
            if ((rcut2 == 0) || (distance2(x[icg],x[cg_j]) < rcut2)) {
                jgid  = GET_CGINFO_GID(cginfo[cg_j]);
                if (!(i_egp_flags[jgid] & EGP_EXCL))
                {
                    add_simple(&ns_buf[jgid][CENTRAL],nrj,cg_j,
                               bHaveVdW,ngid,md,icg,jgid,cgs,bexcl,CENTRAL,fr,
                               put_in_list);
                }
            }
        }
    }
}

/* ns_simple_core needs to be adapted for QMMM still 2005 */

static int ns_simple_core(t_forcerec *fr,
                          gmx_localtop_t *top,
                          t_mdatoms *md,
                          matrix box,rvec box_size,
                          t_excl bexcl[],atom_id *aaj,
                          int ngid,t_ns_buf **ns_buf,
                          put_in_list_t *put_in_list,gmx_bool bHaveVdW[])
{
    int      naaj,k;
    real     rlist2;
    int      nsearch,icg,jcg,igid,i0,nri,nn;
    int      *cginfo;
    t_ns_buf *nsbuf;
    /* atom_id  *i_atoms; */
    t_block  *cgs=&(top->cgs);
    t_blocka *excl=&(top->excls);
    rvec     b_inv;
    int      m;
    gmx_bool     bBox,bTriclinic;
    int      *i_egp_flags;
    
    rlist2 = sqr(fr->rlist);
    
    bBox = (fr->ePBC != epbcNONE);
    if (bBox)
    {
        for(m=0; (m<DIM); m++)
        {
            b_inv[m] = divide_err(1.0,box_size[m]);
        }
        bTriclinic = TRICLINIC(box);
    }
    else
    {
        bTriclinic = FALSE;
    }
    
    cginfo = fr->cginfo;
    
    nsearch=0;
    for (icg=fr->cg0; (icg<fr->hcg); icg++)
    {
        /*
          i0        = cgs->index[icg];
          nri       = cgs->index[icg+1]-i0;
          i_atoms   = &(cgs->a[i0]);
          i_eg_excl = fr->eg_excl + ngid*md->cENER[*i_atoms];
          setexcl(nri,i_atoms,excl,TRUE,bexcl);
        */
        igid = GET_CGINFO_GID(cginfo[icg]);
        i_egp_flags = fr->egp_flags + ngid*igid;
        setexcl(cgs->index[icg],cgs->index[icg+1],excl,TRUE,bexcl);
        
        naaj=calc_naaj(icg,cgs->nr);
        if (bTriclinic)
        {
            ns_inner_tric(fr->cg_cm,icg,i_egp_flags,naaj,&(aaj[icg]),
                          box,b_inv,rlist2,cgs,ns_buf,
                          bHaveVdW,ngid,md,bexcl,fr,put_in_list);
        }
        else
        {
            ns_inner_rect(fr->cg_cm,icg,i_egp_flags,naaj,&(aaj[icg]),
                          bBox,box_size,b_inv,rlist2,cgs,ns_buf,
                          bHaveVdW,ngid,md,bexcl,fr,put_in_list);
        }
        nsearch += naaj;
        
        for(nn=0; (nn<ngid); nn++)
        {
            for(k=0; (k<SHIFTS); k++)
            {
                nsbuf = &(ns_buf[nn][k]);
                if (nsbuf->ncg > 0)
                {
                    put_in_list(bHaveVdW,ngid,md,icg,nn,nsbuf->ncg,nsbuf->jcg,
                                cgs->index,bexcl,k,fr,FALSE,TRUE,TRUE);
                    nsbuf->ncg=nsbuf->nj=0;
                }
            }
        }
        /* setexcl(nri,i_atoms,excl,FALSE,bexcl); */
        setexcl(cgs->index[icg],cgs->index[icg+1],excl,FALSE,bexcl);
    }
    close_neighbor_list(fr,FALSE,-1,-1,FALSE,FALSE);
    
    return nsearch;
}

/************************************************
 *
 *    N S 5     G R I D     S T U F F
 *
 ************************************************/

static inline void get_dx(int Nx,real gridx,real rc2,int xgi,real x,
                          int *dx0,int *dx1,real *dcx2)
{
    real dcx,tmp;
    int  xgi0,xgi1,i;
    
    if (xgi < 0)
    {
        *dx0 = 0;
        xgi0 = -1;
        *dx1 = -1;
        xgi1 = 0;
    }
    else if (xgi >= Nx)
    {
        *dx0 = Nx;
        xgi0 = Nx-1;
        *dx1 = Nx-1;
        xgi1 = Nx;
    }
    else
    {
        dcx2[xgi] = 0;
        *dx0 = xgi;
        xgi0 = xgi-1;
        *dx1 = xgi;
        xgi1 = xgi+1;
    }
    
    for(i=xgi0; i>=0; i--)
    {
        dcx = (i+1)*gridx-x;
        tmp = dcx*dcx;
        if (tmp >= rc2)
            break;
        *dx0 = i;
        dcx2[i] = tmp;
    }
    for(i=xgi1; i<Nx; i++)
    {
        dcx = i*gridx-x;
        tmp = dcx*dcx;
        if (tmp >= rc2)
        {
            break;
        }
        *dx1 = i;
        dcx2[i] = tmp;
    }
}

static inline void get_dx_dd(int Nx,real gridx,real rc2,int xgi,real x,
                             int ncpddc,int shift_min,int shift_max,
                             int *g0,int *g1,real *dcx2)
{
    real dcx,tmp;
    int  g_min,g_max,shift_home;
    
    if (xgi < 0)
    {
        g_min = 0;
        g_max = Nx - 1;
        *g0   = 0;
        *g1   = -1;
    }
    else if (xgi >= Nx)
    {
        g_min = 0;
        g_max = Nx - 1;
        *g0   = Nx;
        *g1   = Nx - 1;
    }
    else
    {
        if (ncpddc == 0)
        {
            g_min = 0;
            g_max = Nx - 1;
        }
        else
        {
            if (xgi < ncpddc)
            {
                shift_home = 0;
            }
            else
            {
                shift_home = -1;
            }
            g_min = (shift_min == shift_home ? 0          : ncpddc);
            g_max = (shift_max == shift_home ? ncpddc - 1 : Nx - 1);
        }
        if (shift_min > 0)
        {
            *g0 = g_min;
            *g1 = g_min - 1;
        }
        else if (shift_max < 0)
        {
            *g0 = g_max + 1;
            *g1 = g_max;
        }
        else
        {
            *g0 = xgi;
            *g1 = xgi;
            dcx2[xgi] = 0;
        }
    }
    
    while (*g0 > g_min)
    {
        /* Check one grid cell down */
        dcx = ((*g0 - 1) + 1)*gridx - x;
        tmp = dcx*dcx;
        if (tmp >= rc2)
        {
            break;
        }
        (*g0)--;
        dcx2[*g0] = tmp;
    }
    
    while (*g1 < g_max)
    {
        /* Check one grid cell up */
        dcx = (*g1 + 1)*gridx - x;
        tmp = dcx*dcx;
        if (tmp >= rc2)
        {
            break;
        }
        (*g1)++;
        dcx2[*g1] = tmp;
    }
}


#define sqr(x) ((x)*(x))
#define calc_dx2(XI,YI,ZI,y) (sqr(XI-y[XX]) + sqr(YI-y[YY]) + sqr(ZI-y[ZZ]))
#define calc_cyl_dx2(XI,YI,y) (sqr(XI-y[XX]) + sqr(YI-y[YY]))
/****************************************************
 *
 *    F A S T   N E I G H B O R  S E A R C H I N G
 *
 *    Optimized neighboursearching routine using grid 
 *    at least 1x1x1, see GROMACS manual
 *
 ****************************************************/

static void do_longrange(t_commrec *cr,gmx_localtop_t *top,t_forcerec *fr,
                         int ngid,t_mdatoms *md,int icg,
                         int jgid,int nlr,
                         atom_id lr[],t_excl bexcl[],int shift,
                         rvec x[],rvec box_size,t_nrnb *nrnb,
                         real lambda,real *dvdlambda,
                         gmx_grppairener_t *grppener,
                         gmx_bool bDoVdW,gmx_bool bDoCoul,
                         gmx_bool bEvaluateNow,put_in_list_t *put_in_list,
                         gmx_bool bHaveVdW[],
                         gmx_bool bDoForces,rvec *f)
{
    int n,i;
    t_nblist *nl;
    
    for(n=0; n<fr->nnblists; n++)
    {
        for(i=0; (i<eNL_NR); i++)
        {
            nl = &fr->nblists[n].nlist_lr[i];
            if ((nl->nri > nl->maxnri-32) || bEvaluateNow)
            {
                close_neighbor_list(fr,TRUE,n,i,FALSE,FALSE);
                /* Evaluate the energies and forces */
                do_nonbonded(cr,fr,x,f,md,NULL,
                             grppener->ener[fr->bBHAM ? egBHAMLR : egLJLR],
                             grppener->ener[egCOULLR],
							 grppener->ener[egGB],box_size,
                             nrnb,lambda,dvdlambda,n,i,
                             GMX_DONB_LR | GMX_DONB_FORCES);
                
                reset_neighbor_list(fr,TRUE,n,i);
            }
        }
    }
    
    if (!bEvaluateNow)
    {  
        /* Put the long range particles in a list */
        /* do_longrange is never called for QMMM  */
        put_in_list(bHaveVdW,ngid,md,icg,jgid,nlr,lr,top->cgs.index,
                    bexcl,shift,fr,TRUE,bDoVdW,bDoCoul);
    }
}

static void get_cutoff2(t_forcerec *fr,gmx_bool bDoLongRange,
                        real *rvdw2,real *rcoul2,
                        real *rs2,real *rm2,real *rl2)
{
    *rs2 = sqr(fr->rlist);
    if (bDoLongRange && fr->bTwinRange)
    {
        /* The VdW and elec. LR cut-off's could be different,
         * so we can not simply set them to rlistlong.
         */
        if (EVDW_MIGHT_BE_ZERO_AT_CUTOFF(fr->vdwtype) &&
            fr->rvdw > fr->rlist)
        {
            *rvdw2  = sqr(fr->rlistlong);
        }
        else
        {
            *rvdw2  = sqr(fr->rvdw);
        }
        if (EEL_MIGHT_BE_ZERO_AT_CUTOFF(fr->eeltype) &&
            fr->rcoulomb > fr->rlist)
        {
            *rcoul2 = sqr(fr->rlistlong);
        }
        else
        {
            *rcoul2 = sqr(fr->rcoulomb);
        }
    }
    else
    {
        /* Workaround for a gcc -O3 or -ffast-math problem */
        *rvdw2  = *rs2;
        *rcoul2 = *rs2;
    }
    *rm2 = min(*rvdw2,*rcoul2);
    *rl2 = max(*rvdw2,*rcoul2);
}

static void init_nsgrid_lists(t_forcerec *fr,int ngid,gmx_ns_t *ns)
{
    real rvdw2,rcoul2,rs2,rm2,rl2;
    int j;

    get_cutoff2(fr,TRUE,&rvdw2,&rcoul2,&rs2,&rm2,&rl2);

    /* Short range buffers */
    snew(ns->nl_sr,ngid);
    /* Counters */
    snew(ns->nsr,ngid);
    snew(ns->nlr_ljc,ngid);
    snew(ns->nlr_one,ngid);
    
    if (rm2 > rs2)
    {
            /* Long range VdW and Coul buffers */
        snew(ns->nl_lr_ljc,ngid);
    }
    if (rl2 > rm2)
    {
        /* Long range VdW or Coul only buffers */
        snew(ns->nl_lr_one,ngid);
    }
    for(j=0; (j<ngid); j++) {
        snew(ns->nl_sr[j],MAX_CG);
        if (rm2 > rs2)
        {
            snew(ns->nl_lr_ljc[j],MAX_CG);
        }
        if (rl2 > rm2)
        {
            snew(ns->nl_lr_one[j],MAX_CG);
        }
    }
    if (debug)
    {
        fprintf(debug,
                "ns5_core: rs2 = %g, rm2 = %g, rl2 = %g (nm^2)\n",
                rs2,rm2,rl2);
    }
}

static int nsgrid_core(FILE *log,t_commrec *cr,t_forcerec *fr,
                       matrix box,rvec box_size,int ngid,
                       gmx_localtop_t *top,
                       t_grid *grid,rvec x[],
                       t_excl bexcl[],gmx_bool *bExcludeAlleg,
                       t_nrnb *nrnb,t_mdatoms *md,
                       real lambda,real *dvdlambda,
                       gmx_grppairener_t *grppener,
                       put_in_list_t *put_in_list,
<<<<<<< HEAD
                       bool bHaveVdW[],
                       bool bDoLongRange,bool bDoForces,rvec *f,
                       bool bMakeQMMMnblist,bool bMakeqhopnblist)
=======
                       gmx_bool bHaveVdW[],
                       gmx_bool bDoLongRange,gmx_bool bDoForces,rvec *f,
                       gmx_bool bMakeQMMMnblist)
>>>>>>> fd3d76d8
{
    gmx_ns_t *ns;
    atom_id **nl_lr_ljc,**nl_lr_one,**nl_sr;
    int     *nlr_ljc,*nlr_one,*nsr;
    gmx_domdec_t *dd=NULL;
    t_block *cgs=&(top->cgs);
    int     *cginfo=fr->cginfo;
    /* atom_id *i_atoms,*cgsindex=cgs->index; */
    ivec    sh0,sh1,shp;
    int     cell_x,cell_y,cell_z;
    int     d,tx,ty,tz,dx,dy,dz,cj;
#ifdef ALLOW_OFFDIAG_LT_HALFDIAG
    int     zsh_ty,zsh_tx,ysh_tx;
#endif
    int     dx0,dx1,dy0,dy1,dz0,dz1;
    int     Nx,Ny,Nz,shift=-1,j,nrj,nns,nn=-1;
    real    gridx,gridy,gridz,grid_x,grid_y,grid_z;
    real    *dcx2,*dcy2,*dcz2;
    int     zgi,ygi,xgi;
    int     cg0,cg1,icg=-1,cgsnr,i0,igid,nri,naaj,max_jcg;
    int     jcg0,jcg1,jjcg,cgj0,jgid;
    int     *grida,*gridnra,*gridind;
    gmx_bool    rvdw_lt_rcoul,rcoul_lt_rvdw;
    rvec    xi,*cgcm,grid_offset;
    real    r2,rs2,rvdw2,rcoul2,rm2,rl2,XI,YI,ZI,dcx,dcy,dcz,tmp1,tmp2;
    int     *i_egp_flags;
    gmx_bool    bDomDec,bTriclinicX,bTriclinicY;
    ivec    ncpddc;
    
    ns = &fr->ns;
    
    bDomDec = DOMAINDECOMP(cr);
    if (bDomDec)
    {
        dd = cr->dd;
    }
    
    bTriclinicX = ((YY < grid->npbcdim &&
                    (!bDomDec || dd->nc[YY]==1) && box[YY][XX] != 0) ||
                   (ZZ < grid->npbcdim &&
                    (!bDomDec || dd->nc[ZZ]==1) && box[ZZ][XX] != 0));
    bTriclinicY =  (ZZ < grid->npbcdim &&
                    (!bDomDec || dd->nc[ZZ]==1) && box[ZZ][YY] != 0);
    
    cgsnr    = cgs->nr;

    get_cutoff2(fr,bDoLongRange,&rvdw2,&rcoul2,&rs2,&rm2,&rl2);

    rvdw_lt_rcoul = (rvdw2 >= rcoul2);
    rcoul_lt_rvdw = (rcoul2 >= rvdw2);
    
    if (bMakeQMMMnblist)
    {
        rm2 = rl2;
        rs2 = rl2;
    }
    if (bMakeqhopnblist )
    {
        rs2 = rm2;
        rl2 = rm2;
    }
#ifdef UNKNOWN_QHOP_CODE
    if (ns->nl_sr == NULL)
    {
        /* Short range buffers */
        snew(ns->nl_sr,ngid);
        /* Counters */
        snew(ns->nsr,ngid);
        snew(ns->nlr_ljc,ngid);
        snew(ns->nlr_one,ngid);
        
        if (rm2 > rs2)
        {
            /* Long range VdW and Coul buffers */
            snew(ns->nl_lr_ljc,ngid);
        }
        if (rl2 > rm2)
        {
            /* Long range VdW or Coul only buffers */
            snew(ns->nl_lr_one,ngid);
        }
        for(j=0; (j<ngid); j++) {
            snew(ns->nl_sr[j],MAX_CG);
            if (rm2 > rs2)
            {
                snew(ns->nl_lr_ljc[j],MAX_CG);
            }
            if (rl2 > rm2)
            {
                snew(ns->nl_lr_one[j],MAX_CG);
            }
        }
        if (debug)
            fprintf(debug,
                    "ns5_core: rs2 = %g, rvdw2 = %g, rcoul2 = %g (nm^2)\n",
                    rs2,rvdw2,rcoul2);
    }
#endif

    nl_sr     = ns->nl_sr;
    nsr       = ns->nsr;
    nl_lr_ljc = ns->nl_lr_ljc;
    nl_lr_one = ns->nl_lr_one;
    nlr_ljc   = ns->nlr_ljc;
    nlr_one   = ns->nlr_one;
    
    /* Unpack arrays */
    cgcm    = fr->cg_cm;
    Nx      = grid->n[XX];
    Ny      = grid->n[YY];
    Nz      = grid->n[ZZ];
    grida   = grid->a;
    gridind = grid->index;
    gridnra = grid->nra;
    nns     = 0;
    
    gridx      = grid->cell_size[XX];
    gridy      = grid->cell_size[YY];
    gridz      = grid->cell_size[ZZ];
    grid_x     = 1/gridx;
    grid_y     = 1/gridy;
    grid_z     = 1/gridz;
    copy_rvec(grid->cell_offset,grid_offset);
    copy_ivec(grid->ncpddc,ncpddc);
    dcx2       = grid->dcx2;
    dcy2       = grid->dcy2;
    dcz2       = grid->dcz2;
    
#ifdef ALLOW_OFFDIAG_LT_HALFDIAG
    zsh_ty = floor(-box[ZZ][YY]/box[YY][YY]+0.5);
    zsh_tx = floor(-box[ZZ][XX]/box[XX][XX]+0.5);
    ysh_tx = floor(-box[YY][XX]/box[XX][XX]+0.5);
    if (zsh_tx!=0 && ysh_tx!=0)
    {
        /* This could happen due to rounding, when both ratios are 0.5 */
        ysh_tx = 0;
    }
#endif
    
    debug_gmx();

    if (fr->n_tpi)
    {
        /* We only want a list for the test particle */
        cg0 = cgsnr - 1;
    }
    else
    {
        cg0 = grid->icg0;
    }
    cg1 = grid->icg1;

    /* Set the shift range */
    for(d=0; d<DIM; d++)
    {
        sh0[d] = -1;
        sh1[d] = 1;
        /* Check if we need periodicity shifts.
         * Without PBC or with domain decomposition we don't need them.
         */
        if (d >= ePBC2npbcdim(fr->ePBC) || (bDomDec && dd->nc[d] > 1))
        {
            shp[d] = 0;
        }
        else
        {
            if (d == XX &&
                box[XX][XX] - fabs(box[YY][XX]) - fabs(box[ZZ][XX]) < sqrt(rl2))
            {
                shp[d] = 2;
            }
            else
            {
                shp[d] = 1;
            }
        }
    }
    
    /* Loop over charge groups */
    for(icg=cg0; (icg < cg1); icg++)
    {
        igid = GET_CGINFO_GID(cginfo[icg]);
        /* Skip this charge group if all energy groups are excluded! */
        if (bExcludeAlleg[igid])
        {
            continue;
        }
        
        i0   = cgs->index[icg];
        
        if (bMakeQMMMnblist)
        { 
            /* Skip this charge group if it is not a QM atom while making a
             * QM/MM neighbourlist
             */
            if (md->bQM[i0]==FALSE)
            {
                continue; /* MM particle, go to next particle */ 
            }
            
            /* Compute the number of charge groups that fall within the control
             * of this one (icg)
             */
            naaj    = calc_naaj(icg,cgsnr);
            jcg0    = icg;
            jcg1    = icg + naaj;
            max_jcg = cgsnr;       
        } 
        else if (bMakeqhopnblist)
        {
            if(md->bqhopdonor[i0]==FALSE)
            {
                continue;
            }
            naaj    = calc_naaj(icg,cgsnr);
            jcg0    = icg;
            jcg1    = icg + naaj;
            max_jcg = cgsnr;     
        }  
        else
        { 
            /* make a normal neighbourlist */
            
            if (bDomDec)
            {
                /* Get the j charge-group and dd cell shift ranges */
                dd_get_ns_ranges(cr->dd,icg,&jcg0,&jcg1,sh0,sh1);
                max_jcg = 0;
            }
            else
            {
                /* Compute the number of charge groups that fall within the control
                 * of this one (icg)
                 */
                naaj = calc_naaj(icg,cgsnr);
                jcg0 = icg;
                jcg1 = icg + naaj;
                
                if (fr->n_tpi)
                {
                    /* The i-particle is awlways the test particle,
                     * so we want all j-particles
                     */
                    max_jcg = cgsnr - 1;
                }
                else
                {
                    max_jcg  = jcg1 - cgsnr;
                }
            }
        }
        
        i_egp_flags = fr->egp_flags + igid*ngid;
        
        /* Set the exclusions for the atoms in charge group icg using a bitmask */
        setexcl(i0,cgs->index[icg+1],&top->excls,TRUE,bexcl);
        
        ci2xyz(grid,icg,&cell_x,&cell_y,&cell_z);
        
        /* Changed iicg to icg, DvdS 990115 
         * (but see consistency check above, DvdS 990330) 
         */
#ifdef NS5DB
        fprintf(log,"icg=%5d, naaj=%5d, cell %d %d %d\n",
                icg,naaj,cell_x,cell_y,cell_z);
#endif
        /* Loop over shift vectors in three dimensions */
        for (tz=-shp[ZZ]; tz<=shp[ZZ]; tz++)
        {
            ZI = cgcm[icg][ZZ]+tz*box[ZZ][ZZ];
            /* Calculate range of cells in Z direction that have the shift tz */
            zgi = cell_z + tz*Nz;
#define FAST_DD_NS
#ifndef FAST_DD_NS
            get_dx(Nz,gridz,rl2,zgi,ZI,&dz0,&dz1,dcz2);
#else
            get_dx_dd(Nz,gridz,rl2,zgi,ZI-grid_offset[ZZ],
                      ncpddc[ZZ],sh0[ZZ],sh1[ZZ],&dz0,&dz1,dcz2);
#endif
            if (dz0 > dz1)
            {
                continue;
            }
            for (ty=-shp[YY]; ty<=shp[YY]; ty++)
            {
                YI = cgcm[icg][YY]+ty*box[YY][YY]+tz*box[ZZ][YY];
                /* Calculate range of cells in Y direction that have the shift ty */
                if (bTriclinicY)
                {
                    ygi = (int)(Ny + (YI - grid_offset[YY])*grid_y) - Ny;
                }
                else
                {
                    ygi = cell_y + ty*Ny;
                }
#ifndef FAST_DD_NS
                get_dx(Ny,gridy,rl2,ygi,YI,&dy0,&dy1,dcy2);
#else
                get_dx_dd(Ny,gridy,rl2,ygi,YI-grid_offset[YY],
                          ncpddc[YY],sh0[YY],sh1[YY],&dy0,&dy1,dcy2);
#endif
                if (dy0 > dy1)
                {
                    continue;
                }
                for (tx=-shp[XX]; tx<=shp[XX]; tx++)
                {
                    XI = cgcm[icg][XX]+tx*box[XX][XX]+ty*box[YY][XX]+tz*box[ZZ][XX];
                    /* Calculate range of cells in X direction that have the shift tx */
                    if (bTriclinicX)
                    {
                        xgi = (int)(Nx + (XI - grid_offset[XX])*grid_x) - Nx;
                    }
                    else
                    {
                        xgi = cell_x + tx*Nx;
                    }
#ifndef FAST_DD_NS
                    get_dx(Nx,gridx,rl2,xgi*Nx,XI,&dx0,&dx1,dcx2);
#else
                    get_dx_dd(Nx,gridx,rl2,xgi,XI-grid_offset[XX],
                              ncpddc[XX],sh0[XX],sh1[XX],&dx0,&dx1,dcx2);
#endif
                    if (dx0 > dx1)
                    {
                        continue;
                    }
                    /* Get shift vector */	  
                    shift=XYZ2IS(tx,ty,tz);
#ifdef NS5DB
                    range_check(shift,0,SHIFTS);
#endif
                    for(nn=0; (nn<ngid); nn++)
                    {
                        nsr[nn]      = 0;
                        nlr_ljc[nn]  = 0;
                        nlr_one[nn] = 0;
                    }
#ifdef NS5DB
                    fprintf(log,"shift: %2d, dx0,1: %2d,%2d, dy0,1: %2d,%2d, dz0,1: %2d,%2d\n",
                            shift,dx0,dx1,dy0,dy1,dz0,dz1);
                    fprintf(log,"cgcm: %8.3f  %8.3f  %8.3f\n",cgcm[icg][XX],
                            cgcm[icg][YY],cgcm[icg][ZZ]);
                    fprintf(log,"xi:   %8.3f  %8.3f  %8.3f\n",XI,YI,ZI);
#endif
                    for (dx=dx0; (dx<=dx1); dx++)
                    {
                        tmp1 = rl2 - dcx2[dx];
                        for (dy=dy0; (dy<=dy1); dy++)
                        {
                            tmp2 = tmp1 - dcy2[dy];
                            if (tmp2 > 0)
                            {
                                for (dz=dz0; (dz<=dz1); dz++) {
                                    if (tmp2 > dcz2[dz]) {
                                        /* Find grid-cell cj in which possible neighbours are */
                                        cj   = xyz2ci(Ny,Nz,dx,dy,dz);
                                        
                                        /* Check out how many cgs (nrj) there in this cell */
                                        nrj  = gridnra[cj];
                                        
                                        /* Find the offset in the cg list */
                                        cgj0 = gridind[cj];
                                        
                                        /* Check if all j's are out of range so we
                                         * can skip the whole cell.
                                         * Should save some time, especially with DD.
                                         */
                                        if (nrj == 0 ||
                                            (grida[cgj0] >= max_jcg &&
                                             (grida[cgj0] >= jcg1 || grida[cgj0+nrj-1] < jcg0)))
                                        {
                                            continue;
                                        }
                                        
                                        /* Loop over cgs */
                                        for (j=0; (j<nrj); j++)
                                        {
                                            jjcg = grida[cgj0+j];
                                            
                                            /* check whether this guy is in range! */
                                            if ((jjcg >= jcg0 && jjcg < jcg1) ||
                                                (jjcg < max_jcg))
                                            {
                                                r2=calc_dx2(XI,YI,ZI,cgcm[jjcg]);
                                                if (r2 < rl2) {
                                                    /* jgid = gid[cgsatoms[cgsindex[jjcg]]]; */
                                                    jgid = GET_CGINFO_GID(cginfo[jjcg]);
                                                    /* check energy group exclusions */
                                                    if (!(i_egp_flags[jgid] & EGP_EXCL))
                                                    {
                                                        if (r2 < rs2)
                                                        {
                                                            if (nsr[jgid] >= MAX_CG)
                                                            {
                                                                put_in_list(bHaveVdW,ngid,md,icg,jgid,
                                                                            nsr[jgid],nl_sr[jgid],
                                                                            cgs->index,/* cgsatoms, */ bexcl,
                                                                            shift,fr,FALSE,TRUE,TRUE);
                                                                nsr[jgid]=0;
                                                            }
                                                            nl_sr[jgid][nsr[jgid]++]=jjcg;
                                                        } 
                                                        else if (r2 < rm2)
                                                        {
                                                            if (nlr_ljc[jgid] >= MAX_CG)
                                                            {
                                                                do_longrange(cr,top,fr,ngid,md,icg,jgid,
                                                                             nlr_ljc[jgid],
                                                                             nl_lr_ljc[jgid],bexcl,shift,x,
                                                                             box_size,nrnb,
                                                                             lambda,dvdlambda,
                                                                             grppener,
                                                                             TRUE,TRUE,FALSE,
                                                                             put_in_list,
                                                                             bHaveVdW,
                                                                             bDoForces,f);
                                                                nlr_ljc[jgid]=0;
                                                            }
                                                            nl_lr_ljc[jgid][nlr_ljc[jgid]++]=jjcg;
                                                        }
                                                        else
                                                        {
                                                            if (nlr_one[jgid] >= MAX_CG) {
                                                                do_longrange(cr,top,fr,ngid,md,icg,jgid,
                                                                             nlr_one[jgid],
                                                                             nl_lr_one[jgid],bexcl,shift,x,
                                                                             box_size,nrnb,
                                                                             lambda,dvdlambda,
                                                                             grppener,
                                                                             rvdw_lt_rcoul,rcoul_lt_rvdw,FALSE,
                                                                             put_in_list,
                                                                             bHaveVdW,
                                                                             bDoForces,f);
                                                                nlr_one[jgid]=0;
                                                            }
                                                            nl_lr_one[jgid][nlr_one[jgid]++]=jjcg;
                                                        }
                                                    }
                                                }
                                                nns++;
                                            }
                                        }
                                    }
                                }
                            }
                        }
                    }
                    /* CHECK whether there is anything left in the buffers */
                    for(nn=0; (nn<ngid); nn++)
                    {
                        if (nsr[nn] > 0)
                        {
                            put_in_list(bHaveVdW,ngid,md,icg,nn,nsr[nn],nl_sr[nn],
                                        cgs->index, /* cgsatoms, */ bexcl,
                                        shift,fr,FALSE,TRUE,TRUE);
                        }
                        
                        if (nlr_ljc[nn] > 0)
                        {
                            do_longrange(cr,top,fr,ngid,md,icg,nn,nlr_ljc[nn],
                                         nl_lr_ljc[nn],bexcl,shift,x,box_size,nrnb,
                                         lambda,dvdlambda,grppener,TRUE,TRUE,FALSE,
                                         put_in_list,bHaveVdW,bDoForces,f);
                        }
                        
                        if (nlr_one[nn] > 0)
                        {
                            do_longrange(cr,top,fr,ngid,md,icg,nn,nlr_one[nn],
                                         nl_lr_one[nn],bexcl,shift,x,box_size,nrnb,
                                         lambda,dvdlambda,grppener,
                                         rvdw_lt_rcoul,rcoul_lt_rvdw,FALSE,
                                         put_in_list,bHaveVdW,bDoForces,f);
                        }
                    }
                }
            }
        }
        /* setexcl(nri,i_atoms,&top->atoms.excl,FALSE,bexcl); */
        setexcl(cgs->index[icg],cgs->index[icg+1],&top->excls,FALSE,bexcl);
    }
    /* Perform any left over force calculations */
    for (nn=0; (nn<ngid); nn++)
    {
        if (rm2 > rs2)
        {
            do_longrange(cr,top,fr,0,md,icg,nn,nlr_ljc[nn],
                         nl_lr_ljc[nn],bexcl,shift,x,box_size,nrnb,
                         lambda,dvdlambda,grppener,
                         TRUE,TRUE,TRUE,put_in_list,bHaveVdW,bDoForces,f);
        }
        if (rl2 > rm2) {
            do_longrange(cr,top,fr,0,md,icg,nn,nlr_one[nn],
                         nl_lr_one[nn],bexcl,shift,x,box_size,nrnb,
                         lambda,dvdlambda,grppener,
                         rvdw_lt_rcoul,rcoul_lt_rvdw,
                         TRUE,put_in_list,bHaveVdW,bDoForces,f);
        }
    }
    debug_gmx();
    
    /* Close off short range neighbourlists */
    close_neighbor_list(fr,FALSE,-1,-1,bMakeQMMMnblist,bMakeqhopnblist);
    
    return nns;
}

void ns_realloc_natoms(gmx_ns_t *ns,int natoms)
{
    int i;
    
    if (natoms > ns->nra_alloc)
    {
        ns->nra_alloc = over_alloc_dd(natoms);
        srenew(ns->bexcl,ns->nra_alloc);
        for(i=0; i<ns->nra_alloc; i++)
        {
            ns->bexcl[i] = 0;
        }
    }
}

void init_ns(FILE *fplog,const t_commrec *cr,
             gmx_ns_t *ns,t_forcerec *fr,
             const gmx_mtop_t *mtop,
             matrix box)
{
    int  mt,icg,nr_in_cg,maxcg,i,j,jcg,ngid,ncg;
    t_block *cgs;
    char *ptr;
    
    /* Compute largest charge groups size (# atoms) */
    nr_in_cg=1;
    for(mt=0; mt<mtop->nmoltype; mt++) {
        cgs = &mtop->moltype[mt].cgs;
        for (icg=0; (icg < cgs->nr); icg++)
        {
            nr_in_cg=max(nr_in_cg,(int)(cgs->index[icg+1]-cgs->index[icg]));
        }
    }

    /* Verify whether largest charge group is <= max cg.
     * This is determined by the type of the local exclusion type 
     * Exclusions are stored in bits. (If the type is not large
     * enough, enlarge it, unsigned char -> unsigned short -> unsigned long)
     */
    maxcg = sizeof(t_excl)*8;
    if (nr_in_cg > maxcg)
    {
        gmx_fatal(FARGS,"Max #atoms in a charge group: %d > %d\n",
                  nr_in_cg,maxcg);
    }
    
    ngid = mtop->groups.grps[egcENER].nr;
    snew(ns->bExcludeAlleg,ngid);
    for(i=0; i<ngid; i++) {
        ns->bExcludeAlleg[i] = TRUE;
        for(j=0; j<ngid; j++)
        {
            if (!(fr->egp_flags[i*ngid+j] & EGP_EXCL))
            {
                ns->bExcludeAlleg[i] = FALSE;
            }
        }
    }
    
    if (fr->bGrid) {
        /* Grid search */
        ns->grid = init_grid(fplog,fr);
        init_nsgrid_lists(fr,ngid,ns);
    }
    else
    {
        /* Simple search */
        snew(ns->ns_buf,ngid);
        for(i=0; (i<ngid); i++)
        {
            snew(ns->ns_buf[i],SHIFTS);
        }
        ncg = ncg_mtop(mtop);
        snew(ns->simple_aaj,2*ncg);
        for(jcg=0; (jcg<ncg); jcg++)
        {
            ns->simple_aaj[jcg]     = jcg;
            ns->simple_aaj[jcg+ncg] = jcg;
        }
    }
    
    /* Create array that determines whether or not atoms have VdW */
    snew(ns->bHaveVdW,fr->ntype);
    for(i=0; (i<fr->ntype); i++)
    {
        for(j=0; (j<fr->ntype); j++)
        {
            ns->bHaveVdW[i] = (ns->bHaveVdW[i] || 
                               (fr->bBHAM ? 
                                ((BHAMA(fr->nbfp,fr->ntype,i,j) != 0) ||
                                 (BHAMB(fr->nbfp,fr->ntype,i,j) != 0) ||
                                 (BHAMC(fr->nbfp,fr->ntype,i,j) != 0)) :
                                ((C6(fr->nbfp,fr->ntype,i,j) != 0) ||
                                 (C12(fr->nbfp,fr->ntype,i,j) != 0))));
        }
    }
    if (debug) 
        pr_bvec(debug,0,"bHaveVdW",ns->bHaveVdW,fr->ntype,TRUE);
    
    ns->nra_alloc = 0;
    ns->bexcl = NULL;
    if (!DOMAINDECOMP(cr))
    {
        /* This could be reduced with particle decomposition */
        ns_realloc_natoms(ns,mtop->natoms);
    }

    ns->nblist_initialized=FALSE;

    /* nbr list debug dump */
    {
        char *ptr=getenv("GMX_DUMP_NL");
        if (ptr)
        {
            ns->dump_nl=strtol(ptr,NULL,10);
            if (fplog)
            {
                fprintf(fplog, "GMX_DUMP_NL = %d", ns->dump_nl);
            }
        }
        else
        {
            ns->dump_nl=0;
        }
    }
}

			 
int search_neighbours(FILE *log,t_forcerec *fr,
                      rvec x[],matrix box,
                      gmx_localtop_t *top,
                      gmx_groups_t *groups,
                      t_commrec *cr,
                      t_nrnb *nrnb,t_mdatoms *md,
                      real lambda,real *dvdlambda,
                      gmx_grppairener_t *grppener,
                      gmx_bool bFillGrid,
                      gmx_bool bDoLongRange,
                      gmx_bool bDoForces,rvec *f)
{
    t_block  *cgs=&(top->cgs);
    rvec     box_size,grid_x0,grid_x1;
    int      i,j,m,ngid;
    real     min_size,grid_dens;
    int      nsearch;
    gmx_bool     bGrid;
    char     *ptr;
    gmx_bool     *i_egp_flags;
    int      cg_start,cg_end,start,end;
    gmx_ns_t *ns;
    t_grid   *grid;
    gmx_domdec_zones_t *dd_zones;
    put_in_list_t *put_in_list;
	
    ns = &fr->ns;

    /* Set some local variables */
    bGrid = fr->bGrid;
    ngid = groups->grps[egcENER].nr;
    
    for(m=0; (m<DIM); m++)
    {
        box_size[m] = box[m][m];
    }
  
    if (fr->ePBC != epbcNONE)
    {
        if (sqr(fr->rlistlong) >= max_cutoff2(fr->ePBC,box))
        {
            gmx_fatal(FARGS,"One of the box vectors has become shorter than twice the cut-off length or box_yy-|box_zy| or box_zz has become smaller than the cut-off.");
        }
        if (!bGrid)
        {
            min_size = min(box_size[XX],min(box_size[YY],box_size[ZZ]));
            if (2*fr->rlistlong >= min_size)
                gmx_fatal(FARGS,"One of the box diagonal elements has become smaller than twice the cut-off length.");
        }
    }
    
    if (DOMAINDECOMP(cr))
    {
        ns_realloc_natoms(ns,cgs->index[cgs->nr]);
    }
    debug_gmx();
    
    /* Reset the neighbourlists */
    reset_neighbor_list(fr,FALSE,-1,-1);
    
    if (bGrid && bFillGrid)
    {
		
        grid = ns->grid;
        if (DOMAINDECOMP(cr))
        {
            dd_zones = domdec_zones(cr->dd);
        }
        else
        {
            dd_zones = NULL;

            get_nsgrid_boundaries(grid,NULL,box,NULL,NULL,NULL,
                                  cgs->nr,fr->cg_cm,grid_x0,grid_x1,&grid_dens);

            grid_first(log,grid,NULL,NULL,fr->ePBC,box,grid_x0,grid_x1,
                       fr->rlistlong,grid_dens);
        }
        debug_gmx();
        
        /* Don't know why this all is... (DvdS 3/99) */
#ifndef SEGV
        start = 0;
        end   = cgs->nr;
#else
        start = fr->cg0;
        end   = (cgs->nr+1)/2;
#endif
        
        if (DOMAINDECOMP(cr))
        {
            end = cgs->nr;
            fill_grid(log,dd_zones,grid,end,-1,end,fr->cg_cm);
            grid->icg0 = 0;
            grid->icg1 = dd_zones->izone[dd_zones->nizone-1].cg1;
        }
        else
        {
            fill_grid(log,NULL,grid,cgs->nr,fr->cg0,fr->hcg,fr->cg_cm);
            grid->icg0 = fr->cg0;
            grid->icg1 = fr->hcg;
            debug_gmx();
            
            if (PARTDECOMP(cr))
                mv_grid(cr,grid);
            debug_gmx();
        }
        
        calc_elemnr(log,grid,start,end,cgs->nr);
        calc_ptrs(grid);
        grid_last(log,grid,start,end,cgs->nr);
        
        if (gmx_debug_at)
        {
            check_grid(debug,grid);
            print_grid(debug,grid);
        }
    }
    else if (fr->n_tpi)
    {
        /* Set the grid cell index for the test particle only.
         * The cell to cg index is not corrected, but that does not matter.
         */
        fill_grid(log,NULL,ns->grid,fr->hcg,fr->hcg-1,fr->hcg,fr->cg_cm);
    }
    debug_gmx();
    
    if (!fr->ns.bCGlist)
    {
        put_in_list = put_in_list_at;
    }
    else
    {
        put_in_list = put_in_list_cg;
    }

    /* Do the core! */
    if (bGrid)
    {
        grid = ns->grid;
        nsearch = nsgrid_core(log,cr,fr,box,box_size,ngid,top,
                              grid,x,ns->bexcl,ns->bExcludeAlleg,
                              nrnb,md,lambda,dvdlambda,grppener,
                              put_in_list,ns->bHaveVdW,
                              bDoLongRange,bDoForces,f,
                              FALSE,FALSE);
        
        /* neighbour searching withouth QMMM! QM atoms have zero charge in
         * the classical calculation. The charge-charge interaction
         * between QM and MM atoms is handled in the QMMM core calculation
         * (see QMMM.c). The VDW however, we'd like to compute classically
         * and the QM MM atom pairs have just been put in the
         * corresponding neighbourlists. in case of QMMM we still need to
         * fill a special QMMM neighbourlist that contains all neighbours
         * of the QM atoms. If bQMMM is true, this list will now be made: 
         */
        if (fr->bQMMM && fr->qr->QMMMscheme!=eQMMMschemeoniom)
        {
            nsearch += nsgrid_core(log,cr,fr,box,box_size,ngid,top,
                                   grid,x,ns->bexcl,ns->bExcludeAlleg,
                                   nrnb,md,lambda,dvdlambda,grppener,
                                   put_in_list_qmmm,ns->bHaveVdW,
                                   bDoLongRange,bDoForces,f,
                                   TRUE,FALSE);
        }
        if (fr->bqhop )
        {
            nsearch += nsgrid_core(log,cr,fr,box,box_size,ngid,top,
                                   grid,x,ns->bexcl,ns->bExcludeAlleg,
                                   nrnb,md,lambda,dvdlambda,grppener,
                                   put_in_list_qhop,ns->bHaveVdW,
                                   bDoLongRange,bDoForces,f,
                                   FALSE,TRUE);
        }
    }
    else 
    {
        nsearch = ns_simple_core(fr,top,md,box,box_size,
                                 ns->bexcl,ns->simple_aaj,
                                 ngid,ns->ns_buf,put_in_list,ns->bHaveVdW);
    }
    debug_gmx();
    
#ifdef DEBUG
    pr_nsblock(log);
#endif
    
    inc_nrnb(nrnb,eNR_NS,nsearch);
    /* inc_nrnb(nrnb,eNR_LR,fr->nlr); */
    
    return nsearch;
}

int natoms_beyond_ns_buffer(t_inputrec *ir,t_forcerec *fr,t_block *cgs,
                            matrix scale_tot,rvec *x)
{
    int  cg0,cg1,cg,a0,a1,a,i,j;
    real rint,hbuf2,scale;
    rvec *cg_cm,cgsc;
    gmx_bool bIsotropic;
    int  nBeyond;
    
    nBeyond = 0;
    
    rint = max(ir->rcoulomb,ir->rvdw);
    if (ir->rlist < rint)
    {
        gmx_fatal(FARGS,"The neighbor search buffer has negative size: %f nm",
                  ir->rlist - rint);
    }
    cg_cm = fr->cg_cm;
    
    cg0 = fr->cg0;
    cg1 = fr->hcg;
    
    if (!EI_DYNAMICS(ir->eI) || !DYNAMIC_BOX(*ir))
    {
        hbuf2 = sqr(0.5*(ir->rlist - rint));
        for(cg=cg0; cg<cg1; cg++)
        {
            a0 = cgs->index[cg];
            a1 = cgs->index[cg+1];
            for(a=a0; a<a1; a++)
            {
                if (distance2(cg_cm[cg],x[a]) > hbuf2)
                {
                    nBeyond++;
                }
            }
        }
    }
    else
    {
        bIsotropic = TRUE;
        scale = scale_tot[0][0];
        for(i=1; i<DIM; i++)
        {
            /* With anisotropic scaling, the original spherical ns volumes become
             * ellipsoids. To avoid costly transformations we use the minimum
             * eigenvalue of the scaling matrix for determining the buffer size.
             * Since the lower half is 0, the eigenvalues are the diagonal elements.
             */
            scale = min(scale,scale_tot[i][i]);
            if (scale_tot[i][i] != scale_tot[i-1][i-1])
            {
                bIsotropic = FALSE;
            }
            for(j=0; j<i; j++)
            {
                if (scale_tot[i][j] != 0)
                {
                    bIsotropic = FALSE;
                }
            }
        }
        hbuf2 = sqr(0.5*(scale*ir->rlist - rint));
        if (bIsotropic)
        {
            for(cg=cg0; cg<cg1; cg++)
            {
                svmul(scale,cg_cm[cg],cgsc);
                a0 = cgs->index[cg];
                a1 = cgs->index[cg+1];
                for(a=a0; a<a1; a++)
                {
                    if (distance2(cgsc,x[a]) > hbuf2)
                    {                    
                        nBeyond++;
                    }
                }
            }
        }
        else
        {
            /* Anistropic scaling */
            for(cg=cg0; cg<cg1; cg++)
            {
                /* Since scale_tot contains the transpose of the scaling matrix,
                 * we need to multiply with the transpose.
                 */
                tmvmul_ur0(scale_tot,cg_cm[cg],cgsc);
                a0 = cgs->index[cg];
                a1 = cgs->index[cg+1];
                for(a=a0; a<a1; a++)
                {
                    if (distance2(cgsc,x[a]) > hbuf2)
                    {
                        nBeyond++;
                    }
                }
            }
        }
    }
    
    return nBeyond;
}<|MERGE_RESOLUTION|>--- conflicted
+++ resolved
@@ -492,13 +492,10 @@
     }
 }
 
-<<<<<<< HEAD
-static inline void close_neighbor_list(t_forcerec *fr,bool bLR,int nls,int eNL, 
-                                       bool bMakeQMMMnblist,bool bMakeqhopnblist)
-=======
-static inline void close_neighbor_list(t_forcerec *fr,gmx_bool bLR,int nls,int eNL, 
-                                       gmx_bool bMakeQMMMnblist)
->>>>>>> fd3d76d8
+static inline void close_neighbor_list(t_forcerec *fr,
+                                       gmx_bool bLR,int nls,int eNL, 
+                                       gmx_bool bMakeQMMMnblist,
+                                       gmx_bool bMakeqhopnblist)
 {
     int n,i;
     
@@ -1139,8 +1136,7 @@
 }
 
 static void 
-<<<<<<< HEAD
-put_in_list_qhop(bool              bHaveVdW[],
+put_in_list_qhop(gmx_bool          bHaveVdW[],
                  int               ngid,
                  t_mdatoms *       md,
                  int               icg,
@@ -1151,13 +1147,13 @@
                  t_excl            bExcl[],
                  int               shift,
                  t_forcerec *      fr,
-                 bool              bLR,
-                 bool              bDoVdW,
-                 bool              bDoCoul)
+                 gmx_bool          bLR,
+                 gmx_bool          bDoVdW,
+                 gmx_bool          bDoCoul)
 {
     t_nblist *   coul;
     int i,i0,i_atom,igid,j,jj,jj0,jj1,jcg,gid,nicg;
-    bool bNotEx;
+    gmx_bool bNotEx;
    
     /* Get atom range */
     i0     = index[icg];
@@ -1198,11 +1194,7 @@
     }
 }
 
-static void 
-put_in_list_qmmm(bool              bHaveVdW[],
-=======
 put_in_list_qmmm(gmx_bool              bHaveVdW[],
->>>>>>> fd3d76d8
                  int               ngid,
                  t_mdatoms *       md,
                  int               icg,
@@ -1982,15 +1974,9 @@
                        real lambda,real *dvdlambda,
                        gmx_grppairener_t *grppener,
                        put_in_list_t *put_in_list,
-<<<<<<< HEAD
-                       bool bHaveVdW[],
-                       bool bDoLongRange,bool bDoForces,rvec *f,
-                       bool bMakeQMMMnblist,bool bMakeqhopnblist)
-=======
                        gmx_bool bHaveVdW[],
                        gmx_bool bDoLongRange,gmx_bool bDoForces,rvec *f,
-                       gmx_bool bMakeQMMMnblist)
->>>>>>> fd3d76d8
+                       gmx_bool bMakeQMMMnblist,gmx_bool bMakeqhopnblist)
 {
     gmx_ns_t *ns;
     atom_id **nl_lr_ljc,**nl_lr_one,**nl_sr;
