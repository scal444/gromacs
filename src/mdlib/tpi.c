/* -*- mode: c; tab-width: 4; indent-tabs-mode: nil; c-basic-offset: 4; c-file-style: "stroustrup"; -*-
 *
 * 
 *                This source code is part of
 * 
 *                 G   R   O   M   A   C   S
 * 
 *          GROningen MAchine for Chemical Simulations
 * 
 *                        VERSION 3.2.0
 * Written by David van der Spoel, Erik Lindahl, Berk Hess, and others.
 * Copyright (c) 1991-2000, University of Groningen, The Netherlands.
 * Copyright (c) 2001-2004, The GROMACS development team,
 * check out http://www.gromacs.org for more information.

 * This program is free software; you can redistribute it and/or
 * modify it under the terms of the GNU General Public License
 * as published by the Free Software Foundation; either version 2
 * of the License, or (at your option) any later version.
 * 
 * If you want to redistribute modifications, please consider that
 * scientific software is very special. Version control is crucial -
 * bugs must be traceable. We will be happy to consider code for
 * inclusion in the official distribution, but derived work must not
 * be called official GROMACS. Details are found in the README & COPYING
 * files - if they are missing, get the official version at www.gromacs.org.
 * 
 * To help us fund GROMACS development, we humbly ask that you cite
 * the papers on the package - you can find them in the top README file.
 * 
 * For more info, check our website at http://www.gromacs.org
 * 
 * And Hey:
 * GROwing Monsters And Cloning Shrimps
 */
#ifdef HAVE_CONFIG_H
#include <config.h>
#endif

#include <string.h>
#include <time.h>
#include <math.h>
#include "sysstuff.h"
#include "string2.h"
#include "network.h"
#include "confio.h"
#include "copyrite.h"
#include "smalloc.h"
#include "nrnb.h"
#include "main.h"
#include "chargegroup.h"
#include "force.h"
#include "macros.h"
#include "random.h"
#include "names.h"
#include "gmx_fatal.h"
#include "txtdump.h"
#include "typedefs.h"
#include "update.h"
#include "random.h"
#include "constr.h"
#include "vec.h"
#include "statutil.h"
#include "tgroup.h"
#include "mdebin.h"
#include "vsite.h"
#include "force.h"
#include "mdrun.h"
#include "domdec.h"
#include "partdec.h"
#include "gmx_random.h"
#include "physics.h"
#include "xvgr.h"
#include "mdatoms.h"
#include "ns.h"
#include "gmx_wallcycle.h"
#include "mtop_util.h"
#include "gmxfio.h"
#include "pme.h"
#include "gbutil.h"

#if ( defined(GMX_IA32_SSE) || defined(GMX_X86_64_SSE) || defined(GMX_X86_64_SSE2) )
#if defined(GMX_DOUBLE)
#include "gmx_sse2_double.h"
#else
#include "gmx_sse2_single.h"
#endif
#endif


static void global_max(t_commrec *cr,int *n)
{
  int *sum,i;

  snew(sum,cr->nnodes);
  sum[cr->nodeid] = *n;
  gmx_sumi(cr->nnodes,sum,cr);
  for(i=0; i<cr->nnodes; i++)
    *n = max(*n,sum[i]);
  
  sfree(sum);
}

static void realloc_bins(double **bin,int *nbin,int nbin_new)
{
  int i;

  if (nbin_new != *nbin) {
    srenew(*bin,nbin_new);
    for(i=*nbin; i<nbin_new; i++)
      (*bin)[i] = 0;
    *nbin = nbin_new;
  }
}

double do_tpi(FILE *fplog,t_commrec *cr,
              int nfile, const t_filenm fnm[],
              const output_env_t oenv, gmx_bool bVerbose,gmx_bool bCompact,
              int nstglobalcomm,
              gmx_vsite_t *vsite,gmx_constr_t constr,
              int stepout,
              t_inputrec *inputrec,
              gmx_mtop_t *top_global,t_fcdata *fcd,
              t_state *state,
              t_mdatoms *mdatoms,
              t_nrnb *nrnb,gmx_wallcycle_t wcycle,
              gmx_edsam_t ed,
              t_forcerec *fr,
              int repl_ex_nst,int repl_ex_multiplex, int repl_ex_seed,
              real cpt_period,real max_hours,
              const char *deviceOptions,
              unsigned long Flags,
              gmx_runtime_t *runtime)
{
  const char *TPI="Test Particle Insertion"; 
  gmx_localtop_t *top;
  gmx_groups_t *groups;
  gmx_enerdata_t *enerd;
  rvec   *f;
  real   lambda,t,temp,beta,drmax,epot;
  double embU,sum_embU,*sum_UgembU,V,V_all,VembU_all;
  t_trxstatus   *status;
  t_trxframe rerun_fr;
  gmx_bool   bDispCorr,bCharge,bRFExcl,bNotLastFrame,bStateChanged,bNS,bOurStep;
  tensor force_vir,shake_vir,vir,pres;
  int    cg_tp,a_tp0,a_tp1,ngid,gid_tp,nener,e;
  rvec   *x_mol;
  rvec   mu_tot,x_init,dx,x_tp;
  int    nnodes,frame,nsteps,step;
  int    i,start,end;
  gmx_rng_t tpi_rand;
  FILE   *fp_tpi=NULL;
  char   *ptr,*dump_pdb,**leg,str[STRLEN],str2[STRLEN];
  double dbl,dump_ener;
  gmx_bool   bCavity;
  int    nat_cavity=0,d;
  real   *mass_cavity=NULL,mass_tot;
  int    nbin;
  double invbinw,*bin,refvolshift,logV,bUlogV;
  real dvdl,prescorr,enercorr,dvdlcorr;
  gmx_bool bEnergyOutOfBounds;
  const char *tpid_leg[2]={"direct","reweighted"};

  /* Since there is no upper limit to the insertion energies,
   * we need to set an upper limit for the distribution output.
   */
  real bU_bin_limit      = 50;
  real bU_logV_bin_limit = bU_bin_limit + 10;

  nnodes = cr->nnodes;

  top = gmx_mtop_generate_local_top(top_global,inputrec);

  groups = &top_global->groups;

  bCavity = (inputrec->eI == eiTPIC);
  if (bCavity) {
    ptr = getenv("GMX_TPIC_MASSES");
    if (ptr == NULL) {
      nat_cavity = 1;
    } else {
      /* Read (multiple) masses from env var GMX_TPIC_MASSES,
       * The center of mass of the last atoms is then used for TPIC.
       */
      nat_cavity = 0;
      while (sscanf(ptr,"%lf%n",&dbl,&i) > 0) {
	srenew(mass_cavity,nat_cavity+1);
	mass_cavity[nat_cavity] = dbl;
	fprintf(fplog,"mass[%d] = %f\n",
		nat_cavity+1,mass_cavity[nat_cavity]);
	nat_cavity++;
	ptr += i;
      }
      if (nat_cavity == 0)
	gmx_fatal(FARGS,"Found %d masses in GMX_TPIC_MASSES",nat_cavity);
    }
  }

  /*
  init_em(fplog,TPI,inputrec,&lambda,nrnb,mu_tot,
  state->box,fr,mdatoms,top,cr,nfile,fnm,NULL,NULL);*/
  /* We never need full pbc for TPI */
  fr->ePBC = epbcXYZ;
  /* Determine the temperature for the Boltzmann weighting */
  temp = inputrec->opts.ref_t[0];
  if (fplog) {
    for(i=1; (i<inputrec->opts.ngtc); i++) {
      if (inputrec->opts.ref_t[i] != temp) {
	fprintf(fplog,"\nWARNING: The temperatures of the different temperature coupling groups are not identical\n\n");
	fprintf(stderr,"\nWARNING: The temperatures of the different temperature coupling groups are not identical\n\n");
      }
    }
    fprintf(fplog,
	    "\n  The temperature for test particle insertion is %.3f K\n\n",
	    temp);
  }
  beta = 1.0/(BOLTZ*temp);

  /* Number of insertions per frame */
  nsteps = inputrec->nsteps; 

  /* Use the same neighborlist with more insertions points
   * in a sphere of radius drmax around the initial point
   */
  /* This should be a proper mdp parameter */
  drmax = inputrec->rtpi;

  /* An environment variable can be set to dump all configurations
   * to pdb with an insertion energy <= this value.
   */
  dump_pdb = getenv("GMX_TPI_DUMP");
  dump_ener = 0;
  if (dump_pdb)
    sscanf(dump_pdb,"%lf",&dump_ener);

  atoms2md(top_global,inputrec,0,NULL,0,top_global->natoms,mdatoms);
  update_mdatoms(mdatoms,inputrec->fepvals->init_lambda);

  snew(enerd,1);
  init_enerdata(groups->grps[egcENER].nr,inputrec->fepvals->n_lambda,enerd);
  snew(f,top_global->natoms);

  /* Print to log file  */
  runtime_start(runtime);
  print_date_and_time(fplog,cr->nodeid,
                      "Started Test Particle Insertion",runtime); 
  wallcycle_start(wcycle,ewcRUN);

  /* The last charge group is the group to be inserted */
  cg_tp = top->cgs.nr - 1;
  a_tp0 = top->cgs.index[cg_tp];
  a_tp1 = top->cgs.index[cg_tp+1];
  if (debug)
    fprintf(debug,"TPI cg %d, atoms %d-%d\n",cg_tp,a_tp0,a_tp1);
  if (a_tp1 - a_tp0 > 1 &&
      (inputrec->rlist < inputrec->rcoulomb ||
       inputrec->rlist < inputrec->rvdw))
    gmx_fatal(FARGS,"Can not do TPI for multi-atom molecule with a twin-range cut-off");
  snew(x_mol,a_tp1-a_tp0);

  bDispCorr = (inputrec->eDispCorr != edispcNO);
  bCharge = FALSE;
  for(i=a_tp0; i<a_tp1; i++) {
    /* Copy the coordinates of the molecule to be insterted */
    copy_rvec(state->x[i],x_mol[i-a_tp0]);
    /* Check if we need to print electrostatic energies */
    bCharge |= (mdatoms->chargeA[i] != 0 ||
		(mdatoms->chargeB && mdatoms->chargeB[i] != 0));
  }
  bRFExcl = (bCharge && EEL_RF(fr->eeltype) && fr->eeltype!=eelRF_NEC);

  calc_cgcm(fplog,cg_tp,cg_tp+1,&(top->cgs),state->x,fr->cg_cm);
  if (bCavity) {
    if (norm(fr->cg_cm[cg_tp]) > 0.5*inputrec->rlist && fplog) {
      fprintf(fplog, "WARNING: Your TPI molecule is not centered at 0,0,0\n");
      fprintf(stderr,"WARNING: Your TPI molecule is not centered at 0,0,0\n");
    }
  } else {
    /* Center the molecule to be inserted at zero */
     for(i=0; i<a_tp1-a_tp0; i++)
      rvec_dec(x_mol[i],fr->cg_cm[cg_tp]);
  }

  if (fplog) {
    fprintf(fplog,"\nWill insert %d atoms %s partial charges\n",
	    a_tp1-a_tp0,bCharge ? "with" : "without");
    
    fprintf(fplog,"\nWill insert %d times in each frame of %s\n",
	    nsteps,opt2fn("-rerun",nfile,fnm));
  }
  
    if (!bCavity)
    {
        if (inputrec->nstlist > 1)
        {
            if (drmax==0 && a_tp1-a_tp0==1)
            {
                gmx_fatal(FARGS,"Re-using the neighborlist %d times for insertions of a single atom in a sphere of radius %f does not make sense",inputrec->nstlist,drmax);
            }
            if (fplog)
            {
                fprintf(fplog,"Will use the same neighborlist for %d insertions in a sphere of radius %f\n",inputrec->nstlist,drmax);
            }
        }
    }
    else
    {
        if (fplog)
        {
            fprintf(fplog,"Will insert randomly in a sphere of radius %f around the center of the cavity\n",drmax);
        }
    }

  ngid = groups->grps[egcENER].nr;
  gid_tp = GET_CGINFO_GID(fr->cginfo[cg_tp]);
  nener = 1 + ngid;
  if (bDispCorr)
    nener += 1;
  if (bCharge) {
    nener += ngid;
    if (bRFExcl)
      nener += 1;
    if (EEL_FULL(fr->eeltype))
      nener += 1;
  }
  snew(sum_UgembU,nener);

  /* Initialize random generator */
  tpi_rand = gmx_rng_init(inputrec->ld_seed);

  if (MASTER(cr)) {
    fp_tpi = xvgropen(opt2fn("-tpi",nfile,fnm),
		      "TPI energies","Time (ps)",
		      "(kJ mol\\S-1\\N) / (nm\\S3\\N)",oenv);
    xvgr_subtitle(fp_tpi,"f. are averages over one frame",oenv);
    snew(leg,4+nener);
    e = 0;
    sprintf(str,"-kT log(<Ve\\S-\\betaU\\N>/<V>)");
    leg[e++] = strdup(str);
    sprintf(str,"f. -kT log<e\\S-\\betaU\\N>");
    leg[e++] = strdup(str);
    sprintf(str,"f. <e\\S-\\betaU\\N>");
    leg[e++] = strdup(str);
    sprintf(str,"f. V");
    leg[e++] = strdup(str);
    sprintf(str,"f. <Ue\\S-\\betaU\\N>");
    leg[e++] = strdup(str);
    for(i=0; i<ngid; i++) {
      sprintf(str,"f. <U\\sVdW %s\\Ne\\S-\\betaU\\N>",
	      *(groups->grpname[groups->grps[egcENER].nm_ind[i]]));
      leg[e++] = strdup(str);
    }
    if (bDispCorr) {
      sprintf(str,"f. <U\\sdisp c\\Ne\\S-\\betaU\\N>");
      leg[e++] = strdup(str);
    }
    if (bCharge) {
      for(i=0; i<ngid; i++) {
	sprintf(str,"f. <U\\sCoul %s\\Ne\\S-\\betaU\\N>",
		*(groups->grpname[groups->grps[egcENER].nm_ind[i]]));
	leg[e++] = strdup(str);
      }
      if (bRFExcl) {
	sprintf(str,"f. <U\\sRF excl\\Ne\\S-\\betaU\\N>");
	leg[e++] = strdup(str);
      }
      if (EEL_FULL(fr->eeltype)) {
	sprintf(str,"f. <U\\sCoul recip\\Ne\\S-\\betaU\\N>");
	leg[e++] = strdup(str);
      }
    }
    xvgr_legend(fp_tpi,4+nener,(const char**)leg,oenv);
    for(i=0; i<4+nener; i++)
      sfree(leg[i]);
    sfree(leg);
  }
  clear_rvec(x_init);
  V_all = 0;
  VembU_all = 0;

  invbinw = 10;
  nbin = 10;
  snew(bin,nbin);

  bNotLastFrame = read_first_frame(oenv,&status,opt2fn("-rerun",nfile,fnm),
				   &rerun_fr,TRX_NEED_X);
  frame = 0;

  if (rerun_fr.natoms - (bCavity ? nat_cavity : 0) !=
      mdatoms->nr - (a_tp1 - a_tp0))
    gmx_fatal(FARGS,"Number of atoms in trajectory (%d)%s "
	      "is not equal the number in the run input file (%d) "
	      "minus the number of atoms to insert (%d)\n",
	      rerun_fr.natoms,bCavity ? " minus one" : "",
	      mdatoms->nr,a_tp1-a_tp0);

  refvolshift = log(det(rerun_fr.box));

#if ( defined(GMX_IA32_SSE) || defined(GMX_X86_64_SSE) || defined(GMX_X86_64_SSE2) )
    /* Make sure we don't detect SSE overflow generated before this point */
    gmx_mm_check_and_reset_overflow();
#endif

    while (bNotLastFrame)
    {
        lambda = rerun_fr.lambda;
        t = rerun_fr.time;
        
        sum_embU = 0;
        for(e=0; e<nener; e++)
        {
            sum_UgembU[e] = 0;
        }
        
        /* Copy the coordinates from the input trajectory */
        for(i=0; i<rerun_fr.natoms; i++)
        {
            copy_rvec(rerun_fr.x[i],state->x[i]);
        }
        
        V = det(rerun_fr.box);
        logV = log(V);
        
        bStateChanged = TRUE;
        bNS = TRUE;
        for(step=0; step<nsteps; step++)
        {
            /* In parallel all nodes generate all random configurations.
             * In that way the result is identical to a single cpu tpi run.
             */
            if (!bCavity)
            {
                /* Random insertion in the whole volume */
                bNS = (step % inputrec->nstlist == 0);
                if (bNS)
                {
                    /* Generate a random position in the box */
                    x_init[XX] = gmx_rng_uniform_real(tpi_rand)*state->box[XX][XX];
                    x_init[YY] = gmx_rng_uniform_real(tpi_rand)*state->box[YY][YY];
                    x_init[ZZ] = gmx_rng_uniform_real(tpi_rand)*state->box[ZZ][ZZ];
                }
                if (inputrec->nstlist == 1)
                {
                    copy_rvec(x_init,x_tp);
                }
                else
                {
                    /* Generate coordinates within |dx|=drmax of x_init */
                    do
                    {
                        dx[XX] = (2*gmx_rng_uniform_real(tpi_rand) - 1)*drmax;
                        dx[YY] = (2*gmx_rng_uniform_real(tpi_rand) - 1)*drmax;
                        dx[ZZ] = (2*gmx_rng_uniform_real(tpi_rand) - 1)*drmax;
                    }
                    while (norm2(dx) > drmax*drmax);
                    rvec_add(x_init,dx,x_tp);
                }
            }
            else
            {
                /* Random insertion around a cavity location
                 * given by the last coordinate of the trajectory.
                 */
                if (step == 0)
                {
                    if (nat_cavity == 1)
                    {
                        /* Copy the location of the cavity */
                        copy_rvec(rerun_fr.x[rerun_fr.natoms-1],x_init);
                    }
                    else
                    {
                        /* Determine the center of mass of the last molecule */
                        clear_rvec(x_init);
                        mass_tot = 0;
                        for(i=0; i<nat_cavity; i++)
                        {
                            for(d=0; d<DIM; d++)
                            {
                                x_init[d] +=
                                    mass_cavity[i]*rerun_fr.x[rerun_fr.natoms-nat_cavity+i][d];
                            }
                            mass_tot += mass_cavity[i];
                        }
                        for(d=0; d<DIM; d++)
                        {
                            x_init[d] /= mass_tot;
                        }
                    }
                }
                /* Generate coordinates within |dx|=drmax of x_init */
                do
                {
                    dx[XX] = (2*gmx_rng_uniform_real(tpi_rand) - 1)*drmax;
                    dx[YY] = (2*gmx_rng_uniform_real(tpi_rand) - 1)*drmax;
                    dx[ZZ] = (2*gmx_rng_uniform_real(tpi_rand) - 1)*drmax;
                }
                while (norm2(dx) > drmax*drmax);
                rvec_add(x_init,dx,x_tp);
            }
            
            if (a_tp1 - a_tp0 == 1)
            {
                /* Insert a single atom, just copy the insertion location */
	copy_rvec(x_tp,state->x[a_tp0]);
            }
            else
            {
                /* Copy the coordinates from the top file */
                for(i=a_tp0; i<a_tp1; i++)
                {
                    copy_rvec(x_mol[i-a_tp0],state->x[i]);
                }
                /* Rotate the molecule randomly */
                rotate_conf(a_tp1-a_tp0,state->x+a_tp0,NULL,
                            2*M_PI*gmx_rng_uniform_real(tpi_rand),
                            2*M_PI*gmx_rng_uniform_real(tpi_rand),
                            2*M_PI*gmx_rng_uniform_real(tpi_rand));
                /* Shift to the insertion location */
                for(i=a_tp0; i<a_tp1; i++)
                {
                    rvec_inc(state->x[i],x_tp);
                }
            }
            
            /* Check if this insertion belongs to this node */
            bOurStep = TRUE;
            if (PAR(cr))
            {
                switch (inputrec->eI)
                {
                case eiTPI:
                    bOurStep = ((step / inputrec->nstlist) % nnodes == cr->nodeid);
                    break;
                case eiTPIC:
                    bOurStep = (step % nnodes == cr->nodeid);
                    break;
                default:
                    gmx_fatal(FARGS,"Unknown integrator %s",ei_names[inputrec->eI]);
                }
            }
            if (bOurStep)
            {
                /* Clear some matrix variables  */
                clear_mat(force_vir); 
                clear_mat(shake_vir);
                clear_mat(vir);
                clear_mat(pres);
                
                /* Set the charge group center of mass of the test particle */
                copy_rvec(x_init,fr->cg_cm[top->cgs.nr-1]);
                
                /* Calc energy (no forces) on new positions.
                 * Since we only need the intermolecular energy
                 * and the RF exclusion terms of the inserted molecule occur
                 * within a single charge group we can pass NULL for the graph.
                 * This also avoids shifts that would move charge groups
                 * out of the box.
                 *
                 * Some checks above ensure than we can not have
                 * twin-range interactions together with nstlist > 1,
                 * therefore we do not need to remember the LR energies.
                 */
                /* Make do_force do a single node force calculation */
                cr->nnodes = 1;
                do_force(fplog,cr,inputrec,
                         step,nrnb,wcycle,top,top_global,&top_global->groups,
                         rerun_fr.box,state->x,&state->hist,
                         f,force_vir,mdatoms,enerd,fcd,
                         state->lambda,
                         NULL,fr,NULL,mu_tot,t,NULL,NULL,FALSE,
                         GMX_FORCE_NONBONDED |
                         (bNS ? GMX_FORCE_NS | GMX_FORCE_DOLR : 0) |
                         (bStateChanged ? GMX_FORCE_STATECHANGED : 0)); 
                cr->nnodes = nnodes;
                bStateChanged = FALSE;
                bNS = FALSE;
                
                /* Calculate long range corrections to pressure and energy */
                calc_dispcorr(fplog,inputrec,fr,step,top_global->natoms,
                              rerun_fr.box,
                              lambda,pres,vir,&prescorr,&enercorr,&dvdlcorr);
                /* figure out how to rearrange the next 4 lines MRS 8/4/2009 */
                enerd->term[F_DISPCORR] = enercorr;
                enerd->term[F_EPOT] += enercorr;
                enerd->term[F_PRES] += prescorr;
<<<<<<< HEAD
                enerd->term[F_DVDL_VDW] += dvdlcorr;	
                
=======
                enerd->term[F_DVDL] += dvdlcorr;

                epot = enerd->term[F_EPOT];
                bEnergyOutOfBounds = FALSE;
#if ( defined(GMX_IA32_SSE) || defined(GMX_X86_64_SSE) || defined(GMX_X86_64_SSE2) )
                /* With SSE the energy can overflow, check for this */
                if (gmx_mm_check_and_reset_overflow())
                {
                    if (debug)
                    {
                        fprintf(debug,"Found an SSE overflow, assuming the energy is out of bounds\n");
                    }
                    bEnergyOutOfBounds = TRUE;
                }
#endif
>>>>>>> 8d886773
                /* If the compiler doesn't optimize this check away
                 * we catch the NAN energies.
                 * The epot>GMX_REAL_MAX check catches inf values,
                 * which should nicely result in embU=0 through the exp below,
                 * but it does not hurt to check anyhow.
                 */
                /* Non-bonded Interaction usually diverge at r=0.
                 * With tabulated interaction functions the first few entries
                 * should be capped in a consistent fashion between
                 * repulsion, dispersion and Coulomb to avoid accidental
                 * negative values in the total energy.
                 * The table generation code in tables.c does this.
                 * With user tbales the user should take care of this.
                 */
                if (epot != epot || epot > GMX_REAL_MAX)
                {
                    bEnergyOutOfBounds = TRUE;
                }
                if (bEnergyOutOfBounds)
                {
                    if (debug)
                    {
                        fprintf(debug,"\n  time %.3f, step %d: non-finite energy %f, using exp(-bU)=0\n",t,step,epot);
                    }
                    embU = 0;
                }
                else
                {
                    embU = exp(-beta*epot);
                    sum_embU += embU;
                    /* Determine the weighted energy contributions of each energy group */
                    e = 0;
                    sum_UgembU[e++] += epot*embU;
                    if (fr->bBHAM)
                    {
                        for(i=0; i<ngid; i++)
                        {
                            sum_UgembU[e++] +=
                                (enerd->grpp.ener[egBHAMSR][GID(i,gid_tp,ngid)] +
                                 enerd->grpp.ener[egBHAMLR][GID(i,gid_tp,ngid)])*embU;
                        }
                    }
                    else
                    {
                        for(i=0; i<ngid; i++)
                        {
                            sum_UgembU[e++] +=
                                (enerd->grpp.ener[egLJSR][GID(i,gid_tp,ngid)] +
                                 enerd->grpp.ener[egLJLR][GID(i,gid_tp,ngid)])*embU;
                        }
                    }
                    if (bDispCorr)
                    {
                        sum_UgembU[e++] += enerd->term[F_DISPCORR]*embU;
                    }
                    if (bCharge)
                    {
                        for(i=0; i<ngid; i++)
                        {
                            sum_UgembU[e++] +=
                                (enerd->grpp.ener[egCOULSR][GID(i,gid_tp,ngid)] +
                                 enerd->grpp.ener[egCOULLR][GID(i,gid_tp,ngid)])*embU;
                        }
                        if (bRFExcl)
                        {
                            sum_UgembU[e++] += enerd->term[F_RF_EXCL]*embU;
                        }
                        if (EEL_FULL(fr->eeltype))
                        {
                            sum_UgembU[e++] += enerd->term[F_COUL_RECIP]*embU;
                        }
                    }
                }
                
                if (embU == 0 || beta*epot > bU_bin_limit)
                {
                    bin[0]++;
                }
                else
                {
                    i = (int)((bU_logV_bin_limit
                               - (beta*epot - logV + refvolshift))*invbinw
                              + 0.5);
                    if (i < 0)
                    {
                        i = 0;
                    }
                    if (i >= nbin)
                    {
                        realloc_bins(&bin,&nbin,i+10);
                    }
                    bin[i]++;
                }
                
                if (debug)
                {
                    fprintf(debug,"TPI %7d %12.5e %12.5f %12.5f %12.5f\n",
                            step,epot,x_tp[XX],x_tp[YY],x_tp[ZZ]);
                }

                if (dump_pdb && epot <= dump_ener)
                {
                    sprintf(str,"t%g_step%d.pdb",t,step);
                    sprintf(str2,"t: %f step %d ener: %f",t,step,epot);
                    write_sto_conf_mtop(str,str2,top_global,state->x,state->v,
                                        inputrec->ePBC,state->box);
                }
            }
        }
        
        if (PAR(cr))
        {
            /* When running in parallel sum the energies over the processes */
            gmx_sumd(1,    &sum_embU, cr);
            gmx_sumd(nener,sum_UgembU,cr);
        }

        frame++;
        V_all += V;
        VembU_all += V*sum_embU/nsteps;
        
        if (fp_tpi)
        {
            if (bVerbose || frame%10==0 || frame<10)
            {
                fprintf(stderr,"mu %10.3e <mu> %10.3e\n",
                        -log(sum_embU/nsteps)/beta,-log(VembU_all/V_all)/beta);
            }
            
            fprintf(fp_tpi,"%10.3f %12.5e %12.5e %12.5e %12.5e",
                    t,
                    VembU_all==0 ? 20/beta : -log(VembU_all/V_all)/beta,
                    sum_embU==0  ? 20/beta : -log(sum_embU/nsteps)/beta,
                    sum_embU/nsteps,V);
            for(e=0; e<nener; e++)
            {
                fprintf(fp_tpi," %12.5e",sum_UgembU[e]/nsteps);
            }
            fprintf(fp_tpi,"\n");
            fflush(fp_tpi);
        }
        
        bNotLastFrame = read_next_frame(oenv, status,&rerun_fr);
    } /* End of the loop  */
    runtime_end(runtime);

    close_trj(status);

    if (fp_tpi != NULL)
    {
        gmx_fio_fclose(fp_tpi);
    }

    if (fplog != NULL)
    {
        fprintf(fplog,"\n");
        fprintf(fplog,"  <V>  = %12.5e nm^3\n",V_all/frame);
        fprintf(fplog,"  <mu> = %12.5e kJ/mol\n",-log(VembU_all/V_all)/beta);
    }
  
    /* Write the Boltzmann factor histogram */
    if (PAR(cr))
    {
        /* When running in parallel sum the bins over the processes */
        i = nbin;
        global_max(cr,&i);
        realloc_bins(&bin,&nbin,i);
        gmx_sumd(nbin,bin,cr);
    }
    if (MASTER(cr))
    {
        fp_tpi = xvgropen(opt2fn("-tpid",nfile,fnm),
                          "TPI energy distribution",
                          "\\betaU - log(V/<V>)","count",oenv);
        sprintf(str,"number \\betaU > %g: %9.3e",bU_bin_limit,bin[0]);
        xvgr_subtitle(fp_tpi,str,oenv);
        xvgr_legend(fp_tpi,2,(const char **)tpid_leg,oenv);
        for(i=nbin-1; i>0; i--)
        {
            bUlogV = -i/invbinw + bU_logV_bin_limit - refvolshift + log(V_all/frame);
            fprintf(fp_tpi,"%6.2f %10d %12.5e\n",
                    bUlogV,
                    (int)(bin[i]+0.5),
                    bin[i]*exp(-bUlogV)*V_all/VembU_all);
        }
        gmx_fio_fclose(fp_tpi);
    }
    sfree(bin);

    sfree(sum_UgembU);

    runtime->nsteps_done = frame*inputrec->nsteps;

    return 0;
}<|MERGE_RESOLUTION|>--- conflicted
+++ resolved
@@ -584,11 +584,7 @@
                 enerd->term[F_DISPCORR] = enercorr;
                 enerd->term[F_EPOT] += enercorr;
                 enerd->term[F_PRES] += prescorr;
-<<<<<<< HEAD
-                enerd->term[F_DVDL_VDW] += dvdlcorr;	
-                
-=======
-                enerd->term[F_DVDL] += dvdlcorr;
+                enerd->term[F_DVDL_VDW] += dvdlcorr;
 
                 epot = enerd->term[F_EPOT];
                 bEnergyOutOfBounds = FALSE;
@@ -603,7 +599,6 @@
                     bEnergyOutOfBounds = TRUE;
                 }
 #endif
->>>>>>> 8d886773
                 /* If the compiler doesn't optimize this check away
                  * we catch the NAN energies.
                  * The epot>GMX_REAL_MAX check catches inf values,
