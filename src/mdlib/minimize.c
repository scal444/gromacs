/* -*- mode: c; tab-width: 4; indent-tabs-mode: nil; c-basic-offset: 4; c-file-style: "stroustrup"; -*-
 *
 * 
 *                This source code is part of
 * 
 *                 G   R   O   M   A   C   S
 * 
 *          GROningen MAchine for Chemical Simulations
 * 
 *                        VERSION 3.2.0
 * Written by David van der Spoel, Erik Lindahl, Berk Hess, and others.
 * Copyright (c) 1991-2000, University of Groningen, The Netherlands.
 * Copyright (c) 2001-2004, The GROMACS development team,
 * check out http://www.gromacs.org for more information.

 * This program is free software; you can redistribute it and/or
 * modify it under the terms of the GNU General Public License
 * as published by the Free Software Foundation; either version 2
 * of the License, or (at your option) any later version.
 * 
 * If you want to redistribute modifications, please consider that
 * scientific software is very special. Version control is crucial -
 * bugs must be traceable. We will be happy to consider code for
 * inclusion in the official distribution, but derived work must not
 * be called official GROMACS. Details are found in the README & COPYING
 * files - if they are missing, get the official version at www.gromacs.org.
 * 
 * To help us fund GROMACS development, we humbly ask that you cite
 * the papers on the package - you can find them in the top README file.
 * 
 * For more info, check our website at http://www.gromacs.org
 * 
 * And Hey:
 * GROwing Monsters And Cloning Shrimps
 */
#ifdef HAVE_CONFIG_H
#include <config.h>
#endif

#include <string.h>
#include <time.h>
#include <math.h>
#include "sysstuff.h"
#include "string2.h"
#include "network.h"
#include "confio.h"
#include "copyrite.h"
#include "smalloc.h"
#include "nrnb.h"
#include "main.h"
#include "force.h"
#include "macros.h"
#include "random.h"
#include "names.h"
#include "gmx_fatal.h"
#include "txtdump.h"
#include "typedefs.h"
#include "update.h"
#include "constr.h"
#include "vec.h"
#include "statutil.h"
#include "tgroup.h"
#include "mdebin.h"
#include "vsite.h"
#include "force.h"
#include "mdrun.h"
#include "domdec.h"
#include "partdec.h"
#include "trnio.h"
#include "sparsematrix.h"
#include "mtxio.h"
#include "mdatoms.h"
#include "ns.h"
#include "gmx_wallcycle.h"
#include "mtop_util.h"
#include "gmxfio.h"
#include "pme.h"

typedef struct {
  t_state s;
  rvec    *f;
  real    epot;
  real    fnorm;
  real    fmax;
  int     a_fmax;
} em_state_t;

static em_state_t *init_em_state()
{
  em_state_t *ems;
  
  snew(ems,1);

  return ems;
}

static void sp_header(FILE *out,const char *minimizer,real ftol,int nsteps)
{
  fprintf(out,"%s:\n",minimizer);
  fprintf(out,"   Tolerance (Fmax)   = %12.5e\n",ftol);
  fprintf(out,"   Number of steps    = %12d\n",nsteps);
}

static void warn_step(FILE *fp,real ftol,bool bConstrain)
{
  fprintf(fp,"\nStepsize too small, or no change in energy.\n"
	  "Converged to machine precision,\n"
	  "but not to the requested precision Fmax < %g\n",
	  ftol);
  if (sizeof(real)<sizeof(double))
      fprintf(fp,"\nDouble precision normally gives you higher accuracy.\n");
	
  if (bConstrain)
    fprintf(fp,"You might need to increase your constraint accuracy, or turn\n"
	    "off constraints alltogether (set constraints = none in mdp file)\n");
}



static void print_converged(FILE *fp,const char *alg,real ftol,
			    gmx_large_int_t count,bool bDone,gmx_large_int_t nsteps,
			    real epot,real fmax, int nfmax, real fnorm)
{
  char buf[STEPSTRSIZE];

  if (bDone)
    fprintf(fp,"\n%s converged to Fmax < %g in %s steps\n",
	    alg,ftol,gmx_step_str(count,buf)); 
  else if(count<nsteps)
    fprintf(fp,"\n%s converged to machine precision in %s steps,\n"
               "but did not reach the requested Fmax < %g.\n",
	    alg,gmx_step_str(count,buf),ftol);
  else 
    fprintf(fp,"\n%s did not converge to Fmax < %g in %s steps.\n",
	    alg,ftol,gmx_step_str(count,buf));

#ifdef GMX_DOUBLE
  fprintf(fp,"Potential Energy  = %21.14e\n",epot); 
  fprintf(fp,"Maximum force     = %21.14e on atom %d\n",fmax,nfmax+1); 
  fprintf(fp,"Norm of force     = %21.14e\n",fnorm); 
#else
  fprintf(fp,"Potential Energy  = %14.7e\n",epot); 
  fprintf(fp,"Maximum force     = %14.7e on atom %d\n",fmax,nfmax+1); 
  fprintf(fp,"Norm of force     = %14.7e\n",fnorm); 
#endif
}

static void get_f_norm_max(t_commrec *cr,
			   t_grpopts *opts,t_mdatoms *mdatoms,rvec *f,
			   real *fnorm,real *fmax,int *a_fmax)
{
  double fnorm2,*sum;
  real fmax2,fmax2_0,fam;
  int  la_max,a_max,start,end,i,m,gf;

  /* This routine finds the largest force and returns it.
   * On parallel machines the global max is taken.
   */
  fnorm2 = 0;
  fmax2 = 0;
  la_max = -1;
  gf = 0;
  start = mdatoms->start;
  end   = mdatoms->homenr + start;
  if (mdatoms->cFREEZE) {
    for(i=start; i<end; i++) {
      gf = mdatoms->cFREEZE[i];
      fam = 0;
      for(m=0; m<DIM; m++)
	if (!opts->nFreeze[gf][m])
	  fam += sqr(f[i][m]);
      fnorm2 += fam;
      if (fam > fmax2) {
	fmax2  = fam;
	la_max = i;
      }
    }
  } else {
    for(i=start; i<end; i++) {
      fam = norm2(f[i]);
      fnorm2 += fam;
      if (fam > fmax2) {
	fmax2  = fam;
	la_max = i;
      }
    }
  }

  if (la_max >= 0 && DOMAINDECOMP(cr)) {
    a_max = cr->dd->gatindex[la_max];
  } else {
    a_max = la_max;
  }
  if (PAR(cr)) {
    snew(sum,2*cr->nnodes+1);
    sum[2*cr->nodeid]   = fmax2;
    sum[2*cr->nodeid+1] = a_max;
    sum[2*cr->nnodes]   = fnorm2;
    gmx_sumd(2*cr->nnodes+1,sum,cr);
    fnorm2 = sum[2*cr->nnodes];
    /* Determine the global maximum */
    for(i=0; i<cr->nnodes; i++) {
      if (sum[2*i] > fmax2) {
	fmax2 = sum[2*i];
	a_max = (int)(sum[2*i+1] + 0.5);
      }
    }
    sfree(sum);
  }

  if (fnorm)
    *fnorm = sqrt(fnorm2);
  if (fmax)
    *fmax  = sqrt(fmax2);
  if (a_fmax)
    *a_fmax = a_max;
}

static void get_state_f_norm_max(t_commrec *cr,
			   t_grpopts *opts,t_mdatoms *mdatoms,
			   em_state_t *ems)
{
  get_f_norm_max(cr,opts,mdatoms,ems->f,&ems->fnorm,&ems->fmax,&ems->a_fmax);
}

void init_em(FILE *fplog,const char *title,
             t_commrec *cr,t_inputrec *ir,
             t_state *state_global,gmx_mtop_t *top_global,
             em_state_t *ems,gmx_localtop_t **top,
             rvec **f,rvec **f_global,
             t_nrnb *nrnb,rvec mu_tot,
             t_forcerec *fr,gmx_enerdata_t **enerd,
             t_graph **graph,t_mdatoms *mdatoms,gmx_global_stat_t *gstat,
             gmx_vsite_t *vsite,gmx_constr_t constr,
             int nfile,const t_filenm fnm[],
             gmx_mdoutf_t **outf,t_mdebin **mdebin)
{
    int  start,homenr,i;
    real dvdlambda;
    
    if (fplog)
    {
        fprintf(fplog,"Initiating %s\n",title);
    }
    
    state_global->ngtc = 0;
    if (ir->eI == eiCG)
    {
        state_global->flags |= (1<<estCGP);
        snew(state_global->cg_p,state_global->nalloc);
    }
    
    /* Initiate lambda variables */
    if (ir->efep != efepNO)
    {
        state_global->lambda[efptFEP] = ir->fepvals->init_lambda;
    }
    else 
    {
        state_global->lambda[efptFEP] = 0.0;
    }
    
    init_nrnb(nrnb);
    
    if (DOMAINDECOMP(cr))
    {
        *top = dd_init_local_top(top_global);
        
        dd_init_local_state(cr->dd,state_global,&ems->s);

        *f = NULL;
        
        /* Distribute the charge groups over the nodes from the master node */
        dd_partition_system(fplog,ir->init_step,cr,TRUE,1,
                            state_global,top_global,ir,
                            &ems->s,&ems->f,mdatoms,*top,
                            fr,vsite,NULL,constr,
                            nrnb,NULL,FALSE);
        dd_store_state(cr->dd,&ems->s);
        
        if (ir->nstfout)
        {
            snew(*f_global,top_global->natoms);
        }
        else
        {
            *f_global = NULL;
        }
        *graph = NULL;
    }
    else
    {
        snew(*f,top_global->natoms);

        /* Just copy the state */
        ems->s = *state_global;
        snew(ems->s.x,ems->s.nalloc);
        snew(ems->f,ems->s.nalloc);
        for(i=0; i<state_global->natoms; i++)
        {
            copy_rvec(state_global->x[i],ems->s.x[i]);
        }
        copy_mat(state_global->box,ems->s.box);
        
        if (PAR(cr))
        {
            /* Initialize the particle decomposition and split the topology */
            *top = split_system(fplog,top_global,ir,cr);
            
            pd_cg_range(cr,&fr->cg0,&fr->hcg);
        }
        else
        {
            *top = gmx_mtop_generate_local_top(top_global,ir);
        }
        *f_global = *f;
        
        if (ir->ePBC != epbcNONE && !ir->bPeriodicMols)
        {
            *graph = mk_graph(fplog,&((*top)->idef),0,top_global->natoms,FALSE,FALSE);
        }
        else
        {
            *graph = NULL;
        }
<<<<<<< HEAD
    }

  clear_rvec(mu_tot);
  calc_shifts(ems->s.box,fr->shift_vec);

  if (PARTDECOMP(cr)) {
    pd_at_range(cr,&start,&homenr);
    homenr -= start;
  } else {
    start  = 0;
    homenr = top_global->natoms;
  }
  atoms2md(top_global,ir,0,NULL,start,homenr,mdatoms);
  update_mdatoms(mdatoms,state_global->lambda[efptFEP]);

  if (vsite && !DOMAINDECOMP(cr)) {
    set_vsite_top(vsite,*top,mdatoms,cr);
  }
=======
>>>>>>> 938053d7

        if (PARTDECOMP(cr))
        {
            pd_at_range(cr,&start,&homenr);
            homenr -= start;
        }
        else
        {
            start  = 0;
            homenr = top_global->natoms;
        }
        atoms2md(top_global,ir,0,NULL,start,homenr,mdatoms);
        update_mdatoms(mdatoms,state_global->lambda);
    
        if (vsite)
        {
            set_vsite_top(vsite,*top,mdatoms,cr);
        }
    }
    
    if (constr)
    {
        if (ir->eConstrAlg == econtSHAKE &&
            gmx_mtop_ftype_count(top_global,F_CONSTR) > 0)
        {
            gmx_fatal(FARGS,"Can not do energy minimization with %s, use %s\n",
                      econstr_names[econtSHAKE],econstr_names[econtLINCS]);
        }
        
        if (!DOMAINDECOMP(cr))
        {
            set_constraints(constr,*top,ir,mdatoms,cr);
        }

<<<<<<< HEAD
    if (!DOMAINDECOMP(cr))
		set_constraints(constr,*top,ir,mdatoms,cr);

    /* Constrain the starting coordinates */
    dvdlambda=0;
    constrain(PAR(cr) ? NULL : fplog,TRUE,TRUE,constr,&(*top)->idef,
              ir,NULL,cr,-1,0,mdatoms,
              ems->s.x,ems->s.x,NULL,ems->s.box,ems->s.lambda[efptFEP],&dvdlambda,
              NULL,NULL,nrnb,econqCoord,FALSE,0,0);
  }

  if (PAR(cr)) {
    *gstat = global_stat_init(ir);
  }

=======
        if (!ir->bContinuation)
        {
            /* Constrain the starting coordinates */
            dvdlambda=0;
            constrain(PAR(cr) ? NULL : fplog,TRUE,TRUE,constr,&(*top)->idef,
                      ir,NULL,cr,-1,0,mdatoms,
                      ems->s.x,ems->s.x,NULL,ems->s.box,
                      ems->s.lambda,&dvdlambda,
                      NULL,NULL,nrnb,econqCoord,FALSE,0,0);
        }
    }
    
    if (PAR(cr))
    {
        *gstat = global_stat_init(ir);
    }
    
    *outf = init_mdoutf(nfile,fnm,FALSE,cr,ir,NULL);
>>>>>>> 938053d7

    snew(*enerd,1);
    init_enerdata(top_global->groups.grps[egcENER].nr,ir->n_flambda,*enerd);

<<<<<<< HEAD
  snew(*enerd,1);
  init_enerdata(top_global->groups.grps[egcENER].nr,ir->fepvals->n_lambda,*enerd);
=======
    /* Init bin for energy stuff */
    *mdebin = init_mdebin((*outf)->fp_ene,top_global,ir); 
>>>>>>> 938053d7

    clear_rvec(mu_tot);
    calc_shifts(ems->s.box,fr->shift_vec);
}

static void finish_em(FILE *fplog,t_commrec *cr,gmx_mdoutf_t *outf)
{
  if (!(cr->duty & DUTY_PME)) {
    /* Tell the PME only node to finish */
    gmx_pme_finish(cr);
  }

  done_mdoutf(outf);
}

static void swap_em_state(em_state_t *ems1,em_state_t *ems2)
{
  em_state_t tmp;

  tmp   = *ems1;
  *ems1 = *ems2;
  *ems2 = tmp;
}

static void copy_em_coords_back(em_state_t *ems,t_state *state,rvec *f)
{
  int i;

  for(i=0; (i<state->natoms); i++)
    copy_rvec(ems->s.x[i],state->x[i]);
  if (f != NULL)
    copy_rvec(ems->f[i],f[i]);
}

static void write_em_traj(FILE *fplog,t_commrec *cr,
                          gmx_mdoutf_t *outf,
                          bool bX,bool bF,const char *confout,
                          gmx_mtop_t *top_global,
                          t_inputrec *ir,gmx_large_int_t step,
                          em_state_t *state,
                          t_state *state_global,rvec *f_global)
{
    int mdof_flags;

    if ((bX || bF || confout != NULL) && !DOMAINDECOMP(cr))
    {
        f_global = state->f;
        copy_em_coords_back(state,state_global,bF ? f_global : NULL);
    }
    
    mdof_flags = 0;
    if (bX) { mdof_flags |= MDOF_X; }
    if (bF) { mdof_flags |= MDOF_F; }
    write_traj(fplog,cr,outf,mdof_flags,
               top_global,step,(double)step,
               &state->s,state_global,state->f,f_global,NULL,NULL);
    
    if (confout != NULL && MASTER(cr))
    {
        if (ir->ePBC != epbcNONE && !ir->bPeriodicMols && DOMAINDECOMP(cr))
        {
            /* Make molecules whole only for confout writing */
            do_pbc_mtop(fplog,ir->ePBC,state_global->box,top_global,
                        state_global->x);
        }

        write_sto_conf_mtop(confout,
                            *top_global->name,top_global,
                            state_global->x,NULL,ir->ePBC,state_global->box);
    }
}

static void do_em_step(t_commrec *cr,t_inputrec *ir,t_mdatoms *md,
		       em_state_t *ems1,real a,rvec *f,em_state_t *ems2,
		       gmx_constr_t constr,gmx_localtop_t *top,
		       t_nrnb *nrnb,gmx_wallcycle_t wcycle,
		       gmx_large_int_t count)

{
  t_state *s1,*s2;
  int  start,end,gf,i,m;
  rvec *x1,*x2;
  real dvdlambda;

  s1 = &ems1->s;
  s2 = &ems2->s;

  if (DOMAINDECOMP(cr) && s1->ddp_count != cr->dd->ddp_count)
    gmx_incons("state mismatch in do_em_step");

  s2->flags = s1->flags;

  if (s2->nalloc != s1->nalloc) {
    s2->nalloc = s1->nalloc;
    srenew(s2->x,s1->nalloc);
    srenew(ems2->f,  s1->nalloc);
    if (s2->flags & (1<<estCGP))
      srenew(s2->cg_p,  s1->nalloc);
  }
  
  s2->natoms = s1->natoms;
  for (i=0;i<efptNR;i++) 
  {
      s2->lambda[i] = s1->lambda[i];
  }
  copy_mat(s1->box,s2->box);

  start = md->start;
  end   = md->start + md->homenr;

  x1 = s1->x;
  x2 = s2->x;
  gf = 0;
  for(i=start; i<end; i++) {
    if (md->cFREEZE)
      gf = md->cFREEZE[i];
    for(m=0; m<DIM; m++) {
      if (ir->opts.nFreeze[gf][m])
	x2[i][m] = x1[i][m];
      else
	x2[i][m] = x1[i][m] + a*f[i][m];
    }
  }

  if (s2->flags & (1<<estCGP)) {
    /* Copy the CG p vector */
    x1 = s1->cg_p;
    x2 = s2->cg_p;
    for(i=start; i<end; i++)
      copy_rvec(x1[i],x2[i]);
  }

  if (DOMAINDECOMP(cr)) {
    s2->ddp_count = s1->ddp_count;
    if (s2->cg_gl_nalloc < s1->cg_gl_nalloc) {
      s2->cg_gl_nalloc = s1->cg_gl_nalloc;
      srenew(s2->cg_gl,s2->cg_gl_nalloc);
    }
    s2->ncg_gl = s1->ncg_gl;
    for(i=0; i<s2->ncg_gl; i++)
      s2->cg_gl[i] = s1->cg_gl[i];
    s2->ddp_count_cg_gl = s1->ddp_count_cg_gl;
  }

  if (constr) {
    wallcycle_start(wcycle,ewcCONSTR);
    dvdlambda = 0;
    constrain(NULL,TRUE,TRUE,constr,&top->idef,	
              ir,NULL,cr,count,0,md,
              s1->x,s2->x,NULL,s2->box,s2->lambda[efptBONDED],
              &dvdlambda,NULL,NULL,nrnb,econqCoord,FALSE,0,0);
    wallcycle_stop(wcycle,ewcCONSTR);
  }
}

static void do_x_step(t_commrec *cr,int n,rvec *x1,real a,rvec *f,rvec *x2)

{
  int  start,end,i,m;

  if (DOMAINDECOMP(cr)) {
    start = 0;
    end   = cr->dd->nat_home;
  } else if (PARTDECOMP(cr)) {
    pd_at_range(cr,&start,&end);
  } else {
    start = 0;
    end   = n;
  }

  for(i=start; i<end; i++) {
    for(m=0; m<DIM; m++) {
      x2[i][m] = x1[i][m] + a*f[i][m];
    }
  }
}

static void do_x_sub(t_commrec *cr,int n,rvec *x1,rvec *x2,real a,rvec *f)

{
  int  start,end,i,m;

  if (DOMAINDECOMP(cr)) {
    start = 0;
    end   = cr->dd->nat_home;
  } else if (PARTDECOMP(cr)) {
    pd_at_range(cr,&start,&end);
  } else {
    start = 0;
    end   = n;
  }

  for(i=start; i<end; i++) {
    for(m=0; m<DIM; m++) {
      f[i][m] = (x1[i][m] - x2[i][m])*a;
    }
  }
}

static void em_dd_partition_system(FILE *fplog,int step,t_commrec *cr,
                                   gmx_mtop_t *top_global,t_inputrec *ir,
                                   em_state_t *ems,gmx_localtop_t *top,
                                   t_mdatoms *mdatoms,t_forcerec *fr,
                                   gmx_vsite_t *vsite,gmx_constr_t constr,
                                   t_nrnb *nrnb,gmx_wallcycle_t wcycle)
{
    /* Repartition the domain decomposition */
    wallcycle_start(wcycle,ewcDOMDEC);
    dd_partition_system(fplog,step,cr,FALSE,1,
                        NULL,top_global,ir,
                        &ems->s,&ems->f,
                        mdatoms,top,fr,vsite,NULL,constr,
                        nrnb,wcycle,FALSE);
    dd_store_state(cr->dd,&ems->s);
    wallcycle_stop(wcycle,ewcDOMDEC);
}
    
static void evaluate_energy(FILE *fplog,bool bVerbose,t_commrec *cr,
                            t_state *state_global,gmx_mtop_t *top_global,
                            em_state_t *ems,gmx_localtop_t *top,
                            t_inputrec *inputrec,
                            t_nrnb *nrnb,gmx_wallcycle_t wcycle,
                            gmx_global_stat_t gstat,
                            gmx_vsite_t *vsite,gmx_constr_t constr,
                            t_fcdata *fcd,
                            t_graph *graph,t_mdatoms *mdatoms,
                            t_forcerec *fr,rvec mu_tot,
                            gmx_enerdata_t *enerd,tensor vir,tensor pres,
                            gmx_large_int_t count,bool bFirst)
{
  real t;
  bool bNS;
  int  nabnsb;
  tensor force_vir,shake_vir,ekin;
  real dvdlambda,prescorr,enercorr,dvdlcorr;
  real terminate=0;
  
  /* Set the time to the initial time, the time does not change during EM */
  t = inputrec->init_t;

  if (bFirst ||
      (DOMAINDECOMP(cr) && ems->s.ddp_count < cr->dd->ddp_count)) {
    /* This the first state or an old state used before the last ns */
    bNS = TRUE;
  } else {
    bNS = FALSE;
    if (inputrec->nstlist > 0) {
      bNS = TRUE;
    } else if (inputrec->nstlist == -1) {
      nabnsb = natoms_beyond_ns_buffer(inputrec,fr,&top->cgs,NULL,ems->s.x);
      if (PAR(cr))
	gmx_sumi(1,&nabnsb,cr);
      bNS = (nabnsb > 0);
    }
  }

  if (vsite)
    construct_vsites(fplog,vsite,ems->s.x,nrnb,1,NULL,
		     top->idef.iparams,top->idef.il,
		     fr->ePBC,fr->bMolPBC,graph,cr,ems->s.box);

  if (DOMAINDECOMP(cr)) {
    if (bNS) {
      /* Repartition the domain decomposition */
      em_dd_partition_system(fplog,count,cr,top_global,inputrec,
			     ems,top,mdatoms,fr,vsite,constr,
			     nrnb,wcycle);
    }
  }
      
    /* Calc force & energy on new trial position  */
    /* do_force always puts the charge groups in the box and shifts again
     * We do not unshift, so molecules are always whole in congrad.c
     */
    do_force(fplog,cr,inputrec,
             count,nrnb,wcycle,top,top_global,&top_global->groups,
             ems->s.box,ems->s.x,&ems->s.hist,
             ems->f,force_vir,mdatoms,enerd,fcd,
             ems->s.lambda,graph,fr,vsite,mu_tot,t,NULL,NULL,TRUE,
             GMX_FORCE_STATECHANGED | GMX_FORCE_ALLFORCES | GMX_FORCE_VIRIAL |
             (bNS ? GMX_FORCE_NS | GMX_FORCE_DOLR : 0));
	
  /* Clear the unused shake virial and pressure */
  clear_mat(shake_vir);
  clear_mat(pres);

  /* Calculate long range corrections to pressure and energy */
  calc_dispcorr(fplog,inputrec,fr,count,top_global->natoms,ems->s.box,ems->s.lambda[efptVDW],
                pres,force_vir,&prescorr,&enercorr,&dvdlcorr);
  /* don't think these next 4 lines  can be moved in for now, because we 
     don't always want to write it -- figure out how to clean this up MRS 8/4/2009 */
  enerd->term[F_DISPCORR] = enercorr;
  enerd->term[F_EPOT] += enercorr;
  enerd->term[F_PRES] += prescorr;
  enerd->term[F_DVDL_VDW] += dvdlcorr;

  /* Communicate stuff when parallel */
  if (PAR(cr)) {
    wallcycle_start(wcycle,ewcMoveE);

    global_stat(fplog,gstat,cr,enerd,force_vir,shake_vir,mu_tot,
                inputrec,NULL,NULL,NULL,1,&terminate,
                top_global,&ems->s,FALSE,
                CGLO_ENERGY | 
                CGLO_PRESSURE | 
                CGLO_CONSTRAINT | 
                CGLO_FIRSTITERATE);

    wallcycle_stop(wcycle,ewcMoveE);
  }

  ems->epot = enerd->term[F_EPOT];
  
  if (constr) {
    /* Project out the constraint components of the force */
    wallcycle_start(wcycle,ewcCONSTR);
    dvdlambda = 0;
    constrain(NULL,FALSE,FALSE,constr,&top->idef,
              inputrec,NULL,cr,count,0,mdatoms,
              ems->s.x,ems->f,ems->f,ems->s.box,ems->s.lambda[efptBONDED],&dvdlambda,
              NULL,&shake_vir,nrnb,econqForceDispl,FALSE,0,0);
    if (fr->bSepDVDL && fplog)
      fprintf(fplog,sepdvdlformat,"Constraints",t,dvdlambda);
    enerd->term[F_DVDL_BONDED] += dvdlambda;
    m_add(force_vir,shake_vir,vir);
    wallcycle_stop(wcycle,ewcCONSTR);
  } else {
    copy_mat(force_vir,vir);
  }

  clear_mat(ekin);
  enerd->term[F_PRES] =
    calc_pres(fr->ePBC,inputrec->nwall,ems->s.box,ekin,vir,pres,
	      (fr->eeltype==eelPPPM)?enerd->term[F_COUL_RECIP]:0.0);

  sum_dhdl(enerd,ems->s.lambda,inputrec->fepvals);

  get_state_f_norm_max(cr,&(inputrec->opts),mdatoms,ems);
}

static double reorder_partsum(t_commrec *cr,t_grpopts *opts,t_mdatoms *mdatoms,
			      gmx_mtop_t *mtop,
			      em_state_t *s_min,em_state_t *s_b)
{
  rvec *fm,*fb,*fmg;
  t_block *cgs_gl;
  int ncg,*cg_gl,*index,c,cg,i,a0,a1,a,gf,m;
  double partsum;
  unsigned char *grpnrFREEZE;

  if (debug)
    fprintf(debug,"Doing reorder_partsum\n");

  fm = s_min->f;
  fb = s_b->f;

  cgs_gl = dd_charge_groups_global(cr->dd);
  index = cgs_gl->index;

  /* Collect fm in a global vector fmg.
   * This conflicts with the spirit of domain decomposition,
   * but to fully optimize this a much more complicated algorithm is required.
   */
  snew(fmg,mtop->natoms);
  
  ncg   = s_min->s.ncg_gl;
  cg_gl = s_min->s.cg_gl;
  i = 0;
  for(c=0; c<ncg; c++) {
    cg = cg_gl[c];
    a0 = index[cg];
    a1 = index[cg+1];
    for(a=a0; a<a1; a++) {
      copy_rvec(fm[i],fmg[a]);
      i++;
    }
  }
  gmx_sum(mtop->natoms*3,fmg[0],cr);

  /* Now we will determine the part of the sum for the cgs in state s_b */
  ncg   = s_b->s.ncg_gl;
  cg_gl = s_b->s.cg_gl;
  partsum = 0;
  i = 0;
  gf = 0;
  grpnrFREEZE = mtop->groups.grpnr[egcFREEZE];
  for(c=0; c<ncg; c++) {
    cg = cg_gl[c];
    a0 = index[cg];
    a1 = index[cg+1];
    for(a=a0; a<a1; a++) {
      if (mdatoms->cFREEZE && grpnrFREEZE) {
	gf = grpnrFREEZE[i];
      }
      for(m=0; m<DIM; m++) {
	if (!opts->nFreeze[gf][m]) {
	  partsum += (fb[i][m] - fmg[a][m])*fb[i][m];
	}
      }
      i++;
    }
  }
  
  sfree(fmg);

  return partsum;
}

static real pr_beta(t_commrec *cr,t_grpopts *opts,t_mdatoms *mdatoms,
		    gmx_mtop_t *mtop,
		    em_state_t *s_min,em_state_t *s_b)
{
  rvec *fm,*fb;
  double sum;
  int  gf,i,m;

  /* This is just the classical Polak-Ribiere calculation of beta;
   * it looks a bit complicated since we take freeze groups into account,
   * and might have to sum it in parallel runs.
   */
  
  if (!DOMAINDECOMP(cr) ||
      (s_min->s.ddp_count == cr->dd->ddp_count &&
       s_b->s.ddp_count   == cr->dd->ddp_count)) {
    fm = s_min->f;
    fb = s_b->f;
    sum = 0;
    gf = 0;
    /* This part of code can be incorrect with DD,
     * since the atom ordering in s_b and s_min might differ.
     */
    for(i=mdatoms->start; i<mdatoms->start+mdatoms->homenr; i++) {
      if (mdatoms->cFREEZE)
	gf = mdatoms->cFREEZE[i];
      for(m=0; m<DIM; m++)
	if (!opts->nFreeze[gf][m]) {
	  sum += (fb[i][m] - fm[i][m])*fb[i][m];
	} 
    }
  } else {
    /* We need to reorder cgs while summing */
    sum = reorder_partsum(cr,opts,mdatoms,mtop,s_min,s_b);
  }
  if (PAR(cr))
    gmx_sumd(1,&sum,cr);

  return sum/sqr(s_min->fnorm);
}

double do_cg(FILE *fplog,t_commrec *cr,
             int nfile,const t_filenm fnm[],
             const output_env_t oenv, bool bVerbose,bool bCompact,
             int nstglobalcomm,
             gmx_vsite_t *vsite,gmx_constr_t constr,
             int stepout,
             t_inputrec *inputrec,
             gmx_mtop_t *top_global,t_fcdata *fcd,
             t_state *state_global,
             t_mdatoms *mdatoms,
             t_nrnb *nrnb,gmx_wallcycle_t wcycle,
             gmx_edsam_t ed,
             t_forcerec *fr,
             int repl_ex_nst,int repl_ex_seed,
             real cpt_period,real max_hours,
             const char *deviceOptions,
             unsigned long Flags,
             gmx_runtime_t *runtime)
{
  const char *CG="Polak-Ribiere Conjugate Gradients";

  em_state_t *s_min,*s_a,*s_b,*s_c;
  gmx_localtop_t *top;
  gmx_enerdata_t *enerd;
  rvec   *f;
  gmx_global_stat_t gstat;
  t_graph    *graph;
  rvec   *f_global,*p,*sf,*sfm;
  double gpa,gpb,gpc,tmp,sum[2],minstep;
  real   fnormn;
  real   stepsize;	
  real   a,b,c,beta=0.0;
  real   epot_repl=0;
  real   pnorm;
  t_mdebin   *mdebin;
  bool   converged,foundlower;
  rvec   mu_tot;
  bool   do_log=FALSE,do_ene=FALSE,do_x,do_f;
  tensor vir,pres;
  int    number_steps,neval=0,nstcg=inputrec->nstcgsteep;
  gmx_mdoutf_t *outf;
  int    i,m,gf,step,nminstep;
  real   terminate=0;  

  step=0;

  s_min = init_em_state();
  s_a   = init_em_state();
  s_b   = init_em_state();
  s_c   = init_em_state();

  /* Init em and store the local state in s_min */
  init_em(fplog,CG,cr,inputrec,
          state_global,top_global,s_min,&top,&f,&f_global,
          nrnb,mu_tot,fr,&enerd,&graph,mdatoms,&gstat,vsite,constr,
          nfile,fnm,&outf,&mdebin);
  
  /* Print to log file */
  print_date_and_time(fplog,cr->nodeid,
		      "Started Polak-Ribiere Conjugate Gradients",NULL);
  wallcycle_start(wcycle,ewcRUN);
  
  /* Max number of steps */
  number_steps=inputrec->nsteps;

  if (MASTER(cr))
    sp_header(stderr,CG,inputrec->em_tol,number_steps);
  if (fplog)
    sp_header(fplog,CG,inputrec->em_tol,number_steps);

  /* Call the force routine and some auxiliary (neighboursearching etc.) */
  /* do_force always puts the charge groups in the box and shifts again
   * We do not unshift, so molecules are always whole in congrad.c
   */
  evaluate_energy(fplog,bVerbose,cr,
		  state_global,top_global,s_min,top,
		  inputrec,nrnb,wcycle,gstat,
		  vsite,constr,fcd,graph,mdatoms,fr,
		  mu_tot,enerd,vir,pres,-1,TRUE);
  where();

  if (MASTER(cr)) {
    /* Copy stuff to the energy bin for easy printing etc. */
    upd_mdebin(mdebin,NULL,FALSE,(double)step,
               mdatoms->tmass,enerd,&s_min->s,inputrec->fepvals,s_min->s.box,
               NULL,NULL,vir,pres,NULL,mu_tot,constr);
    
<<<<<<< HEAD
    print_ebin_header(fplog,step,step,s_min->s.lambda[efptFEP]);
    print_ebin(fp_ene,TRUE,FALSE,FALSE,fplog,step,step,eprNORMAL,
=======
    print_ebin_header(fplog,step,step,s_min->s.lambda);
    print_ebin(outf->fp_ene,TRUE,FALSE,FALSE,fplog,step,step,eprNORMAL,
>>>>>>> 938053d7
               TRUE,mdebin,fcd,&(top_global->groups),&(inputrec->opts));
  }
  where();

  /* Estimate/guess the initial stepsize */
  stepsize = inputrec->em_stepsize/s_min->fnorm;
 
  if (MASTER(cr)) {
    fprintf(stderr,"   F-max             = %12.5e on atom %d\n",
	    s_min->fmax,s_min->a_fmax+1);
    fprintf(stderr,"   F-Norm            = %12.5e\n",
	    s_min->fnorm/sqrt(state_global->natoms));
    fprintf(stderr,"\n");
    /* and copy to the log file too... */
    fprintf(fplog,"   F-max             = %12.5e on atom %d\n",
	    s_min->fmax,s_min->a_fmax+1);
    fprintf(fplog,"   F-Norm            = %12.5e\n",
	    s_min->fnorm/sqrt(state_global->natoms));
    fprintf(fplog,"\n");
  }  
  /* Start the loop over CG steps.		
   * Each successful step is counted, and we continue until
   * we either converge or reach the max number of steps.
   */
  for(step=0,converged=FALSE;( step<=number_steps || number_steps==0) && !converged;step++) {
    
    /* start taking steps in a new direction 
     * First time we enter the routine, beta=0, and the direction is 
     * simply the negative gradient.
     */

    /* Calculate the new direction in p, and the gradient in this direction, gpa */
    p  = s_min->s.cg_p;
    sf = s_min->f;
    gpa = 0;
    gf = 0;
    for(i=mdatoms->start; i<mdatoms->start+mdatoms->homenr; i++) {
      if (mdatoms->cFREEZE) 
	gf = mdatoms->cFREEZE[i];
      for(m=0; m<DIM; m++) {
	if (!inputrec->opts.nFreeze[gf][m]) {
	  p[i][m] = sf[i][m] + beta*p[i][m];
	  gpa -= p[i][m]*sf[i][m];
	  /* f is negative gradient, thus the sign */
	} else {
          p[i][m] = 0;
	}
      }
    }
    
    /* Sum the gradient along the line across CPUs */
    if (PAR(cr))
      gmx_sumd(1,&gpa,cr);

    /* Calculate the norm of the search vector */
    get_f_norm_max(cr,&(inputrec->opts),mdatoms,p,&pnorm,NULL,NULL);
    
    /* Just in case stepsize reaches zero due to numerical precision... */
    if(stepsize<=0)	  
      stepsize = inputrec->em_stepsize/pnorm;
    
    /* 
     * Double check the value of the derivative in the search direction.
     * If it is positive it must be due to the old information in the
     * CG formula, so just remove that and start over with beta=0.
     * This corresponds to a steepest descent step.
     */
    if(gpa>0) {
      beta = 0;
      step--; /* Don't count this step since we are restarting */
      continue; /* Go back to the beginning of the big for-loop */
    }

    /* Calculate minimum allowed stepsize, before the average (norm)
     * relative change in coordinate is smaller than precision
     */
    minstep=0;
    for (i=mdatoms->start; i<mdatoms->start+mdatoms->homenr; i++) {
      for(m=0; m<DIM; m++) {
	tmp = fabs(s_min->s.x[i][m]);
	if(tmp < 1.0)
	  tmp = 1.0;
	tmp = p[i][m]/tmp;
	minstep += tmp*tmp;
      }
    }
    /* Add up from all CPUs */
    if(PAR(cr))
      gmx_sumd(1,&minstep,cr);

    minstep = GMX_REAL_EPS/sqrt(minstep/(3*state_global->natoms));

    if(stepsize<minstep) {
      converged=TRUE;
      break;
    }
    
    /* Write coordinates if necessary */
    do_x = do_per_step(step,inputrec->nstxout);
    do_f = do_per_step(step,inputrec->nstfout);
    
    write_em_traj(fplog,cr,outf,do_x,do_f,NULL,
                  top_global,inputrec,step,
                  s_min,state_global,f_global);
    
    /* Take a step downhill.
     * In theory, we should minimize the function along this direction.
     * That is quite possible, but it turns out to take 5-10 function evaluations
     * for each line. However, we dont really need to find the exact minimum -
     * it is much better to start a new CG step in a modified direction as soon
     * as we are close to it. This will save a lot of energy evaluations.
     *
     * In practice, we just try to take a single step.
     * If it worked (i.e. lowered the energy), we increase the stepsize but
     * the continue straight to the next CG step without trying to find any minimum.
     * If it didn't work (higher energy), there must be a minimum somewhere between
     * the old position and the new one.
     * 
     * Due to the finite numerical accuracy, it turns out that it is a good idea
     * to even accept a SMALL increase in energy, if the derivative is still downhill.
     * This leads to lower final energies in the tests I've done. / Erik 
     */
    s_a->epot = s_min->epot;
    a = 0.0;
    c = a + stepsize; /* reference position along line is zero */
    
    if (DOMAINDECOMP(cr) && s_min->s.ddp_count < cr->dd->ddp_count) {
      em_dd_partition_system(fplog,step,cr,top_global,inputrec,
			     s_min,top,mdatoms,fr,vsite,constr,
			     nrnb,wcycle);
    }

    /* Take a trial step (new coords in s_c) */
    do_em_step(cr,inputrec,mdatoms,s_min,c,s_min->s.cg_p,s_c,
	       constr,top,nrnb,wcycle,-1);
    
    neval++;
    /* Calculate energy for the trial step */
    evaluate_energy(fplog,bVerbose,cr,
		    state_global,top_global,s_c,top,
		    inputrec,nrnb,wcycle,gstat,
		    vsite,constr,fcd,graph,mdatoms,fr,
		    mu_tot,enerd,vir,pres,-1,FALSE);
    
    /* Calc derivative along line */
    p  = s_c->s.cg_p;
    sf = s_c->f;
    gpc=0;
    for(i=mdatoms->start; i<mdatoms->start+mdatoms->homenr; i++) {
      for(m=0; m<DIM; m++) 
	  gpc -= p[i][m]*sf[i][m];  /* f is negative gradient, thus the sign */
    }
    /* Sum the gradient along the line across CPUs */
    if (PAR(cr))
      gmx_sumd(1,&gpc,cr);

    /* This is the max amount of increase in energy we tolerate */
    tmp=sqrt(GMX_REAL_EPS)*fabs(s_a->epot);

    /* Accept the step if the energy is lower, or if it is not significantly higher
     * and the line derivative is still negative.
     */
    if (s_c->epot < s_a->epot || (gpc < 0 && s_c->epot < (s_a->epot + tmp))) {
      foundlower = TRUE;
      /* Great, we found a better energy. Increase step for next iteration
       * if we are still going down, decrease it otherwise
       */
      if(gpc<0)
	stepsize *= 1.618034;  /* The golden section */
      else
	stepsize *= 0.618034;  /* 1/golden section */
    } else {
      /* New energy is the same or higher. We will have to do some work
       * to find a smaller value in the interval. Take smaller step next time!
       */
      foundlower = FALSE;
      stepsize *= 0.618034;
    }    



    
    /* OK, if we didn't find a lower value we will have to locate one now - there must
     * be one in the interval [a=0,c].
     * The same thing is valid here, though: Don't spend dozens of iterations to find
     * the line minimum. We try to interpolate based on the derivative at the endpoints,
     * and only continue until we find a lower value. In most cases this means 1-2 iterations.
     *
     * I also have a safeguard for potentially really patological functions so we never
     * take more than 20 steps before we give up ...
     *
     * If we already found a lower value we just skip this step and continue to the update.
     */
    if (!foundlower) {
      nminstep=0;

      do {
	/* Select a new trial point.
	 * If the derivatives at points a & c have different sign we interpolate to zero,
	 * otherwise just do a bisection.
	 */
	if(gpa<0 && gpc>0)
	  b = a + gpa*(a-c)/(gpc-gpa);
	else
	  b = 0.5*(a+c);		
	
	/* safeguard if interpolation close to machine accuracy causes errors:
	 * never go outside the interval
	 */
	if(b<=a || b>=c)
	  b = 0.5*(a+c);
	
	if (DOMAINDECOMP(cr) && s_min->s.ddp_count != cr->dd->ddp_count) {
	  /* Reload the old state */
	  em_dd_partition_system(fplog,-1,cr,top_global,inputrec,
				 s_min,top,mdatoms,fr,vsite,constr,
				 nrnb,wcycle);
	}

	/* Take a trial step to this new point - new coords in s_b */
	do_em_step(cr,inputrec,mdatoms,s_min,b,s_min->s.cg_p,s_b,
		   constr,top,nrnb,wcycle,-1);
	
	neval++;
	/* Calculate energy for the trial step */
	evaluate_energy(fplog,bVerbose,cr,
			state_global,top_global,s_b,top,
			inputrec,nrnb,wcycle,gstat,
			vsite,constr,fcd,graph,mdatoms,fr,
			mu_tot,enerd,vir,pres,-1,FALSE);
	
	/* p does not change within a step, but since the domain decomposition
	 * might change, we have to use cg_p of s_b here.
	 */
	p  = s_b->s.cg_p;
	sf = s_b->f;
	gpb=0;
	for(i=mdatoms->start; i<mdatoms->start+mdatoms->homenr; i++) {
	  for(m=0; m<DIM; m++)
	      gpb -= p[i][m]*sf[i][m];   /* f is negative gradient, thus the sign */
	}
	/* Sum the gradient along the line across CPUs */
	if (PAR(cr))
	  gmx_sumd(1,&gpb,cr);
	
	if (debug)
	  fprintf(debug,"CGE: EpotA %f EpotB %f EpotC %f gpb %f\n",
		  s_a->epot,s_b->epot,s_c->epot,gpb);

	epot_repl = s_b->epot;
	
	/* Keep one of the intervals based on the value of the derivative at the new point */
	if (gpb > 0) {
	  /* Replace c endpoint with b */
	  swap_em_state(s_b,s_c);
	  c = b;
	  gpc = gpb;
	} else {
	  /* Replace a endpoint with b */
	  swap_em_state(s_b,s_a);
	  a = b;
	  gpa = gpb;
	}
	
	/* 
	 * Stop search as soon as we find a value smaller than the endpoints.
	 * Never run more than 20 steps, no matter what.
	 */
	nminstep++;
      } while ((epot_repl > s_a->epot || epot_repl > s_c->epot) &&
	       (nminstep < 20));     
      
      if (fabs(epot_repl - s_min->epot) < fabs(s_min->epot)*GMX_REAL_EPS ||
	  nminstep >= 20) {
	/* OK. We couldn't find a significantly lower energy.
	 * If beta==0 this was steepest descent, and then we give up.
	 * If not, set beta=0 and restart with steepest descent before quitting.
         */
	if (beta == 0.0) {
	  /* Converged */
	  converged = TRUE;
	  break;
	} else {
	  /* Reset memory before giving up */
	  beta = 0.0;
	  continue;
	}
      }
      
      /* Select min energy state of A & C, put the best in B.
       */
      if (s_c->epot < s_a->epot) {
	if (debug)
	  fprintf(debug,"CGE: C (%f) is lower than A (%f), moving C to B\n",
		  s_c->epot,s_a->epot);
	swap_em_state(s_b,s_c);
	gpb = gpc;
	b = c;
      } else {
	if (debug)
	  fprintf(debug,"CGE: A (%f) is lower than C (%f), moving A to B\n",
		  s_a->epot,s_c->epot);
	swap_em_state(s_b,s_a);
	gpb = gpa;
	b = a;
      }
      
    } else {
      if (debug)
	fprintf(debug,"CGE: Found a lower energy %f, moving C to B\n",
		s_c->epot);
      swap_em_state(s_b,s_c);
      gpb = gpc;
      b = c;
    }
    
    /* new search direction */
    /* beta = 0 means forget all memory and restart with steepest descents. */
    if (nstcg && ((step % nstcg)==0)) 
      beta = 0.0;
    else {
      /* s_min->fnorm cannot be zero, because then we would have converged
       * and broken out.
       */

      /* Polak-Ribiere update.
       * Change to fnorm2/fnorm2_old for Fletcher-Reeves
       */
      beta = pr_beta(cr,&inputrec->opts,mdatoms,top_global,s_min,s_b);
    }
    /* Limit beta to prevent oscillations */
    if (fabs(beta) > 5.0)
      beta = 0.0;
    
    
    /* update positions */
    swap_em_state(s_min,s_b);
    gpa = gpb;
    
    /* Print it if necessary */
    if (MASTER(cr)) {
      if(bVerbose)
	fprintf(stderr,"\rStep %d, Epot=%12.6e, Fnorm=%9.3e, Fmax=%9.3e (atom %d)\n",
		step,s_min->epot,s_min->fnorm/sqrt(state_global->natoms),
		s_min->fmax,s_min->a_fmax+1);
      /* Store the new (lower) energies */
      upd_mdebin(mdebin,NULL,FALSE,(double)step,
                 mdatoms->tmass,enerd,&s_min->s,inputrec->fepvals,s_min->s.box,
                 NULL,NULL,vir,pres,NULL,mu_tot,constr);
      do_log = do_per_step(step,inputrec->nstlog);
      do_ene = do_per_step(step,inputrec->nstenergy);
      if(do_log)
<<<<<<< HEAD
	print_ebin_header(fplog,step,step,s_min->s.lambda[efptFEP]);
      print_ebin(fp_ene,do_ene,FALSE,FALSE,
=======
	print_ebin_header(fplog,step,step,s_min->s.lambda);
      print_ebin(outf->fp_ene,do_ene,FALSE,FALSE,
>>>>>>> 938053d7
		 do_log ? fplog : NULL,step,step,eprNORMAL,
		 TRUE,mdebin,fcd,&(top_global->groups),&(inputrec->opts));
    }
    
    /* Stop when the maximum force lies below tolerance.
     * If we have reached machine precision, converged is already set to true.
     */	
    converged = converged || (s_min->fmax < inputrec->em_tol);
    
  } /* End of the loop */
  
  if (converged)	
    step--; /* we never took that last step in this case */
  
  if (s_min->fmax > inputrec->em_tol) {
    if (MASTER(cr)) {
      warn_step(stderr,inputrec->em_tol,FALSE);
      warn_step(fplog,inputrec->em_tol,FALSE);
    }
    converged = FALSE; 
  }
  
  if (MASTER(cr)) {
    /* If we printed energy and/or logfile last step (which was the last step)
     * we don't have to do it again, but otherwise print the final values.
     */
    if(!do_log) {
      /* Write final value to log since we didn't do anything the last step */
      print_ebin_header(fplog,step,step,s_min->s.lambda[efptFEP]);
    }
    if (!do_ene || !do_log) {
      /* Write final energy file entries */
      print_ebin(outf->fp_ene,!do_ene,FALSE,FALSE,
		 !do_log ? fplog : NULL,step,step,eprNORMAL,
		 TRUE,mdebin,fcd,&(top_global->groups),&(inputrec->opts));
    }
  }

  /* Print some stuff... */
  if (MASTER(cr))
    fprintf(stderr,"\nwriting lowest energy coordinates.\n");
  
  /* IMPORTANT!
   * For accurate normal mode calculation it is imperative that we
   * store the last conformation into the full precision binary trajectory.
   *
   * However, we should only do it if we did NOT already write this step
   * above (which we did if do_x or do_f was true).
   */  
  do_x = !do_per_step(step,inputrec->nstxout);
  do_f = (inputrec->nstfout > 0 && !do_per_step(step,inputrec->nstfout));
  
  write_em_traj(fplog,cr,outf,do_x,do_f,ftp2fn(efSTO,nfile,fnm),
                top_global,inputrec,step,
                s_min,state_global,f_global);
  
  fnormn = s_min->fnorm/sqrt(state_global->natoms);
  
  if (MASTER(cr)) {
    print_converged(stderr,CG,inputrec->em_tol,step,converged,number_steps,
		    s_min->epot,s_min->fmax,s_min->a_fmax,fnormn);
    print_converged(fplog,CG,inputrec->em_tol,step,converged,number_steps,
		    s_min->epot,s_min->fmax,s_min->a_fmax,fnormn);
    
    fprintf(fplog,"\nPerformed %d energy evaluations in total.\n",neval);
  }
  
  finish_em(fplog,cr,outf);
  
  /* To print the actual number of steps we needed somewhere */
  runtime->nsteps_done = step;

  return 0;
} /* That's all folks */


double do_lbfgs(FILE *fplog,t_commrec *cr,
                int nfile,const t_filenm fnm[],
                const output_env_t oenv, bool bVerbose,bool bCompact,
                int nstglobalcomm,
                gmx_vsite_t *vsite,gmx_constr_t constr,
                int stepout,
                t_inputrec *inputrec,
                gmx_mtop_t *top_global,t_fcdata *fcd,
                t_state *state,
                t_mdatoms *mdatoms,
                t_nrnb *nrnb,gmx_wallcycle_t wcycle,
                gmx_edsam_t ed,
                t_forcerec *fr,
                int repl_ex_nst,int repl_ex_seed,
                real cpt_period,real max_hours,
                const char *deviceOptions,
                unsigned long Flags,
                gmx_runtime_t *runtime)
{
  static const char *LBFGS="Low-Memory BFGS Minimizer";
  em_state_t ems;
  gmx_localtop_t *top;
  gmx_enerdata_t *enerd;
  rvec   *f;
  gmx_global_stat_t gstat;
  t_graph    *graph;
  rvec   *f_global;
  int    ncorr,nmaxcorr,point,cp,neval,nminstep;
  double stepsize,gpa,gpb,gpc,tmp,minstep;
  real   *rho,*alpha,*ff,*xx,*p,*s,*lastx,*lastf,**dx,**dg;	
  real   *xa,*xb,*xc,*fa,*fb,*fc,*xtmp,*ftmp;
  real   a,b,c,maxdelta,delta;
  real   diag,Epot0,Epot,EpotA,EpotB,EpotC;
  real   dgdx,dgdg,sq,yr,beta;
  t_mdebin   *mdebin;
  bool   converged,first;
  rvec   mu_tot;
  real   fnorm,fmax;
  bool   do_log,do_ene,do_x,do_f,foundlower,*frozen;
  tensor vir,pres;
  int    start,end,number_steps;
  gmx_mdoutf_t *outf;
  int    i,k,m,n,nfmax,gf,step;
  /* not used */
  real   terminate;

  if (PAR(cr))
    gmx_fatal(FARGS,"Cannot do parallel L-BFGS Minimization - yet.\n");
  
  n = 3*state->natoms;
  nmaxcorr = inputrec->nbfgscorr;
  
  /* Allocate memory */
  /* Use pointers to real so we dont have to loop over both atoms and
   * dimensions all the time...
   * x/f are allocated as rvec *, so make new x0/f0 pointers-to-real
   * that point to the same memory.
   */
  snew(xa,n);
  snew(xb,n);
  snew(xc,n);
  snew(fa,n);
  snew(fb,n);
  snew(fc,n);
  snew(frozen,n);

  snew(p,n); 
  snew(lastx,n); 
  snew(lastf,n); 
  snew(rho,nmaxcorr);
  snew(alpha,nmaxcorr);
  
  snew(dx,nmaxcorr);
  for(i=0;i<nmaxcorr;i++)
    snew(dx[i],n);
  
  snew(dg,nmaxcorr);
  for(i=0;i<nmaxcorr;i++)
    snew(dg[i],n);

  step = 0;
  neval = 0; 

  /* Init em */
  init_em(fplog,LBFGS,cr,inputrec,
          state,top_global,&ems,&top,&f,&f_global,
          nrnb,mu_tot,fr,&enerd,&graph,mdatoms,&gstat,vsite,constr,
          nfile,fnm,&outf,&mdebin);
  /* Do_lbfgs is not completely updated like do_steep and do_cg,
   * so we free some memory again.
   */
  sfree(ems.s.x);
  sfree(ems.f);

  xx = (real *)state->x;
  ff = (real *)f;

  start = mdatoms->start;
  end   = mdatoms->homenr + start;
    
  /* Print to log file */
  print_date_and_time(fplog,cr->nodeid,
		      "Started Low-Memory BFGS Minimization",NULL);
  wallcycle_start(wcycle,ewcRUN);
  
  do_log = do_ene = do_x = do_f = TRUE;
  
  /* Max number of steps */
  number_steps=inputrec->nsteps;

  /* Create a 3*natoms index to tell whether each degree of freedom is frozen */
  gf = 0;
  for(i=start; i<end; i++) {
    if (mdatoms->cFREEZE)
      gf = mdatoms->cFREEZE[i];
     for(m=0; m<DIM; m++) 
       frozen[3*i+m]=inputrec->opts.nFreeze[gf][m];  
  }
  if (MASTER(cr))
    sp_header(stderr,LBFGS,inputrec->em_tol,number_steps);
  if (fplog)
    sp_header(fplog,LBFGS,inputrec->em_tol,number_steps);
  
  if (vsite)
    construct_vsites(fplog,vsite,state->x,nrnb,1,NULL,
		     top->idef.iparams,top->idef.il,
		     fr->ePBC,fr->bMolPBC,graph,cr,state->box);
  
  /* Call the force routine and some auxiliary (neighboursearching etc.) */
  /* do_force always puts the charge groups in the box and shifts again
   * We do not unshift, so molecules are always whole
   */
  neval++;
  ems.s.x = state->x;
  ems.f = f;
  evaluate_energy(fplog,bVerbose,cr,
		  state,top_global,&ems,top,
		  inputrec,nrnb,wcycle,gstat,
		  vsite,constr,fcd,graph,mdatoms,fr,
		  mu_tot,enerd,vir,pres,-1,TRUE);
  where();
	
  if (MASTER(cr)) {
    /* Copy stuff to the energy bin for easy printing etc. */
    upd_mdebin(mdebin,NULL,FALSE,(double)step,
               mdatoms->tmass,enerd,state,inputrec->fepvals,state->box,
               NULL,NULL,vir,pres,NULL,mu_tot,constr);
    
<<<<<<< HEAD
    print_ebin_header(fplog,step,step,state->lambda[efptFEP]);
    print_ebin(fp_ene,TRUE,FALSE,FALSE,fplog,step,step,eprNORMAL,
	       TRUE,mdebin,fcd,&(top_global->groups),&(inputrec->opts));
=======
    print_ebin_header(fplog,step,step,state->lambda);
    print_ebin(outf->fp_ene,TRUE,FALSE,FALSE,fplog,step,step,eprNORMAL,
               TRUE,mdebin,fcd,&(top_global->groups),&(inputrec->opts));
>>>>>>> 938053d7
  }
  where();
  
  /* This is the starting energy */
  Epot = enerd->term[F_EPOT];
  
  fnorm = ems.fnorm;
  fmax  = ems.fmax;
  nfmax = ems.a_fmax;
  
  /* Set the initial step.
   * since it will be multiplied by the non-normalized search direction 
   * vector (force vector the first time), we scale it by the
   * norm of the force.
   */
  
  if (MASTER(cr)) {
    fprintf(stderr,"Using %d BFGS correction steps.\n\n",nmaxcorr);
    fprintf(stderr,"   F-max             = %12.5e on atom %d\n",fmax,nfmax+1);
    fprintf(stderr,"   F-Norm            = %12.5e\n",fnorm/sqrt(state->natoms));
    fprintf(stderr,"\n");
    /* and copy to the log file too... */
    fprintf(fplog,"Using %d BFGS correction steps.\n\n",nmaxcorr);
    fprintf(fplog,"   F-max             = %12.5e on atom %d\n",fmax,nfmax+1);
    fprintf(fplog,"   F-Norm            = %12.5e\n",fnorm/sqrt(state->natoms));
    fprintf(fplog,"\n");
  }   
  
  point=0;
  for(i=0;i<n;i++)
    if(!frozen[i])
      dx[point][i] = ff[i];  /* Initial search direction */
    else
      dx[point][i] = 0;

  stepsize = 1.0/fnorm;
  converged = FALSE;
  
  /* Start the loop over BFGS steps.		
   * Each successful step is counted, and we continue until
   * we either converge or reach the max number of steps.
   */
  
  ncorr=0;

  /* Set the gradient from the force */
  for(step=0,converged=FALSE;( step<=number_steps || number_steps==0) && !converged;step++) {
    
    /* Write coordinates if necessary */
    do_x = do_per_step(step,inputrec->nstxout);
    do_f = do_per_step(step,inputrec->nstfout);
    
    write_traj(fplog,cr,outf,MDOF_X | MDOF_F,
               top_global,step,(real)step,state,state,f,f,NULL,NULL);

    /* Do the linesearching in the direction dx[point][0..(n-1)] */
    
    /* pointer to current direction - point=0 first time here */
    s=dx[point];
    
    /* calculate line gradient */
    for(gpa=0,i=0;i<n;i++) 
	gpa-=s[i]*ff[i];

    /* Calculate minimum allowed stepsize, before the average (norm) 
     * relative change in coordinate is smaller than precision 
     */
    for(minstep=0,i=0;i<n;i++) {
      tmp=fabs(xx[i]);
      if(tmp<1.0)
	tmp=1.0;
      tmp = s[i]/tmp;
      minstep += tmp*tmp;
    }
    minstep = GMX_REAL_EPS/sqrt(minstep/n);
    
    if(stepsize<minstep) {
      converged=TRUE;
      break;
    }
    
    /* Store old forces and coordinates */
    for(i=0;i<n;i++) {
      lastx[i]=xx[i];
      lastf[i]=ff[i];
    }
    Epot0=Epot;
    
    first=TRUE;
    
    for(i=0;i<n;i++)
      xa[i]=xx[i];
    
    /* Take a step downhill.
     * In theory, we should minimize the function along this direction.
     * That is quite possible, but it turns out to take 5-10 function evaluations
     * for each line. However, we dont really need to find the exact minimum -
     * it is much better to start a new BFGS step in a modified direction as soon
     * as we are close to it. This will save a lot of energy evaluations.
     *
     * In practice, we just try to take a single step.
     * If it worked (i.e. lowered the energy), we increase the stepsize but
     * the continue straight to the next BFGS step without trying to find any minimum.
     * If it didn't work (higher energy), there must be a minimum somewhere between
     * the old position and the new one.
     * 
     * Due to the finite numerical accuracy, it turns out that it is a good idea
     * to even accept a SMALL increase in energy, if the derivative is still downhill.
     * This leads to lower final energies in the tests I've done. / Erik 
     */
    foundlower=FALSE;
    EpotA = Epot0;
    a = 0.0;
    c = a + stepsize; /* reference position along line is zero */

    /* Check stepsize first. We do not allow displacements 
     * larger than emstep.
     */
    do {
      c = a + stepsize;
      maxdelta=0;
      for(i=0;i<n;i++) {
	delta=c*s[i];
	if(delta>maxdelta)
	  maxdelta=delta;
      }
      if(maxdelta>inputrec->em_stepsize)
	stepsize*=0.1;
    } while(maxdelta>inputrec->em_stepsize);

    /* Take a trial step */
    for (i=0; i<n; i++)
      xc[i] = lastx[i] + c*s[i];
    
    neval++;
    /* Calculate energy for the trial step */
    ems.s.x = (rvec *)xc;
    ems.f   = (rvec *)fc;
    evaluate_energy(fplog,bVerbose,cr,
		    state,top_global,&ems,top,
		    inputrec,nrnb,wcycle,gstat,
		    vsite,constr,fcd,graph,mdatoms,fr,
		    mu_tot,enerd,vir,pres,step,FALSE);
    EpotC = ems.epot;
    
    /* Calc derivative along line */
    for(gpc=0,i=0; i<n; i++) {
	gpc -= s[i]*fc[i];   /* f is negative gradient, thus the sign */
    }
    /* Sum the gradient along the line across CPUs */
    if (PAR(cr))
      gmx_sumd(1,&gpc,cr);
    
     /* This is the max amount of increase in energy we tolerate */
   tmp=sqrt(GMX_REAL_EPS)*fabs(EpotA);
    
    /* Accept the step if the energy is lower, or if it is not significantly higher
     * and the line derivative is still negative.
     */
    if(EpotC<EpotA || (gpc<0 && EpotC<(EpotA+tmp))) {
      foundlower = TRUE;
      /* Great, we found a better energy. Increase step for next iteration
       * if we are still going down, decrease it otherwise
       */
      if(gpc<0)
	stepsize *= 1.618034;  /* The golden section */
      else
	stepsize *= 0.618034;  /* 1/golden section */
    } else {
      /* New energy is the same or higher. We will have to do some work
       * to find a smaller value in the interval. Take smaller step next time!
       */
      foundlower = FALSE;
      stepsize *= 0.618034;
    }    
    
    /* OK, if we didn't find a lower value we will have to locate one now - there must
     * be one in the interval [a=0,c].
     * The same thing is valid here, though: Don't spend dozens of iterations to find
     * the line minimum. We try to interpolate based on the derivative at the endpoints,
     * and only continue until we find a lower value. In most cases this means 1-2 iterations.
     *
     * I also have a safeguard for potentially really patological functions so we never
     * take more than 20 steps before we give up ...
     *
     * If we already found a lower value we just skip this step and continue to the update.
     */

    if(!foundlower) {
     
      nminstep=0;
      do {
	/* Select a new trial point.
	 * If the derivatives at points a & c have different sign we interpolate to zero,
	 * otherwise just do a bisection.
	 */
	
	if(gpa<0 && gpc>0)
	  b = a + gpa*(a-c)/(gpc-gpa);
	else
	  b = 0.5*(a+c);		
	
	/* safeguard if interpolation close to machine accuracy causes errors:
	 * never go outside the interval
	 */
	if(b<=a || b>=c)
	  b = 0.5*(a+c);
	
	/* Take a trial step */
	for (i=0; i<n; i++) 
	  xb[i] = lastx[i] + b*s[i];
	
	neval++;
	/* Calculate energy for the trial step */
	ems.s.x = (rvec *)xb;
	ems.f   = (rvec *)fb;
	evaluate_energy(fplog,bVerbose,cr,
			state,top_global,&ems,top,
			inputrec,nrnb,wcycle,gstat,
			vsite,constr,fcd,graph,mdatoms,fr,
			mu_tot,enerd,vir,pres,step,FALSE);
	EpotB = ems.epot;
	
	fnorm = ems.fnorm;
	
	for(gpb=0,i=0; i<n; i++) 
	  gpb -= s[i]*fb[i];   /* f is negative gradient, thus the sign */
	
	/* Sum the gradient along the line across CPUs */
	if (PAR(cr))
	  gmx_sumd(1,&gpb,cr);
	
	/* Keep one of the intervals based on the value of the derivative at the new point */
	if(gpb>0) {
	  /* Replace c endpoint with b */
	  EpotC = EpotB;
	  c = b;
	  gpc = gpb;
	  /* swap coord pointers b/c */
	  xtmp = xb; 
	  ftmp = fb;
	  xb = xc; 
	  fb = fc;
	  xc = xtmp;
	  fc = ftmp;
	} else {
	  /* Replace a endpoint with b */
	  EpotA = EpotB;
	  a = b;
	  gpa = gpb;
	  /* swap coord pointers a/b */
	  xtmp = xb; 
	  ftmp = fb;
	  xb = xa; 
	  fb = fa;
	  xa = xtmp; 
	  fa = ftmp;
	}
	
	/* 
	 * Stop search as soon as we find a value smaller than the endpoints,
	 * or if the tolerance is below machine precision.
	 * Never run more than 20 steps, no matter what.
	 */
	nminstep++; 
      } while((EpotB>EpotA || EpotB>EpotC) && (nminstep<20));

      if(fabs(EpotB-Epot0)<GMX_REAL_EPS || nminstep>=20) {
	/* OK. We couldn't find a significantly lower energy.
	 * If ncorr==0 this was steepest descent, and then we give up.
	 * If not, reset memory to restart as steepest descent before quitting.
         */
	if(ncorr==0) {
	/* Converged */
	  converged=TRUE;
	  break;
	} else {
	  /* Reset memory */
	  ncorr=0;
	  /* Search in gradient direction */
	  for(i=0;i<n;i++)
	    dx[point][i]=ff[i];
	  /* Reset stepsize */
	  stepsize = 1.0/fnorm;
	  continue;
	}
      }
      
      /* Select min energy state of A & C, put the best in xx/ff/Epot
       */
      if(EpotC<EpotA) {
	Epot = EpotC;
	/* Use state C */
	for(i=0;i<n;i++) {
	  xx[i]=xc[i];
	  ff[i]=fc[i];
	}
	stepsize=c;
      } else {
	Epot = EpotA;
	/* Use state A */
	for(i=0;i<n;i++) {
	  xx[i]=xa[i];
	  ff[i]=fa[i];
	}
	stepsize=a;
      }
      
    } else {
      /* found lower */
      Epot = EpotC;
      /* Use state C */
      for(i=0;i<n;i++) {
	xx[i]=xc[i];
	ff[i]=fc[i];
      }
      stepsize=c;
    }

    /* Update the memory information, and calculate a new 
     * approximation of the inverse hessian 
     */
    
    /* Have new data in Epot, xx, ff */	
    if(ncorr<nmaxcorr)
      ncorr++;

    for(i=0;i<n;i++) {
      dg[point][i]=lastf[i]-ff[i];
      dx[point][i]*=stepsize;
    }
    
    dgdg=0;
    dgdx=0;	
    for(i=0;i<n;i++) {
      dgdg+=dg[point][i]*dg[point][i];
      dgdx+=dg[point][i]*dx[point][i];
    }
    
    diag=dgdx/dgdg;
    
    rho[point]=1.0/dgdx;
    point++;
    
    if(point>=nmaxcorr)
      point=0;
    
    /* Update */
    for(i=0;i<n;i++)
      p[i]=ff[i];
    
    cp=point;
    
    /* Recursive update. First go back over the memory points */
    for(k=0;k<ncorr;k++) {
      cp--;
      if(cp<0) 
	cp=ncorr-1;
      
      sq=0;
      for(i=0;i<n;i++)
	sq+=dx[cp][i]*p[i];
      
      alpha[cp]=rho[cp]*sq;
      
      for(i=0;i<n;i++)
	p[i] -= alpha[cp]*dg[cp][i];		
    }
    
    for(i=0;i<n;i++)
      p[i] *= diag;
    
    /* And then go forward again */
    for(k=0;k<ncorr;k++) {
      yr = 0;
      for(i=0;i<n;i++)
	yr += p[i]*dg[cp][i];
      
      beta = rho[cp]*yr;	    
      beta = alpha[cp]-beta;
      
      for(i=0;i<n;i++)
	p[i] += beta*dx[cp][i];
      
      cp++;	
      if(cp>=ncorr)
	cp=0;
    }
    
    for(i=0;i<n;i++)
      if(!frozen[i])
	dx[point][i] = p[i];
      else
	dx[point][i] = 0;

    stepsize=1.0;
    
    /* Test whether the convergence criterion is met */
    get_f_norm_max(cr,&(inputrec->opts),mdatoms,f,&fnorm,&fmax,&nfmax);
    
    /* Print it if necessary */
    if (MASTER(cr)) {
      if(bVerbose)
	fprintf(stderr,"\rStep %d, Epot=%12.6e, Fnorm=%9.3e, Fmax=%9.3e (atom %d)\n",
		step,Epot,fnorm/sqrt(state->natoms),fmax,nfmax+1);
      /* Store the new (lower) energies */
      upd_mdebin(mdebin,NULL,FALSE,(double)step,
                 mdatoms->tmass,enerd,state,inputrec->fepvals,state->box,
                 NULL,NULL,vir,pres,NULL,mu_tot,constr);
      do_log = do_per_step(step,inputrec->nstlog);
      do_ene = do_per_step(step,inputrec->nstenergy);
      if(do_log)
<<<<<<< HEAD
	print_ebin_header(fplog,step,step,state->lambda[efptFEP]);
      print_ebin(fp_ene,do_ene,FALSE,FALSE,
=======
	print_ebin_header(fplog,step,step,state->lambda);
      print_ebin(outf->fp_ene,do_ene,FALSE,FALSE,
>>>>>>> 938053d7
		 do_log ? fplog : NULL,step,step,eprNORMAL,
		 TRUE,mdebin,fcd,&(top_global->groups),&(inputrec->opts));
    }
    
    /* Stop when the maximum force lies below tolerance.
     * If we have reached machine precision, converged is already set to true.
     */
    
    converged = converged || (fmax < inputrec->em_tol);
    
  } /* End of the loop */
  
  if(converged)	
    step--; /* we never took that last step in this case */
  
  if(fmax>inputrec->em_tol) {
    if (MASTER(cr)) {
      warn_step(stderr,inputrec->em_tol,FALSE);
      warn_step(fplog,inputrec->em_tol,FALSE);
    }
    converged = FALSE; 
  }
  
  /* If we printed energy and/or logfile last step (which was the last step)
   * we don't have to do it again, but otherwise print the final values.
   */
  if(!do_log) /* Write final value to log since we didn't do anythin last step */
    print_ebin_header(fplog,step,step,state->lambda[efptFEP]);
  if(!do_ene || !do_log) /* Write final energy file entries */
    print_ebin(outf->fp_ene,!do_ene,FALSE,FALSE,
	       !do_log ? fplog : NULL,step,step,eprNORMAL,
	       TRUE,mdebin,fcd,&(top_global->groups),&(inputrec->opts));
  
  /* Print some stuff... */
  if (MASTER(cr))
    fprintf(stderr,"\nwriting lowest energy coordinates.\n");
  
  /* IMPORTANT!
   * For accurate normal mode calculation it is imperative that we
   * store the last conformation into the full precision binary trajectory.
   *
   * However, we should only do it if we did NOT already write this step
   * above (which we did if do_x or do_f was true).
   */  
  do_x = !do_per_step(step,inputrec->nstxout);
  do_f = !do_per_step(step,inputrec->nstfout);
  write_em_traj(fplog,cr,outf,do_x,do_f,ftp2fn(efSTO,nfile,fnm),
                top_global,inputrec,step,
                &ems,state,f);
  
  if (MASTER(cr)) {
    print_converged(stderr,LBFGS,inputrec->em_tol,step,converged,
		    number_steps,Epot,fmax,nfmax,fnorm/sqrt(state->natoms));
    print_converged(fplog,LBFGS,inputrec->em_tol,step,converged,
		    number_steps,Epot,fmax,nfmax,fnorm/sqrt(state->natoms));
    
    fprintf(fplog,"\nPerformed %d energy evaluations in total.\n",neval);
  }
  
  finish_em(fplog,cr,outf);

  /* To print the actual number of steps we needed somewhere */
  runtime->nsteps_done = step;

  return 0;
} /* That's all folks */


double do_steep(FILE *fplog,t_commrec *cr,
                int nfile, const t_filenm fnm[],
                const output_env_t oenv, bool bVerbose,bool bCompact,
                int nstglobalcomm,
                gmx_vsite_t *vsite,gmx_constr_t constr,
                int stepout,
                t_inputrec *inputrec,
                gmx_mtop_t *top_global,t_fcdata *fcd,
                t_state *state_global,
                t_mdatoms *mdatoms,
                t_nrnb *nrnb,gmx_wallcycle_t wcycle,
                gmx_edsam_t ed,
                t_forcerec *fr,
                int repl_ex_nst,int repl_ex_seed,
                real cpt_period,real max_hours,
                const char *deviceOptions,
                unsigned long Flags,
                gmx_runtime_t *runtime)
{ 
  const char *SD="Steepest Descents";
  em_state_t *s_min,*s_try;
  rvec       *f_global;
  gmx_localtop_t *top;
  gmx_enerdata_t *enerd;
  rvec   *f;
  gmx_global_stat_t gstat;
  t_graph    *graph;
  real   stepsize,constepsize;
  real   ustep,dvdlambda,fnormn;
  gmx_mdoutf_t *outf;
  t_mdebin   *mdebin; 
  bool   bDone,bAbort,do_x,do_f; 
  tensor vir,pres; 
  rvec   mu_tot;
  int    nsteps;
  int    count=0; 
  int    steps_accepted=0; 
  /* not used */
  real   terminate=0;

  s_min = init_em_state();
  s_try = init_em_state();

  /* Init em and store the local state in s_try */
  init_em(fplog,SD,cr,inputrec,
          state_global,top_global,s_try,&top,&f,&f_global,
          nrnb,mu_tot,fr,&enerd,&graph,mdatoms,&gstat,vsite,constr,
          nfile,fnm,&outf,&mdebin);
	
  /* Print to log file  */
  print_date_and_time(fplog,cr->nodeid,"Started Steepest Descents",NULL);
  wallcycle_start(wcycle,ewcRUN);
    
  /* Set variables for stepsize (in nm). This is the largest  
   * step that we are going to make in any direction. 
   */
  ustep = inputrec->em_stepsize; 
  stepsize = 0;
  
  /* Max number of steps  */
  nsteps = inputrec->nsteps; 
  
  if (MASTER(cr)) 
    /* Print to the screen  */
    sp_header(stderr,SD,inputrec->em_tol,nsteps);
  if (fplog)
    sp_header(fplog,SD,inputrec->em_tol,nsteps);
    
  /**** HERE STARTS THE LOOP ****
   * count is the counter for the number of steps 
   * bDone will be TRUE when the minimization has converged
   * bAbort will be TRUE when nsteps steps have been performed or when
   * the stepsize becomes smaller than is reasonable for machine precision
   */
  count  = 0;
  bDone  = FALSE;
  bAbort = FALSE;
  while( !bDone && !bAbort ) {
    bAbort = (nsteps > 0) && (count==nsteps);
    
    /* set new coordinates, except for first step */
    if (count > 0) {
      do_em_step(cr,inputrec,mdatoms,s_min,stepsize,s_min->f,s_try,
		 constr,top,nrnb,wcycle,count);
    }
    
    evaluate_energy(fplog,bVerbose,cr,
		    state_global,top_global,s_try,top,
		    inputrec,nrnb,wcycle,gstat,
		    vsite,constr,fcd,graph,mdatoms,fr,
		    mu_tot,enerd,vir,pres,count,count==0);
	 
    if (MASTER(cr))
      print_ebin_header(fplog,count,count,s_try->s.lambda[efptFEP]);

    if (count == 0)
      s_min->epot = s_try->epot + 1;
    
    /* Print it if necessary  */
    if (MASTER(cr)) {
      if (bVerbose) {
	fprintf(stderr,"Step=%5d, Dmax= %6.1e nm, Epot= %12.5e Fmax= %11.5e, atom= %d%c",
		count,ustep,s_try->epot,s_try->fmax,s_try->a_fmax+1,
		(s_try->epot < s_min->epot) ? '\n' : '\r');
      }
      
      if (s_try->epot < s_min->epot) {
	/* Store the new (lower) energies  */
	upd_mdebin(mdebin,NULL,FALSE,(double)count,
<<<<<<< HEAD
               mdatoms->tmass,enerd,&s_try->s,inputrec->fepvals,s_try->s.box,
               NULL,NULL,vir,pres,NULL,mu_tot,constr);
	print_ebin(fp_ene,TRUE,
=======
		   mdatoms->tmass,enerd,&s_try->s,s_try->s.box,
		   NULL,NULL,vir,pres,NULL,mu_tot,constr);
	print_ebin(outf->fp_ene,TRUE,
>>>>>>> 938053d7
		   do_per_step(steps_accepted,inputrec->nstdisreout),
		   do_per_step(steps_accepted,inputrec->nstorireout),
		   fplog,count,count,eprNORMAL,TRUE,
		   mdebin,fcd,&(top_global->groups),&(inputrec->opts));
	fflush(fplog);
      }
    } 
    
    /* Now if the new energy is smaller than the previous...  
     * or if this is the first step!
     * or if we did random steps! 
     */
    
    if ( (count==0) || (s_try->epot < s_min->epot) ) {
      steps_accepted++; 

      /* Test whether the convergence criterion is met...  */
      bDone = (s_try->fmax < inputrec->em_tol);
      
      /* Copy the arrays for force, positions and energy  */
      /* The 'Min' array always holds the coords and forces of the minimal 
	 sampled energy  */
      swap_em_state(s_min,s_try);
      if (count > 0)
	ustep *= 1.2;

      /* Write to trn, if necessary */
      do_x = do_per_step(steps_accepted,inputrec->nstxout);
      do_f = do_per_step(steps_accepted,inputrec->nstfout);
      write_em_traj(fplog,cr,outf,do_x,do_f,NULL,
                    top_global,inputrec,count,
                    s_min,state_global,f_global);
    } 
    else {
      /* If energy is not smaller make the step smaller...  */
      ustep *= 0.5;

      if (DOMAINDECOMP(cr) && s_min->s.ddp_count != cr->dd->ddp_count) {
	/* Reload the old state */
	em_dd_partition_system(fplog,count,cr,top_global,inputrec,
			       s_min,top,mdatoms,fr,vsite,constr,
			       nrnb,wcycle);
      }
    }
    
    /* Determine new step  */
    stepsize = ustep/s_min->fmax;
    
    /* Check if stepsize is too small, with 1 nm as a characteristic length */
#ifdef GMX_DOUBLE
    if (ustep < 1e-12)
#else
    if (ustep < 1e-6)
#endif
      {
	if (MASTER(cr)) {
	  warn_step(stderr,inputrec->em_tol,constr!=NULL);
	  warn_step(fplog,inputrec->em_tol,constr!=NULL);
	}
	bAbort=TRUE;
      }
    
    count++;
  } /* End of the loop  */
  
    /* Print some shit...  */
  if (MASTER(cr)) 
    fprintf(stderr,"\nwriting lowest energy coordinates.\n"); 
  write_em_traj(fplog,cr,outf,TRUE,inputrec->nstfout,ftp2fn(efSTO,nfile,fnm),
		top_global,inputrec,count,
		s_min,state_global,f_global);

  fnormn = s_min->fnorm/sqrt(state_global->natoms);

  if (MASTER(cr)) {
    print_converged(stderr,SD,inputrec->em_tol,count,bDone,nsteps,
		    s_min->epot,s_min->fmax,s_min->a_fmax,fnormn);
    print_converged(fplog,SD,inputrec->em_tol,count,bDone,nsteps,
		    s_min->epot,s_min->fmax,s_min->a_fmax,fnormn);
  }

  finish_em(fplog,cr,outf);
  
  /* To print the actual number of steps we needed somewhere */
  inputrec->nsteps=count;

  runtime->nsteps_done = count;
  
  return 0;
} /* That's all folks */


double do_nm(FILE *fplog,t_commrec *cr,
             int nfile,const t_filenm fnm[],
             const output_env_t oenv, bool bVerbose,bool bCompact,
             int nstglobalcomm,
             gmx_vsite_t *vsite,gmx_constr_t constr,
             int stepout,
             t_inputrec *inputrec,
             gmx_mtop_t *top_global,t_fcdata *fcd,
             t_state *state_global,
             t_mdatoms *mdatoms,
             t_nrnb *nrnb,gmx_wallcycle_t wcycle,
             gmx_edsam_t ed,
             t_forcerec *fr,
             int repl_ex_nst,int repl_ex_seed,
             real cpt_period,real max_hours,
             const char *deviceOptions,
             unsigned long Flags,
             gmx_runtime_t *runtime)
{
    t_mdebin   *mdebin;
    const char *NM = "Normal Mode Analysis";
    gmx_mdoutf_t *outf;
    int        step,i;
    rvec       *f_global;
    gmx_localtop_t *top;
    gmx_enerdata_t *enerd;
    rvec       *f;
    gmx_global_stat_t gstat;
    t_graph    *graph;
    real       t,lambda,t0,lam0;
    bool       bNS;
    tensor     vir,pres;
    int        nfmax,count;
    rvec       mu_tot;
    rvec       *fneg,*fpos;
    bool       bSparse; /* use sparse matrix storage format */
    size_t     sz;
    gmx_sparsematrix_t * sparse_matrix = NULL;
    real *     full_matrix             = NULL;
    em_state_t *   state_work;
	
    /* added with respect to mdrun */
    int        idum,jdum,kdum,row,col;
    real       der_range=10.0*sqrt(GMX_REAL_EPS);
    real       x_min;
    real       fnorm,fmax;
    real       dfdx;
    
    if (constr != NULL)
    {
        gmx_fatal(FARGS,"Constraints present with Normal Mode Analysis, this combination is not supported");
    }

    state_work = init_em_state();
    
    /* Init em and store the local state in state_minimum */
    init_em(fplog,NM,cr,inputrec,
            state_global,top_global,state_work,&top,
            &f,&f_global,
            nrnb,mu_tot,fr,&enerd,&graph,mdatoms,&gstat,vsite,constr,
            nfile,fnm,&outf,&mdebin);
    
    snew(fneg,top_global->natoms);
    snew(fpos,top_global->natoms);
    
#ifndef GMX_DOUBLE
    fprintf(stderr,
            "NOTE: This version of Gromacs has been compiled in single precision,\n"
            "      which MIGHT not be accurate enough for normal mode analysis.\n"
            "      Gromacs now uses sparse matrix storage, so the memory requirements\n"
            "      are fairly modest even if you recompile in double precision.\n\n");
#endif
    
    /* Check if we can/should use sparse storage format.
     *
     * Sparse format is only useful when the Hessian itself is sparse, which it
      * will be when we use a cutoff.    
      * For small systems (n<1000) it is easier to always use full matrix format, though.
      */
    if(EEL_FULL(fr->eeltype) || fr->rlist==0.0)
    {
        fprintf(stderr,"Non-cutoff electrostatics used, forcing full Hessian format.\n");
        bSparse = FALSE;
    }
    else if(top_global->natoms < 1000)
    {
        fprintf(stderr,"Small system size (N=%d), using full Hessian format.\n",top_global->natoms);
        bSparse = FALSE;
    }
    else
    {
        fprintf(stderr,"Using compressed symmetric sparse Hessian format.\n");
        bSparse = TRUE;
    }
    
    sz = DIM*top_global->natoms;
    
    fprintf(stderr,"Allocating Hessian memory...\n\n");

    if(bSparse)
    {
        sparse_matrix=gmx_sparsematrix_init(sz);
        sparse_matrix->compressed_symmetric = TRUE;
    }
    else
    {
        snew(full_matrix,sz*sz);
    }
    
    /* Initial values */
    t0           = inputrec->init_t;
    lam0         = inputrec->fepvals->init_lambda;
    t            = t0;
    lambda       = lam0;
    
    init_nrnb(nrnb);
    
    where();
    
    /* Write start time and temperature */
    print_date_and_time(fplog,cr->nodeid,"Started nmrun",NULL);
    wallcycle_start(wcycle,ewcRUN);
    if (MASTER(cr)) 
    {
        fprintf(stderr,"starting normal mode calculation '%s'\n%d steps.\n\n",*(top_global->name),
                top_global->natoms);
    }
    
    count = 0;
    evaluate_energy(fplog,bVerbose,cr,
		    state_global,top_global,state_work,top,
		    inputrec,nrnb,wcycle,gstat,
		    vsite,constr,fcd,graph,mdatoms,fr,
		    mu_tot,enerd,vir,pres,count,count==0);
    count++;

    /* if forces are not small, warn user */
    get_state_f_norm_max(cr,&(inputrec->opts),mdatoms,state_work);

    fprintf(stderr,"Maximum force:%12.5e\n",state_work->fmax);
    if (state_work->fmax > 1.0e-3) 
    {
        fprintf(stderr,"Maximum force probably not small enough to");
        fprintf(stderr," ensure that you are in an \nenergy well. ");
        fprintf(stderr,"Be aware that negative eigenvalues may occur");
        fprintf(stderr," when the\nresulting matrix is diagonalized.\n");
    }
    
    /***********************************************************
     *
     *      Loop over all pairs in matrix 
     * 
     *      do_force called twice. Once with positive and 
     *      once with negative displacement 
     *
     ************************************************************/

    /* fudge nr of steps to nr of atoms */
    
    inputrec->nsteps = top_global->natoms;

    for (step=0; (step<inputrec->nsteps); step++) 
    {
        
        for (idum=0; (idum<DIM); idum++) 
        {
            row = DIM*step+idum;
	  
            x_min = state_work->s.x[step][idum];

            state_work->s.x[step][idum] = x_min - der_range;
          
            evaluate_energy(fplog,bVerbose,cr,
                            state_global,top_global,state_work,top,
                            inputrec,nrnb,wcycle,gstat,
                            vsite,constr,fcd,graph,mdatoms,fr,
                            mu_tot,enerd,vir,pres,count,count==0);
            count++;
			
            for ( i=0 ; i < top_global->natoms ; i++ )
            {
                copy_rvec ( state_work->f[i] , fneg[i] );
            }
            
            state_work->s.x[step][idum] = x_min + der_range;
            
            evaluate_energy(fplog,bVerbose,cr,
                            state_global,top_global,state_work,top,
                            inputrec,nrnb,wcycle,gstat,
                            vsite,constr,fcd,graph,mdatoms,fr,
                            mu_tot,enerd,vir,pres,count,count==0);
            count++;
            
            for ( i=0 ; i < top_global->natoms ; i++ )
            {
                copy_rvec ( state_work->f[i] , fpos[i] );
            }
            
            for (jdum=0; (jdum<top_global->natoms); jdum++) 
            {
                for (kdum=0; (kdum<DIM); kdum++) 
                {
                    dfdx = -(fpos[jdum][kdum] - fneg[jdum][kdum])/(2*der_range);
                    col  = DIM*jdum+kdum;
                    
                    if (bSparse)
                    {
                        if (col>=row && dfdx!=0.0)
                        {
                            gmx_sparsematrix_increment_value(sparse_matrix,
                                                             row,col,dfdx);
                        }
                    }
                    else
                    {
                        full_matrix[row*sz+col] = dfdx;
                    }
                }
            }
            
            /* x is restored to original */
            state_work->s.x[step][idum] = x_min;
            
            if (bVerbose && fplog)
            {
                fflush(fplog);            
            }
        }
        /* write progress */
        if (MASTER(cr) && bVerbose) 
        {
            fprintf(stderr,"\rFinished step %d out of %d",
		    step+1,top_global->natoms); 
            fflush(stderr);
        }
    }
    t=t0+step*inputrec->delta_t;
    lambda=lam0+step*inputrec->fepvals->delta_lambda;
    
    if (MASTER(cr)) 
    {
        print_ebin(NULL,FALSE,FALSE,FALSE,fplog,step,t,eprAVER,
                   FALSE,mdebin,fcd,&(top_global->groups),&(inputrec->opts));
    }
      
    fprintf(stderr,"\n\nWriting Hessian...\n");
    gmx_mtxio_write(ftp2fn(efMTX,nfile,fnm),sz,sz,full_matrix,sparse_matrix);

    finish_em(fplog,cr,outf);

    runtime->nsteps_done = step;
    
    return 0;
<<<<<<< HEAD
}


static void global_max(t_commrec *cr,int *n)
{
  int *sum,i;

  snew(sum,cr->nnodes);
  sum[cr->nodeid] = *n;
  gmx_sumi(cr->nnodes,sum,cr);
  for(i=0; i<cr->nnodes; i++)
    *n = max(*n,sum[i]);
  
  sfree(sum);
}

static void realloc_bins(double **bin,int *nbin,int nbin_new)
{
  int i;

  if (nbin_new != *nbin) {
    srenew(*bin,nbin_new);
    for(i=*nbin; i<nbin_new; i++)
      (*bin)[i] = 0;
    *nbin = nbin_new;
  }
}

double do_tpi(FILE *fplog,t_commrec *cr,
              int nfile, const t_filenm fnm[],
              const output_env_t oenv, bool bVerbose,bool bCompact,
              int nstglobalcomm,
              gmx_vsite_t *vsite,gmx_constr_t constr,
              int stepout,
              t_inputrec *inputrec,
              gmx_mtop_t *top_global,t_fcdata *fcd,
              t_state *state,
              t_mdatoms *mdatoms,
              t_nrnb *nrnb,gmx_wallcycle_t wcycle,
              gmx_edsam_t ed,
              t_forcerec *fr,
              int repl_ex_nst,int repl_ex_seed,
              real cpt_period,real max_hours,
              unsigned long Flags,
              gmx_runtime_t *runtime)
{
  const char *TPI="Test Particle Insertion"; 
  gmx_localtop_t *top;
  gmx_groups_t *groups;
  gmx_enerdata_t *enerd;
  rvec   *f;
  real   lambda,t,temp,beta,drmax,epot;
  double embU,sum_embU,*sum_UgembU,V,V_all,VembU_all;
  int    status;
  t_trxframe rerun_fr;
  bool   bDispCorr,bCharge,bRFExcl,bNotLastFrame,bStateChanged,bNS,bOurStep;
  tensor force_vir,shake_vir,vir,pres;
  int    cg_tp,a_tp0,a_tp1,ngid,gid_tp,nener,e;
  rvec   *x_mol;
  rvec   mu_tot,x_init,dx,x_tp;
  int    nnodes,frame,nsteps,step;
  int    i,start,end;
  gmx_rng_t tpi_rand;
  FILE   *fp_tpi=NULL;
  char   *ptr,*dump_pdb,**leg,str[STRLEN],str2[STRLEN];
  double dbl,dump_ener;
  bool   bCavity;
  int    nat_cavity=0,d;
  real   *mass_cavity=NULL,mass_tot;
  int    nbin;
  double invbinw,*bin,refvolshift,logV,bUlogV;
  real dvdl,prescorr,enercorr,dvdlcorr;
  const char *tpid_leg[2]={"direct","reweighted"};

  /* Since numerical problems can lead to extreme negative energies
   * when atoms overlap, we need to set a lower limit for beta*U.
   */
  real bU_neg_limit = -50;

  /* Since there is no upper limit to the insertion energies,
   * we need to set an upper limit for the distribution output.
   */
  real bU_bin_limit      = 50;
  real bU_logV_bin_limit = bU_bin_limit + 10;

  nnodes = cr->nnodes;

  top = gmx_mtop_generate_local_top(top_global,inputrec);

  groups = &top_global->groups;

  bCavity = (inputrec->eI == eiTPIC);
  if (bCavity) {
    ptr = getenv("GMX_TPIC_MASSES");
    if (ptr == NULL) {
      nat_cavity = 1;
    } else {
      /* Read (multiple) masses from env var GMX_TPIC_MASSES,
       * The center of mass of the last atoms is then used for TPIC.
       */
      nat_cavity = 0;
      while (sscanf(ptr,"%lf%n",&dbl,&i) > 0) {
	srenew(mass_cavity,nat_cavity+1);
	mass_cavity[nat_cavity] = dbl;
	fprintf(fplog,"mass[%d] = %f\n",
		nat_cavity+1,mass_cavity[nat_cavity]);
	nat_cavity++;
	ptr += i;
      }
      if (nat_cavity == 0)
	gmx_fatal(FARGS,"Found %d masses in GMX_TPIC_MASSES",nat_cavity);
    }
  }

  /*
  init_em(fplog,TPI,inputrec,lambda,nrnb,mu_tot,
  state->box,fr,mdatoms,top,cr,nfile,fnm,NULL,NULL);*/
  /* We never need full pbc for TPI */
  fr->ePBC = epbcXYZ;
  /* Determine the temperature for the Boltzmann weighting */
  temp = inputrec->opts.ref_t[0];
  if (fplog) {
    for(i=1; (i<inputrec->opts.ngtc); i++) {
      if (inputrec->opts.ref_t[i] != temp) {
	fprintf(fplog,"\nWARNING: The temperatures of the different temperature coupling groups are not identical\n\n");
	fprintf(stderr,"\nWARNING: The temperatures of the different temperature coupling groups are not identical\n\n");
      }
    }
    fprintf(fplog,
	    "\n  The temperature for test particle insertion is %.3f K\n\n",
	    temp);
  }
  beta = 1.0/(BOLTZ*temp);

  /* Number of insertions per frame */
  nsteps = inputrec->nsteps; 

  /* Use the same neighborlist with more insertions points
   * in a sphere of radius drmax around the initial point
   */
  /* This should be a proper mdp parameter */
  drmax = inputrec->rtpi;

  /* An environment variable can be set to dump all configurations
   * to pdb with an insertion energy <= this value.
   */
  dump_pdb = getenv("GMX_TPI_DUMP");
  dump_ener = 0;
  if (dump_pdb)
    sscanf(dump_pdb,"%lf",&dump_ener);

  atoms2md(top_global,inputrec,0,NULL,0,top_global->natoms,mdatoms);
  update_mdatoms(mdatoms,inputrec->fepvals->init_lambda);

  snew(enerd,1);
  init_enerdata(groups->grps[egcENER].nr,inputrec->fepvals->n_lambda,enerd);
  snew(f,top_global->natoms);

  /* Print to log file  */
  runtime_start(runtime);
  print_date_and_time(fplog,cr->nodeid,
                      "Started Test Particle Insertion",runtime); 
  wallcycle_start(wcycle,ewcRUN);

  /* The last charge group is the group to be inserted */
  cg_tp = top->cgs.nr - 1;
  a_tp0 = top->cgs.index[cg_tp];
  a_tp1 = top->cgs.index[cg_tp+1];
  if (debug)
    fprintf(debug,"TPI cg %d, atoms %d-%d\n",cg_tp,a_tp0,a_tp1);
  if (a_tp1 - a_tp0 > 1 &&
      (inputrec->rlist < inputrec->rcoulomb ||
       inputrec->rlist < inputrec->rvdw))
    gmx_fatal(FARGS,"Can not do TPI for multi-atom molecule with a twin-range cut-off");
  snew(x_mol,a_tp1-a_tp0);

  bDispCorr = (inputrec->eDispCorr != edispcNO);
  bCharge = FALSE;
  for(i=a_tp0; i<a_tp1; i++) {
    /* Copy the coordinates of the molecule to be insterted */
    copy_rvec(state->x[i],x_mol[i-a_tp0]);
    /* Check if we need to print electrostatic energies */
    bCharge |= (mdatoms->chargeA[i] != 0 ||
		(mdatoms->chargeB && mdatoms->chargeB[i] != 0));
  }
  bRFExcl = (bCharge && EEL_RF(fr->eeltype) && fr->eeltype!=eelRF_NEC);

  calc_cgcm(fplog,cg_tp,cg_tp+1,&(top->cgs),state->x,fr->cg_cm);
  if (bCavity) {
    if (norm(fr->cg_cm[cg_tp]) > 0.5*inputrec->rlist && fplog) {
      fprintf(fplog, "WARNING: Your TPI molecule is not centered at 0,0,0\n");
      fprintf(stderr,"WARNING: Your TPI molecule is not centered at 0,0,0\n");
    }
  } else {
    /* Center the molecule to be inserted at zero */
     for(i=0; i<a_tp1-a_tp0; i++)
      rvec_dec(x_mol[i],fr->cg_cm[cg_tp]);
  }

  if (fplog) {
    fprintf(fplog,"\nWill insert %d atoms %s partial charges\n",
	    a_tp1-a_tp0,bCharge ? "with" : "without");
    
    fprintf(fplog,"\nWill insert %d times in each frame of %s\n",
	    nsteps,opt2fn("-rerun",nfile,fnm));
  }
  
    if (!bCavity)
    {
        if (inputrec->nstlist > 1)
        {
            if (drmax==0 && a_tp1-a_tp0==1)
            {
                gmx_fatal(FARGS,"Re-using the neighborlist %d times for insertions of a single atom in a sphere of radius %f does not make sense",inputrec->nstlist,drmax);
            }
            if (fplog)
            {
                fprintf(fplog,"Will use the same neighborlist for %d insertions in a sphere of radius %f\n",inputrec->nstlist,drmax);
            }
        }
    }
    else
    {
        if (fplog)
        {
            fprintf(fplog,"Will insert randomly in a sphere of radius %f around the center of the cavity\n",drmax);
        }
    }

  ngid = groups->grps[egcENER].nr;
  gid_tp = GET_CGINFO_GID(fr->cginfo[cg_tp]);
  nener = 1 + ngid;
  if (bDispCorr)
    nener += 1;
  if (bCharge) {
    nener += ngid;
    if (bRFExcl)
      nener += 1;
    if (EEL_FULL(fr->eeltype))
      nener += 1;
  }
  snew(sum_UgembU,nener);

  /* Initialize random generator */
  tpi_rand = gmx_rng_init(inputrec->ld_seed);

  if (MASTER(cr)) {
    fp_tpi = xvgropen(opt2fn("-tpi",nfile,fnm),
		      "TPI energies","Time (ps)",
		      "(kJ mol\\S-1\\N) / (nm\\S3\\N)",oenv);
    xvgr_subtitle(fp_tpi,"f. are averages over one frame",oenv);
    snew(leg,4+nener);
    e = 0;
    sprintf(str,"-kT log(<Ve\\S-\\8b\\4U\\N>/<V>)");
    leg[e++] = strdup(str);
    sprintf(str,"f. -kT log<e\\S-\\8b\\4U\\N>");
    leg[e++] = strdup(str);
    sprintf(str,"f. <e\\S-\\8b\\4U\\N>");
    leg[e++] = strdup(str);
    sprintf(str,"f. V");
    leg[e++] = strdup(str);
    sprintf(str,"f. <Ue\\S-\\8b\\4U\\N>");
    leg[e++] = strdup(str);
    for(i=0; i<ngid; i++) {
      sprintf(str,"f. <U\\sVdW %s\\Ne\\S-\\8b\\4U\\N>",
	      *(groups->grpname[groups->grps[egcENER].nm_ind[i]]));
      leg[e++] = strdup(str);
    }
    if (bDispCorr) {
      sprintf(str,"f. <U\\sdisp c\\Ne\\S-\\8b\\4U\\N>");
      leg[e++] = strdup(str);
    }
    if (bCharge) {
      for(i=0; i<ngid; i++) {
	sprintf(str,"f. <U\\sCoul %s\\Ne\\S-\\8b\\4U\\N>",
		*(groups->grpname[groups->grps[egcENER].nm_ind[i]]));
	leg[e++] = strdup(str);
      }
      if (bRFExcl) {
	sprintf(str,"f. <U\\sRF excl\\Ne\\S-\\8b\\4U\\N>");
	leg[e++] = strdup(str);
      }
      if (EEL_FULL(fr->eeltype)) {
	sprintf(str,"f. <U\\sCoul recip\\Ne\\S-\\8b\\4U\\N>");
	leg[e++] = strdup(str);
      }
    }
    xvgr_legend(fp_tpi,4+nener,leg,oenv);
    for(i=0; i<4+nener; i++)
      sfree(leg[i]);
    sfree(leg);
  }
  clear_rvec(x_init);
  V_all = 0;
  VembU_all = 0;

  invbinw = 10;
  nbin = 10;
  snew(bin,nbin);

  bNotLastFrame = read_first_frame(oenv,&status,opt2fn("-rerun",nfile,fnm),
				   &rerun_fr,TRX_NEED_X);
  frame = 0;

  if (rerun_fr.natoms - (bCavity ? nat_cavity : 0) !=
      mdatoms->nr - (a_tp1 - a_tp0))
    gmx_fatal(FARGS,"Number of atoms in trajectory (%d)%s "
	      "is not equal the number in the run input file (%d) "
	      "minus the number of atoms to insert (%d)\n",
	      rerun_fr.natoms,bCavity ? " minus one" : "",
	      mdatoms->nr,a_tp1-a_tp0);

  refvolshift = log(det(rerun_fr.box));
  
    while (bNotLastFrame)
    {
        lambda = rerun_fr.lambda;
        t = rerun_fr.time;
        
        sum_embU = 0;
        for(e=0; e<nener; e++)
        {
            sum_UgembU[e] = 0;
        }
        
        /* Copy the coordinates from the input trajectory */
        for(i=0; i<rerun_fr.natoms; i++)
        {
            copy_rvec(rerun_fr.x[i],state->x[i]);
        }
        
        V = det(rerun_fr.box);
        logV = log(V);
        
        bStateChanged = TRUE;
        bNS = TRUE;
        for(step=0; step<nsteps; step++)
        {
            /* In parallel all nodes generate all random configurations.
             * In that way the result is identical to a single cpu tpi run.
             */
            if (!bCavity)
            {
                /* Random insertion in the whole volume */
                bNS = (step % inputrec->nstlist == 0);
                if (bNS)
                {
                    /* Generate a random position in the box */
                    x_init[XX] = gmx_rng_uniform_real(tpi_rand)*state->box[XX][XX];
                    x_init[YY] = gmx_rng_uniform_real(tpi_rand)*state->box[YY][YY];
                    x_init[ZZ] = gmx_rng_uniform_real(tpi_rand)*state->box[ZZ][ZZ];
                }
                if (inputrec->nstlist == 1)
                {
                    copy_rvec(x_init,x_tp);
                }
                else
                {
                    /* Generate coordinates within |dx|=drmax of x_init */
                    do
                    {
                        dx[XX] = (2*gmx_rng_uniform_real(tpi_rand) - 1)*drmax;
                        dx[YY] = (2*gmx_rng_uniform_real(tpi_rand) - 1)*drmax;
                        dx[ZZ] = (2*gmx_rng_uniform_real(tpi_rand) - 1)*drmax;
                    }
                    while (norm2(dx) > drmax*drmax);
                    rvec_add(x_init,dx,x_tp);
                }
            }
            else
            {
                /* Random insertion around a cavity location
                 * given by the last coordinate of the trajectory.
                 */
                if (step == 0)
                {
                    if (nat_cavity == 1)
                    {
                        /* Copy the location of the cavity */
                        copy_rvec(rerun_fr.x[rerun_fr.natoms-1],x_init);
                    }
                    else
                    {
                        /* Determine the center of mass of the last molecule */
                        clear_rvec(x_init);
                        mass_tot = 0;
                        for(i=0; i<nat_cavity; i++)
                        {
                            for(d=0; d<DIM; d++)
                            {
                                x_init[d] +=
                                    mass_cavity[i]*rerun_fr.x[rerun_fr.natoms-nat_cavity+i][d];
                            }
                            mass_tot += mass_cavity[i];
                        }
                        for(d=0; d<DIM; d++)
                        {
                            x_init[d] /= mass_tot;
                        }
                    }
                }
                /* Generate coordinates within |dx|=drmax of x_init */
                do
                {
                    dx[XX] = (2*gmx_rng_uniform_real(tpi_rand) - 1)*drmax;
                    dx[YY] = (2*gmx_rng_uniform_real(tpi_rand) - 1)*drmax;
                    dx[ZZ] = (2*gmx_rng_uniform_real(tpi_rand) - 1)*drmax;
                }
                while (norm2(dx) > drmax*drmax);
                rvec_add(x_init,dx,x_tp);
            }
            
            if (a_tp1 - a_tp0 == 1)
            {
                /* Insert a single atom, just copy the insertion location */
	copy_rvec(x_tp,state->x[a_tp0]);
            }
            else
            {
                /* Copy the coordinates from the top file */
                for(i=a_tp0; i<a_tp1; i++)
                {
                    copy_rvec(x_mol[i-a_tp0],state->x[i]);
                }
                /* Rotate the molecule randomly */
                rotate_conf(a_tp1-a_tp0,state->x+a_tp0,NULL,
                            2*M_PI*gmx_rng_uniform_real(tpi_rand),
                            2*M_PI*gmx_rng_uniform_real(tpi_rand),
                            2*M_PI*gmx_rng_uniform_real(tpi_rand));
                /* Shift to the insertion location */
                for(i=a_tp0; i<a_tp1; i++)
                {
                    rvec_inc(state->x[i],x_tp);
                }
            }
            
            /* Check if this insertion belongs to this node */
            bOurStep = TRUE;
            if (PAR(cr))
            {
                switch (inputrec->eI)
                {
                case eiTPI:
                    bOurStep = ((step / inputrec->nstlist) % nnodes == cr->nodeid);
                    break;
                case eiTPIC:
                    bOurStep = (step % nnodes == cr->nodeid);
                    break;
                default:
                    gmx_fatal(FARGS,"Unknown integrator %s",ei_names[inputrec->eI]);
                }
            }
            if (bOurStep)
            {
                /* Clear some matrix variables  */
                clear_mat(force_vir); 
                clear_mat(shake_vir);
                clear_mat(vir);
                clear_mat(pres);
                
                /* Set the charge group center of mass of the test particle */
                copy_rvec(x_init,fr->cg_cm[top->cgs.nr-1]);
                
                /* Calc energy (no forces) on new positions.
                 * Since we only need the intermolecular energy
                 * and the RF exclusion terms of the inserted molecule occur
                 * within a single charge group we can pass NULL for the graph.
                 * This also avoids shifts that would move charge groups
                 * out of the box.
                 *
                 * Some checks above ensure than we can not have
                 * twin-range interactions together with nstlist > 1,
                 * therefore we do not need to remember the LR energies.
                 */
                /* Make do_force do a single node force calculation */
                cr->nnodes = 1;
                do_force(fplog,cr,inputrec,
                         step,nrnb,wcycle,top,top_global,&top_global->groups,
                         rerun_fr.box,state->x,&state->hist,
                         f,force_vir,mdatoms,enerd,fcd,
                         &lambda,NULL,fr,NULL,mu_tot,t,NULL,NULL,FALSE,
                         GMX_FORCE_NONBONDED |
                         (bNS ? GMX_FORCE_NS | GMX_FORCE_DOLR : 0) |
                         (bStateChanged ? GMX_FORCE_STATECHANGED : 0)); 
                cr->nnodes = nnodes;
                bStateChanged = FALSE;
                bNS = FALSE;
                
                /* Calculate long range corrections to pressure and energy */
                calc_dispcorr(fplog,inputrec,fr,step,top_global->natoms,rerun_fr.box,
                              lambda,pres,vir,&prescorr,&enercorr,&dvdlcorr);
                /* figure out how to rearrange the next 4 lines MRS 8/4/2009 */
                enerd->term[F_DISPCORR] = enercorr;
                enerd->term[F_EPOT] += enercorr;
                enerd->term[F_PRES] += prescorr;
                enerd->term[F_DVDL_VDW] += dvdlcorr;	
                
                /* If the compiler doesn't optimize this check away
                 * we catch the NAN energies. With tables extreme negative
                 * energies might occur close to r=0.
                 */
                epot = enerd->term[F_EPOT];
                if (epot != epot || epot*beta < bU_neg_limit)
                {
                    if (debug)
                    {
                        fprintf(debug,"\n  time %.3f, step %d: non-finite energy %f, using exp(-bU)=0\n",t,step,epot);
                    }
                    embU = 0;
                }
                else
                {
                    embU = exp(-beta*epot);
                    sum_embU += embU;
                    /* Determine the weighted energy contributions of each energy group */
                    e = 0;
                    sum_UgembU[e++] += epot*embU;
                    if (fr->bBHAM)
                    {
                        for(i=0; i<ngid; i++)
                        {
                            sum_UgembU[e++] +=
                                (enerd->grpp.ener[egBHAMSR][GID(i,gid_tp,ngid)] +
                                 enerd->grpp.ener[egBHAMLR][GID(i,gid_tp,ngid)])*embU;
                        }
                    }
                    else
                    {
                        for(i=0; i<ngid; i++)
                        {
                            sum_UgembU[e++] +=
                                (enerd->grpp.ener[egLJSR][GID(i,gid_tp,ngid)] +
                                 enerd->grpp.ener[egLJLR][GID(i,gid_tp,ngid)])*embU;
                        }
                    }
                    if (bDispCorr)
                    {
                        sum_UgembU[e++] += enerd->term[F_DISPCORR]*embU;
                    }
                    if (bCharge)
                    {
                        for(i=0; i<ngid; i++)
                        {
                            sum_UgembU[e++] +=
                                (enerd->grpp.ener[egCOULSR][GID(i,gid_tp,ngid)] +
                                 enerd->grpp.ener[egCOULLR][GID(i,gid_tp,ngid)])*embU;
                        }
                        if (bRFExcl)
                        {
                            sum_UgembU[e++] += enerd->term[F_RF_EXCL]*embU;
                        }
                        if (EEL_FULL(fr->eeltype))
                        {
                            sum_UgembU[e++] += enerd->term[F_COUL_RECIP]*embU;
                        }
                    }
                }
                
                if (embU == 0 || beta*epot > bU_bin_limit)
                {
                    bin[0]++;
                }
                else
                {
                    i = (int)((bU_logV_bin_limit
                               - (beta*epot - logV + refvolshift))*invbinw
                              + 0.5);
                    if (i < 0)
                    {
                        i = 0;
                    }
                    if (i >= nbin)
                    {
                        realloc_bins(&bin,&nbin,i+10);
                    }
                    bin[i]++;
                }
                
                if (debug)
                {
                    fprintf(debug,"TPI %7d %12.5e %12.5f %12.5f %12.5f\n",
                            step,epot,x_tp[XX],x_tp[YY],x_tp[ZZ]);
                }

                if (dump_pdb && epot <= dump_ener)
                {
                    sprintf(str,"t%g_step%d.pdb",t,step);
                    sprintf(str2,"t: %f step %d ener: %f",t,step,epot);
                    write_sto_conf_mtop(str,str2,top_global,state->x,state->v,
                                        inputrec->ePBC,state->box);
                }
            }
        }
        
        if (PAR(cr))
        {
            /* When running in parallel sum the energies over the processes */
            gmx_sumd(1,    &sum_embU, cr);
            gmx_sumd(nener,sum_UgembU,cr);
        }

        frame++;
        V_all += V;
        VembU_all += V*sum_embU/nsteps;
        
        if (fp_tpi)
        {
            if (bVerbose || frame%10==0 || frame<10)
            {
                fprintf(stderr,"mu %10.3e <mu> %10.3e\n",
                        -log(sum_embU/nsteps)/beta,-log(VembU_all/V_all)/beta);
            }
            
            fprintf(fp_tpi,"%10.3f %12.5e %12.5e %12.5e %12.5e",
                    t,
                    VembU_all==0 ? 20/beta : -log(VembU_all/V_all)/beta,
                    sum_embU==0  ? 20/beta : -log(sum_embU/nsteps)/beta,
                    sum_embU/nsteps,V);
            for(e=0; e<nener; e++)
            {
                fprintf(fp_tpi," %12.5e",sum_UgembU[e]/nsteps);
            }
            fprintf(fp_tpi,"\n");
            fflush(fp_tpi);
        }
        
        bNotLastFrame = read_next_frame(oenv, status,&rerun_fr);
    } /* End of the loop  */
  runtime_end(runtime);

  close_trj(status);

  if (fp_tpi)
    gmx_fio_fclose(fp_tpi);

  if (fplog) {
    fprintf(fplog,"\n");
    fprintf(fplog,"  <V>  = %12.5e nm^3\n",V_all/frame);
    fprintf(fplog,"  <mu> = %12.5e kJ/mol\n",-log(VembU_all/V_all)/beta);
  }
  
  /* Write the Boltzmann factor histogram */
  if (PAR(cr)) {
    /* When running in parallel sum the bins over the processes */
    i = nbin;
    global_max(cr,&i);
    realloc_bins(&bin,&nbin,i);
    gmx_sumd(nbin,bin,cr);
  }
  fp_tpi = xvgropen(opt2fn("-tpid",nfile,fnm),
		    "TPI energy distribution",
		    "\\8b\\4U - log(V/<V>)","count",oenv);
  sprintf(str,"number \\8b\\4U > %g: %9.3e",bU_bin_limit,bin[0]);
  xvgr_subtitle(fp_tpi,str,oenv);
  xvgr_legend(fp_tpi,2,(char **)tpid_leg,oenv);
  for(i=nbin-1; i>0; i--) {
    bUlogV = -i/invbinw + bU_logV_bin_limit - refvolshift + log(V_all/frame);
    fprintf(fp_tpi,"%6.2f %10d %12.5e\n",
	    bUlogV,
	    (int)(bin[i]+0.5),
	    bin[i]*exp(-bUlogV)*V_all/VembU_all);
  }
  gmx_fio_fclose(fp_tpi);
  sfree(bin);

  sfree(sum_UgembU);

  runtime->nsteps_done = frame*inputrec->nsteps;
  
  return 0;
=======
>>>>>>> 938053d7
}<|MERGE_RESOLUTION|>--- conflicted
+++ resolved
@@ -323,27 +323,6 @@
         {
             *graph = NULL;
         }
-<<<<<<< HEAD
-    }
-
-  clear_rvec(mu_tot);
-  calc_shifts(ems->s.box,fr->shift_vec);
-
-  if (PARTDECOMP(cr)) {
-    pd_at_range(cr,&start,&homenr);
-    homenr -= start;
-  } else {
-    start  = 0;
-    homenr = top_global->natoms;
-  }
-  atoms2md(top_global,ir,0,NULL,start,homenr,mdatoms);
-  update_mdatoms(mdatoms,state_global->lambda[efptFEP]);
-
-  if (vsite && !DOMAINDECOMP(cr)) {
-    set_vsite_top(vsite,*top,mdatoms,cr);
-  }
-=======
->>>>>>> 938053d7
 
         if (PARTDECOMP(cr))
         {
@@ -356,7 +335,7 @@
             homenr = top_global->natoms;
         }
         atoms2md(top_global,ir,0,NULL,start,homenr,mdatoms);
-        update_mdatoms(mdatoms,state_global->lambda);
+        update_mdatoms(mdatoms,state_global->lambda[efptFEP]);
     
         if (vsite)
         {
@@ -378,23 +357,6 @@
             set_constraints(constr,*top,ir,mdatoms,cr);
         }
 
-<<<<<<< HEAD
-    if (!DOMAINDECOMP(cr))
-		set_constraints(constr,*top,ir,mdatoms,cr);
-
-    /* Constrain the starting coordinates */
-    dvdlambda=0;
-    constrain(PAR(cr) ? NULL : fplog,TRUE,TRUE,constr,&(*top)->idef,
-              ir,NULL,cr,-1,0,mdatoms,
-              ems->s.x,ems->s.x,NULL,ems->s.box,ems->s.lambda[efptFEP],&dvdlambda,
-              NULL,NULL,nrnb,econqCoord,FALSE,0,0);
-  }
-
-  if (PAR(cr)) {
-    *gstat = global_stat_init(ir);
-  }
-
-=======
         if (!ir->bContinuation)
         {
             /* Constrain the starting coordinates */
@@ -402,7 +364,7 @@
             constrain(PAR(cr) ? NULL : fplog,TRUE,TRUE,constr,&(*top)->idef,
                       ir,NULL,cr,-1,0,mdatoms,
                       ems->s.x,ems->s.x,NULL,ems->s.box,
-                      ems->s.lambda,&dvdlambda,
+                      ems->s.lambda[efptFEP],&dvdlambda,
                       NULL,NULL,nrnb,econqCoord,FALSE,0,0);
         }
     }
@@ -413,18 +375,13 @@
     }
     
     *outf = init_mdoutf(nfile,fnm,FALSE,cr,ir,NULL);
->>>>>>> 938053d7
 
     snew(*enerd,1);
-    init_enerdata(top_global->groups.grps[egcENER].nr,ir->n_flambda,*enerd);
-
-<<<<<<< HEAD
-  snew(*enerd,1);
-  init_enerdata(top_global->groups.grps[egcENER].nr,ir->fepvals->n_lambda,*enerd);
-=======
+    init_enerdata(top_global->groups.grps[egcENER].nr,ir->fepvals->n_lambda,
+                  *enerd);
+
     /* Init bin for energy stuff */
     *mdebin = init_mdebin((*outf)->fp_ene,top_global,ir); 
->>>>>>> 938053d7
 
     clear_rvec(mu_tot);
     calc_shifts(ems->s.box,fr->shift_vec);
@@ -961,13 +918,8 @@
                mdatoms->tmass,enerd,&s_min->s,inputrec->fepvals,s_min->s.box,
                NULL,NULL,vir,pres,NULL,mu_tot,constr);
     
-<<<<<<< HEAD
     print_ebin_header(fplog,step,step,s_min->s.lambda[efptFEP]);
-    print_ebin(fp_ene,TRUE,FALSE,FALSE,fplog,step,step,eprNORMAL,
-=======
-    print_ebin_header(fplog,step,step,s_min->s.lambda);
     print_ebin(outf->fp_ene,TRUE,FALSE,FALSE,fplog,step,step,eprNORMAL,
->>>>>>> 938053d7
                TRUE,mdebin,fcd,&(top_global->groups),&(inputrec->opts));
   }
   where();
@@ -1320,13 +1272,8 @@
       do_log = do_per_step(step,inputrec->nstlog);
       do_ene = do_per_step(step,inputrec->nstenergy);
       if(do_log)
-<<<<<<< HEAD
-	print_ebin_header(fplog,step,step,s_min->s.lambda[efptFEP]);
-      print_ebin(fp_ene,do_ene,FALSE,FALSE,
-=======
-	print_ebin_header(fplog,step,step,s_min->s.lambda);
+          print_ebin_header(fplog,step,step,s_min->s.lambda[efptFEP]);
       print_ebin(outf->fp_ene,do_ene,FALSE,FALSE,
->>>>>>> 938053d7
 		 do_log ? fplog : NULL,step,step,eprNORMAL,
 		 TRUE,mdebin,fcd,&(top_global->groups),&(inputrec->opts));
     }
@@ -1551,15 +1498,9 @@
                mdatoms->tmass,enerd,state,inputrec->fepvals,state->box,
                NULL,NULL,vir,pres,NULL,mu_tot,constr);
     
-<<<<<<< HEAD
     print_ebin_header(fplog,step,step,state->lambda[efptFEP]);
-    print_ebin(fp_ene,TRUE,FALSE,FALSE,fplog,step,step,eprNORMAL,
-	       TRUE,mdebin,fcd,&(top_global->groups),&(inputrec->opts));
-=======
-    print_ebin_header(fplog,step,step,state->lambda);
     print_ebin(outf->fp_ene,TRUE,FALSE,FALSE,fplog,step,step,eprNORMAL,
                TRUE,mdebin,fcd,&(top_global->groups),&(inputrec->opts));
->>>>>>> 938053d7
   }
   where();
   
@@ -1972,13 +1913,8 @@
       do_log = do_per_step(step,inputrec->nstlog);
       do_ene = do_per_step(step,inputrec->nstenergy);
       if(do_log)
-<<<<<<< HEAD
-	print_ebin_header(fplog,step,step,state->lambda[efptFEP]);
-      print_ebin(fp_ene,do_ene,FALSE,FALSE,
-=======
-	print_ebin_header(fplog,step,step,state->lambda);
+          print_ebin_header(fplog,step,step,state->lambda[efptFEP]);
       print_ebin(outf->fp_ene,do_ene,FALSE,FALSE,
->>>>>>> 938053d7
 		 do_log ? fplog : NULL,step,step,eprNORMAL,
 		 TRUE,mdebin,fcd,&(top_global->groups),&(inputrec->opts));
     }
@@ -2156,15 +2092,10 @@
       if (s_try->epot < s_min->epot) {
 	/* Store the new (lower) energies  */
 	upd_mdebin(mdebin,NULL,FALSE,(double)count,
-<<<<<<< HEAD
-               mdatoms->tmass,enerd,&s_try->s,inputrec->fepvals,s_try->s.box,
-               NULL,NULL,vir,pres,NULL,mu_tot,constr);
-	print_ebin(fp_ene,TRUE,
-=======
-		   mdatoms->tmass,enerd,&s_try->s,s_try->s.box,
-		   NULL,NULL,vir,pres,NULL,mu_tot,constr);
+		   mdatoms->tmass,enerd,&s_try->s,inputrec->fepvals,
+                   s_try->s.box, NULL,NULL,vir,pres,NULL,mu_tot,constr);
+
 	print_ebin(outf->fp_ene,TRUE,
->>>>>>> 938053d7
 		   do_per_step(steps_accepted,inputrec->nstdisreout),
 		   do_per_step(steps_accepted,inputrec->nstorireout),
 		   fplog,count,count,eprNORMAL,TRUE,
@@ -2510,677 +2441,4 @@
     runtime->nsteps_done = step;
     
     return 0;
-<<<<<<< HEAD
 }
-
-
-static void global_max(t_commrec *cr,int *n)
-{
-  int *sum,i;
-
-  snew(sum,cr->nnodes);
-  sum[cr->nodeid] = *n;
-  gmx_sumi(cr->nnodes,sum,cr);
-  for(i=0; i<cr->nnodes; i++)
-    *n = max(*n,sum[i]);
-  
-  sfree(sum);
-}
-
-static void realloc_bins(double **bin,int *nbin,int nbin_new)
-{
-  int i;
-
-  if (nbin_new != *nbin) {
-    srenew(*bin,nbin_new);
-    for(i=*nbin; i<nbin_new; i++)
-      (*bin)[i] = 0;
-    *nbin = nbin_new;
-  }
-}
-
-double do_tpi(FILE *fplog,t_commrec *cr,
-              int nfile, const t_filenm fnm[],
-              const output_env_t oenv, bool bVerbose,bool bCompact,
-              int nstglobalcomm,
-              gmx_vsite_t *vsite,gmx_constr_t constr,
-              int stepout,
-              t_inputrec *inputrec,
-              gmx_mtop_t *top_global,t_fcdata *fcd,
-              t_state *state,
-              t_mdatoms *mdatoms,
-              t_nrnb *nrnb,gmx_wallcycle_t wcycle,
-              gmx_edsam_t ed,
-              t_forcerec *fr,
-              int repl_ex_nst,int repl_ex_seed,
-              real cpt_period,real max_hours,
-              unsigned long Flags,
-              gmx_runtime_t *runtime)
-{
-  const char *TPI="Test Particle Insertion"; 
-  gmx_localtop_t *top;
-  gmx_groups_t *groups;
-  gmx_enerdata_t *enerd;
-  rvec   *f;
-  real   lambda,t,temp,beta,drmax,epot;
-  double embU,sum_embU,*sum_UgembU,V,V_all,VembU_all;
-  int    status;
-  t_trxframe rerun_fr;
-  bool   bDispCorr,bCharge,bRFExcl,bNotLastFrame,bStateChanged,bNS,bOurStep;
-  tensor force_vir,shake_vir,vir,pres;
-  int    cg_tp,a_tp0,a_tp1,ngid,gid_tp,nener,e;
-  rvec   *x_mol;
-  rvec   mu_tot,x_init,dx,x_tp;
-  int    nnodes,frame,nsteps,step;
-  int    i,start,end;
-  gmx_rng_t tpi_rand;
-  FILE   *fp_tpi=NULL;
-  char   *ptr,*dump_pdb,**leg,str[STRLEN],str2[STRLEN];
-  double dbl,dump_ener;
-  bool   bCavity;
-  int    nat_cavity=0,d;
-  real   *mass_cavity=NULL,mass_tot;
-  int    nbin;
-  double invbinw,*bin,refvolshift,logV,bUlogV;
-  real dvdl,prescorr,enercorr,dvdlcorr;
-  const char *tpid_leg[2]={"direct","reweighted"};
-
-  /* Since numerical problems can lead to extreme negative energies
-   * when atoms overlap, we need to set a lower limit for beta*U.
-   */
-  real bU_neg_limit = -50;
-
-  /* Since there is no upper limit to the insertion energies,
-   * we need to set an upper limit for the distribution output.
-   */
-  real bU_bin_limit      = 50;
-  real bU_logV_bin_limit = bU_bin_limit + 10;
-
-  nnodes = cr->nnodes;
-
-  top = gmx_mtop_generate_local_top(top_global,inputrec);
-
-  groups = &top_global->groups;
-
-  bCavity = (inputrec->eI == eiTPIC);
-  if (bCavity) {
-    ptr = getenv("GMX_TPIC_MASSES");
-    if (ptr == NULL) {
-      nat_cavity = 1;
-    } else {
-      /* Read (multiple) masses from env var GMX_TPIC_MASSES,
-       * The center of mass of the last atoms is then used for TPIC.
-       */
-      nat_cavity = 0;
-      while (sscanf(ptr,"%lf%n",&dbl,&i) > 0) {
-	srenew(mass_cavity,nat_cavity+1);
-	mass_cavity[nat_cavity] = dbl;
-	fprintf(fplog,"mass[%d] = %f\n",
-		nat_cavity+1,mass_cavity[nat_cavity]);
-	nat_cavity++;
-	ptr += i;
-      }
-      if (nat_cavity == 0)
-	gmx_fatal(FARGS,"Found %d masses in GMX_TPIC_MASSES",nat_cavity);
-    }
-  }
-
-  /*
-  init_em(fplog,TPI,inputrec,lambda,nrnb,mu_tot,
-  state->box,fr,mdatoms,top,cr,nfile,fnm,NULL,NULL);*/
-  /* We never need full pbc for TPI */
-  fr->ePBC = epbcXYZ;
-  /* Determine the temperature for the Boltzmann weighting */
-  temp = inputrec->opts.ref_t[0];
-  if (fplog) {
-    for(i=1; (i<inputrec->opts.ngtc); i++) {
-      if (inputrec->opts.ref_t[i] != temp) {
-	fprintf(fplog,"\nWARNING: The temperatures of the different temperature coupling groups are not identical\n\n");
-	fprintf(stderr,"\nWARNING: The temperatures of the different temperature coupling groups are not identical\n\n");
-      }
-    }
-    fprintf(fplog,
-	    "\n  The temperature for test particle insertion is %.3f K\n\n",
-	    temp);
-  }
-  beta = 1.0/(BOLTZ*temp);
-
-  /* Number of insertions per frame */
-  nsteps = inputrec->nsteps; 
-
-  /* Use the same neighborlist with more insertions points
-   * in a sphere of radius drmax around the initial point
-   */
-  /* This should be a proper mdp parameter */
-  drmax = inputrec->rtpi;
-
-  /* An environment variable can be set to dump all configurations
-   * to pdb with an insertion energy <= this value.
-   */
-  dump_pdb = getenv("GMX_TPI_DUMP");
-  dump_ener = 0;
-  if (dump_pdb)
-    sscanf(dump_pdb,"%lf",&dump_ener);
-
-  atoms2md(top_global,inputrec,0,NULL,0,top_global->natoms,mdatoms);
-  update_mdatoms(mdatoms,inputrec->fepvals->init_lambda);
-
-  snew(enerd,1);
-  init_enerdata(groups->grps[egcENER].nr,inputrec->fepvals->n_lambda,enerd);
-  snew(f,top_global->natoms);
-
-  /* Print to log file  */
-  runtime_start(runtime);
-  print_date_and_time(fplog,cr->nodeid,
-                      "Started Test Particle Insertion",runtime); 
-  wallcycle_start(wcycle,ewcRUN);
-
-  /* The last charge group is the group to be inserted */
-  cg_tp = top->cgs.nr - 1;
-  a_tp0 = top->cgs.index[cg_tp];
-  a_tp1 = top->cgs.index[cg_tp+1];
-  if (debug)
-    fprintf(debug,"TPI cg %d, atoms %d-%d\n",cg_tp,a_tp0,a_tp1);
-  if (a_tp1 - a_tp0 > 1 &&
-      (inputrec->rlist < inputrec->rcoulomb ||
-       inputrec->rlist < inputrec->rvdw))
-    gmx_fatal(FARGS,"Can not do TPI for multi-atom molecule with a twin-range cut-off");
-  snew(x_mol,a_tp1-a_tp0);
-
-  bDispCorr = (inputrec->eDispCorr != edispcNO);
-  bCharge = FALSE;
-  for(i=a_tp0; i<a_tp1; i++) {
-    /* Copy the coordinates of the molecule to be insterted */
-    copy_rvec(state->x[i],x_mol[i-a_tp0]);
-    /* Check if we need to print electrostatic energies */
-    bCharge |= (mdatoms->chargeA[i] != 0 ||
-		(mdatoms->chargeB && mdatoms->chargeB[i] != 0));
-  }
-  bRFExcl = (bCharge && EEL_RF(fr->eeltype) && fr->eeltype!=eelRF_NEC);
-
-  calc_cgcm(fplog,cg_tp,cg_tp+1,&(top->cgs),state->x,fr->cg_cm);
-  if (bCavity) {
-    if (norm(fr->cg_cm[cg_tp]) > 0.5*inputrec->rlist && fplog) {
-      fprintf(fplog, "WARNING: Your TPI molecule is not centered at 0,0,0\n");
-      fprintf(stderr,"WARNING: Your TPI molecule is not centered at 0,0,0\n");
-    }
-  } else {
-    /* Center the molecule to be inserted at zero */
-     for(i=0; i<a_tp1-a_tp0; i++)
-      rvec_dec(x_mol[i],fr->cg_cm[cg_tp]);
-  }
-
-  if (fplog) {
-    fprintf(fplog,"\nWill insert %d atoms %s partial charges\n",
-	    a_tp1-a_tp0,bCharge ? "with" : "without");
-    
-    fprintf(fplog,"\nWill insert %d times in each frame of %s\n",
-	    nsteps,opt2fn("-rerun",nfile,fnm));
-  }
-  
-    if (!bCavity)
-    {
-        if (inputrec->nstlist > 1)
-        {
-            if (drmax==0 && a_tp1-a_tp0==1)
-            {
-                gmx_fatal(FARGS,"Re-using the neighborlist %d times for insertions of a single atom in a sphere of radius %f does not make sense",inputrec->nstlist,drmax);
-            }
-            if (fplog)
-            {
-                fprintf(fplog,"Will use the same neighborlist for %d insertions in a sphere of radius %f\n",inputrec->nstlist,drmax);
-            }
-        }
-    }
-    else
-    {
-        if (fplog)
-        {
-            fprintf(fplog,"Will insert randomly in a sphere of radius %f around the center of the cavity\n",drmax);
-        }
-    }
-
-  ngid = groups->grps[egcENER].nr;
-  gid_tp = GET_CGINFO_GID(fr->cginfo[cg_tp]);
-  nener = 1 + ngid;
-  if (bDispCorr)
-    nener += 1;
-  if (bCharge) {
-    nener += ngid;
-    if (bRFExcl)
-      nener += 1;
-    if (EEL_FULL(fr->eeltype))
-      nener += 1;
-  }
-  snew(sum_UgembU,nener);
-
-  /* Initialize random generator */
-  tpi_rand = gmx_rng_init(inputrec->ld_seed);
-
-  if (MASTER(cr)) {
-    fp_tpi = xvgropen(opt2fn("-tpi",nfile,fnm),
-		      "TPI energies","Time (ps)",
-		      "(kJ mol\\S-1\\N) / (nm\\S3\\N)",oenv);
-    xvgr_subtitle(fp_tpi,"f. are averages over one frame",oenv);
-    snew(leg,4+nener);
-    e = 0;
-    sprintf(str,"-kT log(<Ve\\S-\\8b\\4U\\N>/<V>)");
-    leg[e++] = strdup(str);
-    sprintf(str,"f. -kT log<e\\S-\\8b\\4U\\N>");
-    leg[e++] = strdup(str);
-    sprintf(str,"f. <e\\S-\\8b\\4U\\N>");
-    leg[e++] = strdup(str);
-    sprintf(str,"f. V");
-    leg[e++] = strdup(str);
-    sprintf(str,"f. <Ue\\S-\\8b\\4U\\N>");
-    leg[e++] = strdup(str);
-    for(i=0; i<ngid; i++) {
-      sprintf(str,"f. <U\\sVdW %s\\Ne\\S-\\8b\\4U\\N>",
-	      *(groups->grpname[groups->grps[egcENER].nm_ind[i]]));
-      leg[e++] = strdup(str);
-    }
-    if (bDispCorr) {
-      sprintf(str,"f. <U\\sdisp c\\Ne\\S-\\8b\\4U\\N>");
-      leg[e++] = strdup(str);
-    }
-    if (bCharge) {
-      for(i=0; i<ngid; i++) {
-	sprintf(str,"f. <U\\sCoul %s\\Ne\\S-\\8b\\4U\\N>",
-		*(groups->grpname[groups->grps[egcENER].nm_ind[i]]));
-	leg[e++] = strdup(str);
-      }
-      if (bRFExcl) {
-	sprintf(str,"f. <U\\sRF excl\\Ne\\S-\\8b\\4U\\N>");
-	leg[e++] = strdup(str);
-      }
-      if (EEL_FULL(fr->eeltype)) {
-	sprintf(str,"f. <U\\sCoul recip\\Ne\\S-\\8b\\4U\\N>");
-	leg[e++] = strdup(str);
-      }
-    }
-    xvgr_legend(fp_tpi,4+nener,leg,oenv);
-    for(i=0; i<4+nener; i++)
-      sfree(leg[i]);
-    sfree(leg);
-  }
-  clear_rvec(x_init);
-  V_all = 0;
-  VembU_all = 0;
-
-  invbinw = 10;
-  nbin = 10;
-  snew(bin,nbin);
-
-  bNotLastFrame = read_first_frame(oenv,&status,opt2fn("-rerun",nfile,fnm),
-				   &rerun_fr,TRX_NEED_X);
-  frame = 0;
-
-  if (rerun_fr.natoms - (bCavity ? nat_cavity : 0) !=
-      mdatoms->nr - (a_tp1 - a_tp0))
-    gmx_fatal(FARGS,"Number of atoms in trajectory (%d)%s "
-	      "is not equal the number in the run input file (%d) "
-	      "minus the number of atoms to insert (%d)\n",
-	      rerun_fr.natoms,bCavity ? " minus one" : "",
-	      mdatoms->nr,a_tp1-a_tp0);
-
-  refvolshift = log(det(rerun_fr.box));
-  
-    while (bNotLastFrame)
-    {
-        lambda = rerun_fr.lambda;
-        t = rerun_fr.time;
-        
-        sum_embU = 0;
-        for(e=0; e<nener; e++)
-        {
-            sum_UgembU[e] = 0;
-        }
-        
-        /* Copy the coordinates from the input trajectory */
-        for(i=0; i<rerun_fr.natoms; i++)
-        {
-            copy_rvec(rerun_fr.x[i],state->x[i]);
-        }
-        
-        V = det(rerun_fr.box);
-        logV = log(V);
-        
-        bStateChanged = TRUE;
-        bNS = TRUE;
-        for(step=0; step<nsteps; step++)
-        {
-            /* In parallel all nodes generate all random configurations.
-             * In that way the result is identical to a single cpu tpi run.
-             */
-            if (!bCavity)
-            {
-                /* Random insertion in the whole volume */
-                bNS = (step % inputrec->nstlist == 0);
-                if (bNS)
-                {
-                    /* Generate a random position in the box */
-                    x_init[XX] = gmx_rng_uniform_real(tpi_rand)*state->box[XX][XX];
-                    x_init[YY] = gmx_rng_uniform_real(tpi_rand)*state->box[YY][YY];
-                    x_init[ZZ] = gmx_rng_uniform_real(tpi_rand)*state->box[ZZ][ZZ];
-                }
-                if (inputrec->nstlist == 1)
-                {
-                    copy_rvec(x_init,x_tp);
-                }
-                else
-                {
-                    /* Generate coordinates within |dx|=drmax of x_init */
-                    do
-                    {
-                        dx[XX] = (2*gmx_rng_uniform_real(tpi_rand) - 1)*drmax;
-                        dx[YY] = (2*gmx_rng_uniform_real(tpi_rand) - 1)*drmax;
-                        dx[ZZ] = (2*gmx_rng_uniform_real(tpi_rand) - 1)*drmax;
-                    }
-                    while (norm2(dx) > drmax*drmax);
-                    rvec_add(x_init,dx,x_tp);
-                }
-            }
-            else
-            {
-                /* Random insertion around a cavity location
-                 * given by the last coordinate of the trajectory.
-                 */
-                if (step == 0)
-                {
-                    if (nat_cavity == 1)
-                    {
-                        /* Copy the location of the cavity */
-                        copy_rvec(rerun_fr.x[rerun_fr.natoms-1],x_init);
-                    }
-                    else
-                    {
-                        /* Determine the center of mass of the last molecule */
-                        clear_rvec(x_init);
-                        mass_tot = 0;
-                        for(i=0; i<nat_cavity; i++)
-                        {
-                            for(d=0; d<DIM; d++)
-                            {
-                                x_init[d] +=
-                                    mass_cavity[i]*rerun_fr.x[rerun_fr.natoms-nat_cavity+i][d];
-                            }
-                            mass_tot += mass_cavity[i];
-                        }
-                        for(d=0; d<DIM; d++)
-                        {
-                            x_init[d] /= mass_tot;
-                        }
-                    }
-                }
-                /* Generate coordinates within |dx|=drmax of x_init */
-                do
-                {
-                    dx[XX] = (2*gmx_rng_uniform_real(tpi_rand) - 1)*drmax;
-                    dx[YY] = (2*gmx_rng_uniform_real(tpi_rand) - 1)*drmax;
-                    dx[ZZ] = (2*gmx_rng_uniform_real(tpi_rand) - 1)*drmax;
-                }
-                while (norm2(dx) > drmax*drmax);
-                rvec_add(x_init,dx,x_tp);
-            }
-            
-            if (a_tp1 - a_tp0 == 1)
-            {
-                /* Insert a single atom, just copy the insertion location */
-	copy_rvec(x_tp,state->x[a_tp0]);
-            }
-            else
-            {
-                /* Copy the coordinates from the top file */
-                for(i=a_tp0; i<a_tp1; i++)
-                {
-                    copy_rvec(x_mol[i-a_tp0],state->x[i]);
-                }
-                /* Rotate the molecule randomly */
-                rotate_conf(a_tp1-a_tp0,state->x+a_tp0,NULL,
-                            2*M_PI*gmx_rng_uniform_real(tpi_rand),
-                            2*M_PI*gmx_rng_uniform_real(tpi_rand),
-                            2*M_PI*gmx_rng_uniform_real(tpi_rand));
-                /* Shift to the insertion location */
-                for(i=a_tp0; i<a_tp1; i++)
-                {
-                    rvec_inc(state->x[i],x_tp);
-                }
-            }
-            
-            /* Check if this insertion belongs to this node */
-            bOurStep = TRUE;
-            if (PAR(cr))
-            {
-                switch (inputrec->eI)
-                {
-                case eiTPI:
-                    bOurStep = ((step / inputrec->nstlist) % nnodes == cr->nodeid);
-                    break;
-                case eiTPIC:
-                    bOurStep = (step % nnodes == cr->nodeid);
-                    break;
-                default:
-                    gmx_fatal(FARGS,"Unknown integrator %s",ei_names[inputrec->eI]);
-                }
-            }
-            if (bOurStep)
-            {
-                /* Clear some matrix variables  */
-                clear_mat(force_vir); 
-                clear_mat(shake_vir);
-                clear_mat(vir);
-                clear_mat(pres);
-                
-                /* Set the charge group center of mass of the test particle */
-                copy_rvec(x_init,fr->cg_cm[top->cgs.nr-1]);
-                
-                /* Calc energy (no forces) on new positions.
-                 * Since we only need the intermolecular energy
-                 * and the RF exclusion terms of the inserted molecule occur
-                 * within a single charge group we can pass NULL for the graph.
-                 * This also avoids shifts that would move charge groups
-                 * out of the box.
-                 *
-                 * Some checks above ensure than we can not have
-                 * twin-range interactions together with nstlist > 1,
-                 * therefore we do not need to remember the LR energies.
-                 */
-                /* Make do_force do a single node force calculation */
-                cr->nnodes = 1;
-                do_force(fplog,cr,inputrec,
-                         step,nrnb,wcycle,top,top_global,&top_global->groups,
-                         rerun_fr.box,state->x,&state->hist,
-                         f,force_vir,mdatoms,enerd,fcd,
-                         &lambda,NULL,fr,NULL,mu_tot,t,NULL,NULL,FALSE,
-                         GMX_FORCE_NONBONDED |
-                         (bNS ? GMX_FORCE_NS | GMX_FORCE_DOLR : 0) |
-                         (bStateChanged ? GMX_FORCE_STATECHANGED : 0)); 
-                cr->nnodes = nnodes;
-                bStateChanged = FALSE;
-                bNS = FALSE;
-                
-                /* Calculate long range corrections to pressure and energy */
-                calc_dispcorr(fplog,inputrec,fr,step,top_global->natoms,rerun_fr.box,
-                              lambda,pres,vir,&prescorr,&enercorr,&dvdlcorr);
-                /* figure out how to rearrange the next 4 lines MRS 8/4/2009 */
-                enerd->term[F_DISPCORR] = enercorr;
-                enerd->term[F_EPOT] += enercorr;
-                enerd->term[F_PRES] += prescorr;
-                enerd->term[F_DVDL_VDW] += dvdlcorr;	
-                
-                /* If the compiler doesn't optimize this check away
-                 * we catch the NAN energies. With tables extreme negative
-                 * energies might occur close to r=0.
-                 */
-                epot = enerd->term[F_EPOT];
-                if (epot != epot || epot*beta < bU_neg_limit)
-                {
-                    if (debug)
-                    {
-                        fprintf(debug,"\n  time %.3f, step %d: non-finite energy %f, using exp(-bU)=0\n",t,step,epot);
-                    }
-                    embU = 0;
-                }
-                else
-                {
-                    embU = exp(-beta*epot);
-                    sum_embU += embU;
-                    /* Determine the weighted energy contributions of each energy group */
-                    e = 0;
-                    sum_UgembU[e++] += epot*embU;
-                    if (fr->bBHAM)
-                    {
-                        for(i=0; i<ngid; i++)
-                        {
-                            sum_UgembU[e++] +=
-                                (enerd->grpp.ener[egBHAMSR][GID(i,gid_tp,ngid)] +
-                                 enerd->grpp.ener[egBHAMLR][GID(i,gid_tp,ngid)])*embU;
-                        }
-                    }
-                    else
-                    {
-                        for(i=0; i<ngid; i++)
-                        {
-                            sum_UgembU[e++] +=
-                                (enerd->grpp.ener[egLJSR][GID(i,gid_tp,ngid)] +
-                                 enerd->grpp.ener[egLJLR][GID(i,gid_tp,ngid)])*embU;
-                        }
-                    }
-                    if (bDispCorr)
-                    {
-                        sum_UgembU[e++] += enerd->term[F_DISPCORR]*embU;
-                    }
-                    if (bCharge)
-                    {
-                        for(i=0; i<ngid; i++)
-                        {
-                            sum_UgembU[e++] +=
-                                (enerd->grpp.ener[egCOULSR][GID(i,gid_tp,ngid)] +
-                                 enerd->grpp.ener[egCOULLR][GID(i,gid_tp,ngid)])*embU;
-                        }
-                        if (bRFExcl)
-                        {
-                            sum_UgembU[e++] += enerd->term[F_RF_EXCL]*embU;
-                        }
-                        if (EEL_FULL(fr->eeltype))
-                        {
-                            sum_UgembU[e++] += enerd->term[F_COUL_RECIP]*embU;
-                        }
-                    }
-                }
-                
-                if (embU == 0 || beta*epot > bU_bin_limit)
-                {
-                    bin[0]++;
-                }
-                else
-                {
-                    i = (int)((bU_logV_bin_limit
-                               - (beta*epot - logV + refvolshift))*invbinw
-                              + 0.5);
-                    if (i < 0)
-                    {
-                        i = 0;
-                    }
-                    if (i >= nbin)
-                    {
-                        realloc_bins(&bin,&nbin,i+10);
-                    }
-                    bin[i]++;
-                }
-                
-                if (debug)
-                {
-                    fprintf(debug,"TPI %7d %12.5e %12.5f %12.5f %12.5f\n",
-                            step,epot,x_tp[XX],x_tp[YY],x_tp[ZZ]);
-                }
-
-                if (dump_pdb && epot <= dump_ener)
-                {
-                    sprintf(str,"t%g_step%d.pdb",t,step);
-                    sprintf(str2,"t: %f step %d ener: %f",t,step,epot);
-                    write_sto_conf_mtop(str,str2,top_global,state->x,state->v,
-                                        inputrec->ePBC,state->box);
-                }
-            }
-        }
-        
-        if (PAR(cr))
-        {
-            /* When running in parallel sum the energies over the processes */
-            gmx_sumd(1,    &sum_embU, cr);
-            gmx_sumd(nener,sum_UgembU,cr);
-        }
-
-        frame++;
-        V_all += V;
-        VembU_all += V*sum_embU/nsteps;
-        
-        if (fp_tpi)
-        {
-            if (bVerbose || frame%10==0 || frame<10)
-            {
-                fprintf(stderr,"mu %10.3e <mu> %10.3e\n",
-                        -log(sum_embU/nsteps)/beta,-log(VembU_all/V_all)/beta);
-            }
-            
-            fprintf(fp_tpi,"%10.3f %12.5e %12.5e %12.5e %12.5e",
-                    t,
-                    VembU_all==0 ? 20/beta : -log(VembU_all/V_all)/beta,
-                    sum_embU==0  ? 20/beta : -log(sum_embU/nsteps)/beta,
-                    sum_embU/nsteps,V);
-            for(e=0; e<nener; e++)
-            {
-                fprintf(fp_tpi," %12.5e",sum_UgembU[e]/nsteps);
-            }
-            fprintf(fp_tpi,"\n");
-            fflush(fp_tpi);
-        }
-        
-        bNotLastFrame = read_next_frame(oenv, status,&rerun_fr);
-    } /* End of the loop  */
-  runtime_end(runtime);
-
-  close_trj(status);
-
-  if (fp_tpi)
-    gmx_fio_fclose(fp_tpi);
-
-  if (fplog) {
-    fprintf(fplog,"\n");
-    fprintf(fplog,"  <V>  = %12.5e nm^3\n",V_all/frame);
-    fprintf(fplog,"  <mu> = %12.5e kJ/mol\n",-log(VembU_all/V_all)/beta);
-  }
-  
-  /* Write the Boltzmann factor histogram */
-  if (PAR(cr)) {
-    /* When running in parallel sum the bins over the processes */
-    i = nbin;
-    global_max(cr,&i);
-    realloc_bins(&bin,&nbin,i);
-    gmx_sumd(nbin,bin,cr);
-  }
-  fp_tpi = xvgropen(opt2fn("-tpid",nfile,fnm),
-		    "TPI energy distribution",
-		    "\\8b\\4U - log(V/<V>)","count",oenv);
-  sprintf(str,"number \\8b\\4U > %g: %9.3e",bU_bin_limit,bin[0]);
-  xvgr_subtitle(fp_tpi,str,oenv);
-  xvgr_legend(fp_tpi,2,(char **)tpid_leg,oenv);
-  for(i=nbin-1; i>0; i--) {
-    bUlogV = -i/invbinw + bU_logV_bin_limit - refvolshift + log(V_all/frame);
-    fprintf(fp_tpi,"%6.2f %10d %12.5e\n",
-	    bUlogV,
-	    (int)(bin[i]+0.5),
-	    bin[i]*exp(-bUlogV)*V_all/VembU_all);
-  }
-  gmx_fio_fclose(fp_tpi);
-  sfree(bin);
-
-  sfree(sum_UgembU);
-
-  runtime->nsteps_done = frame*inputrec->nsteps;
-  
-  return 0;
-=======
->>>>>>> 938053d7
-}