--- conflicted
+++ resolved
@@ -1423,20 +1423,12 @@
         /* Initiate forcerecord */
         fr         = mk_forcerec();
         fr->hwinfo = hwinfo;
-<<<<<<< HEAD
-        init_forcerec(fplog,oenv,fr,fcd,inputrec,mtop,cr,box,FALSE,
+        init_forcerec(fplog, oenv, fr, fcd, inputrec, mtop, cr, box, FALSE,
                       opt2fn_null("-pd",nfile,fnm),
-                      opt2fn("-table",nfile,fnm),
-                      opt2fn("-tabletf",nfile,fnm),
-                      opt2fn("-tablep",nfile,fnm),
-                      opt2fn("-tableb",nfile,fnm),
-=======
-        init_forcerec(fplog, oenv, fr, fcd, inputrec, mtop, cr, box, FALSE,
                       opt2fn("-table", nfile, fnm),
                       opt2fn("-tabletf", nfile, fnm),
                       opt2fn("-tablep", nfile, fnm),
                       opt2fn("-tableb", nfile, fnm),
->>>>>>> 06ed8015
                       nbpu_opt,
                       FALSE, pforce);
 
