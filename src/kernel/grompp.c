--- conflicted
+++ resolved
@@ -1116,7 +1116,7 @@
 	fprintf(stderr,"\n");
       } else {
 	fprintf(stderr," and %s\n",fnB);
-	if (ir->efep != efepNO && ir->n_flambda > 0) {
+	if (ir->efep != efepNO && ir->fepvals->n_lambda > 0) {
 	  fprintf(stderr,"ERROR: can not change the position restraint reference coordinates with lambda togther with foreign lambda calculation.\n");
 	  nerror++;
 	}
@@ -1203,11 +1203,7 @@
 	   bGenVel ? state.v : NULL);
 	
   /* Init the temperature coupling state */
-<<<<<<< HEAD
-  init_gtc_state(&state,ir->opts.ngtc,0,ir->opts.nhchainlength);  /* need to add nnpres here? */
-=======
-  init_gtc_state(&state,ir->opts.ngtc,0,ir->opts.nhchainlength);
->>>>>>> e4779c72
+  init_gtc_state(&state,ir->opts.ngtc,0,ir->opts.nhchainlength); /* need to add nnhpres here? */
 
   if (bVerbose)
     fprintf(stderr,"Checking consistency between energy and charge groups...\n");
@@ -1274,11 +1270,24 @@
     }
   }
 	
+  if (ir->efep!= efepNO)
+  {
+      state.fep_state = ir->fepvals->init_fep_state;
+      for (i=0;i<efptNR;i++) 
+      {
+          state.lambda[i] = ir->fepvals->all_lambda[i][state.fep_state];
+          /* overwrite with explicitly stated init_lambda */
+          if (ir->fepvals->init_lambda >= 0)
+          {
+              state.lambda[i] = ir->fepvals->init_lambda;
+          } 
+      }
+  } 
+
   if (bVerbose) 
     fprintf(stderr,"writing run input file...\n");
 
   print_warn_num(TRUE);
-  state.lambda = ir->init_lambda;
   write_tpx_state(ftp2fn(efTPX,NFILE,fnm),ir,&state,sys);
   
   thanx(stderr);
