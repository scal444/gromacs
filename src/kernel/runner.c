--- conflicted
+++ resolved
@@ -182,15 +182,10 @@
                       mc.bVerbose, mc.bCompact, mc.nstglobalcomm, 
                       mc.ddxyz, mc.dd_node_order, mc.rdd,
                       mc.rconstr, mc.dddlb_opt, mc.dlb_scale, 
-<<<<<<< HEAD
                       mc.ddcsx, mc.ddcsy, mc.ddcsz,
                       mc.nbpu_opt,
                       mc.nsteps_cmdline, mc.nstepout, mc.resetstep,
-                      mc.nmultisim, mc.repl_ex_nst, mc.repl_ex_seed, mc.pforce, 
-=======
-                      mc.ddcsx, mc.ddcsy, mc.ddcsz, mc.nstepout, mc.resetstep, 
-                      mc.nmultisim, mc.repl_ex_nst, mc.repl_ex_nex, mc.repl_ex_seed, mc.pforce,
->>>>>>> c7a82654
+                      mc.nmultisim, mc.repl_ex_nst, mc.repl_ex_nex, mc.repl_ex_seed, mc.pforce, 
                       mc.cpt_period, mc.max_hours, mc.deviceOptions, mc.Flags);
 }
 
@@ -205,14 +200,10 @@
               ivec ddxyz,int dd_node_order,real rdd,real rconstr,
               const char *dddlb_opt,real dlb_scale,
               const char *ddcsx,const char *ddcsy,const char *ddcsz,
-<<<<<<< HEAD
               const char *nbpu_opt,
-              int nsteps_cmdline, int nstepout,int resetstep,int nmultisim,int repl_ex_nst,
-              int repl_ex_seed, real pforce,real cpt_period, real max_hours, 
-=======
-              int nstepout,int resetstep,int nmultisim,int repl_ex_nst,
-              int repl_ex_nex, int repl_ex_seed, real pforce,real cpt_period, real max_hours,
->>>>>>> c7a82654
+              int nsteps_cmdline, int nstepout,int resetstep,
+              int nmultisim,int repl_ex_nst,int repl_ex_nex, int repl_ex_seed,
+              real pforce,real cpt_period, real max_hours, 
               const char *deviceOptions, unsigned long Flags)
 {
     int ret;
@@ -704,12 +695,9 @@
              ivec ddxyz,int dd_node_order,real rdd,real rconstr,
              const char *dddlb_opt,real dlb_scale,
              const char *ddcsx,const char *ddcsy,const char *ddcsz,
-<<<<<<< HEAD
              const char *nbpu_opt,
-             int nsteps_cmdline, int nstepout,int resetstep,int nmultisim,int repl_ex_nst,
-=======
-             int nstepout,int resetstep,int nmultisim, int repl_ex_nst, int repl_ex_nex,
->>>>>>> c7a82654
+             int nsteps_cmdline, int nstepout,int resetstep,
+             int nmultisim,int repl_ex_nst,int repl_ex_nex,
              int repl_ex_seed, real pforce,real cpt_period,real max_hours,
              const char *deviceOptions, unsigned long Flags)
 {
@@ -789,14 +777,9 @@
                                       oenv, bVerbose, bCompact, nstglobalcomm, 
                                       ddxyz, dd_node_order, rdd, rconstr, 
                                       dddlb_opt, dlb_scale, ddcsx, ddcsy, ddcsz,
-<<<<<<< HEAD
                                       nbpu_opt,
                                       nsteps_cmdline, nstepout, resetstep, nmultisim, 
-                                      repl_ex_nst, repl_ex_seed, pforce, 
-=======
-                                      nstepout, resetstep, nmultisim, 
                                       repl_ex_nst, repl_ex_nex, repl_ex_seed, pforce,
->>>>>>> c7a82654
                                       cpt_period, max_hours, deviceOptions, 
                                       Flags);
             /* the main thread continues here with a new cr. We don't deallocate
@@ -1126,7 +1109,6 @@
             }
         }
 
-<<<<<<< HEAD
         if (inputrec->cutoff_scheme == ecutsVERLET)
         {
             gmx_bool useGPU;
@@ -1150,14 +1132,6 @@
             }
         }
 
-        /* Dihedral Restraints */
-        if (gmx_mtop_ftype_count(mtop,F_DIHRES) > 0)
-        {
-            init_dihres(fplog,mtop,inputrec,fcd);
-        }
-
-=======
->>>>>>> c7a82654
         /* Initiate forcerecord */
         fr = mk_forcerec();
         init_forcerec(fplog,oenv,fr,fcd,inputrec,mtop,cr,box,FALSE,
