/* -*- mode: c; tab-width: 4; indent-tabs-mode: nil; c-basic-offset: 4; c-file-style: "stroustrup"; -*-
 *
 * 
 * This file is part of Gromacs        Copyright (c) 1991-2008
 * David van der Spoel, Erik Lindahl, Berk Hess, University of Groningen.
 *
 * This program is free software; you can redistribute it and/or
 * modify it under the terms of the GNU General Public License
 * as published by the Free Software Foundation; either version 2
 * of the License, or (at your option) any later version.
 *
 * To help us fund GROMACS development, we humbly ask that you cite
 * the research papers on the package. Check out http://www.gromacs.org
 * 
 * And Hey:
 * Gnomes, ROck Monsters And Chili Sauce
 */

/* The source code in this file should be thread-safe. 
 Please keep it that way. */


#ifdef HAVE_CONFIG_H
#include <config.h>
#endif

#include <string.h>
#include <time.h>

#ifdef HAVE_SYS_TIME_H
#include <sys/time.h>
#endif


#if ((defined WIN32 || defined _WIN32 || defined WIN64 || defined _WIN64) && !defined __CYGWIN__ && !defined __CYGWIN32__)
/* _chsize_s */
#include <io.h>
#include <sys/locking.h>
#endif


#include "filenm.h"
#include "names.h"
#include "typedefs.h"
#include "smalloc.h"
#include "gmxfio.h"
#include "xdrf.h"
#include "statutil.h"
#include "txtdump.h"
#include "vec.h"
#include "mdrun.h"
#include "network.h"
#include "gmx_random.h"
#include "checkpoint.h"
#include "futil.h"
#include "string2.h"
#include <fcntl.h>


#ifdef GMX_FAHCORE
#include "corewrap.h"
#endif


/* Portable version of ctime_r implemented in src/gmxlib/string2.c, but we do not want it declared in public installed headers */
char *
gmx_ctime_r(const time_t *clock,char *buf, int n);


#define CPT_MAGIC1 171817
#define CPT_MAGIC2 171819
#define CPTSTRLEN 1024

/* cpt_version should normally only be changed
 * when the header of footer format changes.
 * The state data format itself is backward and forward compatible.
 * But old code can not read a new entry that is present in the file
 * (but can read a new format when new entries are not present).
 */
static const int cpt_version = 12;


const char *est_names[estNR]=
{
    "FE-lambda",
    "box", "box-rel", "box-v", "pres_prev",
    "nosehoover-xi", "thermostat-integral",
    "x", "v", "SDx", "CGp", "LD-rng", "LD-rng-i", 
    "disre_initf", "disre_rm3tav",
    "orire_initf", "orire_Dtav",
    "svir_prev", "nosehoover-vxi", "v_eta", "vol0", "nhpres_xi", "nhpres_vxi", "fvir_prev","fep_state", "MC-rng", "MC-rng-i"
};

enum { eeksEKIN_N, eeksEKINH, eeksDEKINDL, eeksMVCOS, eeksEKINF, eeksEKINO, eeksEKINSCALEF, eeksEKINSCALEH, eeksVSCALE, eeksEKINTOTAL, eeksNR };

const char *eeks_names[eeksNR]=
{
    "Ekin_n", "Ekinh", "dEkindlambda", "mv_cos",
    "Ekinf", "Ekinh_old", "EkinScaleF_NHC", "EkinScaleH_NHC","Vscale_NHC","Ekin_Total"
};

enum { eenhENERGY_N, eenhENERGY_AVER, eenhENERGY_SUM, eenhENERGY_NSUM,
       eenhENERGY_SUM_SIM, eenhENERGY_NSUM_SIM,
       eenhENERGY_NSTEPS, eenhENERGY_NSTEPS_SIM, 
       eenhENERGY_DELTA_H_NN,
       eenhENERGY_DELTA_H_LIST, eenhENERGY_DELTA_H_STARTTIME, 
       eenhENERGY_DELTA_H_STARTLAMBDA, 
       eenhNR };

const char *eenh_names[eenhNR]=
{
    "energy_n", "energy_aver", "energy_sum", "energy_nsum",
    "energy_sum_sim", "energy_nsum_sim",
    "energy_nsteps", "energy_nsteps_sim", 
    "energy_delta_h_nn",
    "energy_delta_h_list", "energy_delta_h_start_time", 
    "energy_delta_h_start_lambda"
};

enum { edfhBEQUIL,edfhNATLAMBDA,edfhWLHISTO,edfhWLDELTA,edfhSUMWEIGHTS,edfhSUMDG,edfhSUMMINVAR,edfhSUMVAR,
       edfhACCUMP,edfhACCUMM,edfhACCUMP2,edfhACCUMM2,edfhTIJ,edfhTIJEMP,edfhNR };

const char *edfh_names[edfhNR]=
{
    "bEquilibrated","N_at_state", "Wang-Landau_Histogram", "Wang-Landau-delta", "Weights", "Free Energies", "minvar","variance",
    "accumulated_plus", "accumulated_minus", "accumulated_plus_2",  "accumulated_minus_2", "Tij", "Tij_empirical" 
};

#if ((defined WIN32 || defined _WIN32 || defined WIN64 || defined _WIN64) && !defined __CYGWIN__ && !defined __CYGWIN32__)
static int
gmx_wintruncate(const char *filename, __int64 size)
{
#ifdef GMX_FAHCORE
    /*we do this elsewhere*/
    return 0;
#else
    FILE *fp;
    int   rc;
    
    fp=fopen(filename,"rb+");
    
    if(fp==NULL)
    {
        return -1;
    }
    
    return _chsize_s( fileno(fp), size);
#endif
}
#endif


enum { ecprREAL, ecprRVEC, ecprMATRIX };

enum { cptpEST, cptpEEKS, cptpEENH, cptpEDFH };

static const char *st_names(int cptp,int ecpt)
{
    switch (cptp)
    {
    case cptpEST: return est_names [ecpt]; break;
    case cptpEEKS: return eeks_names[ecpt]; break;
    case cptpEENH: return eenh_names[ecpt]; break;
    case cptpEDFH: return edfh_names[ecpt]; break;
    }

    return NULL;
}

static void cp_warning(FILE *fp)
{
    fprintf(fp,"\nWARNING: Checkpoint file is corrupted or truncated\n\n");
}

static void cp_error()
{
    gmx_fatal(FARGS,"Checkpoint file corrupted/truncated, or maybe you are out of quota?");
}

static void do_cpt_string_err(XDR *xd,gmx_bool bRead,const char *desc,char **s,FILE *list)
{
    bool_t res=0;
    
    if (bRead)
    {
        snew(*s,CPTSTRLEN);
    }
    res = xdr_string(xd,s,CPTSTRLEN);
    if (res == 0)
    {
        cp_error();
    }
    if (list)
    {
        fprintf(list,"%s = %s\n",desc,*s);
        sfree(*s);
    }
}

static int do_cpt_int(XDR *xd,const char *desc,int *i,FILE *list)
{
    bool_t res=0;
    
    res = xdr_int(xd,i);
    if (res == 0)
    {
        return -1;
    }
    if (list)
    {
        fprintf(list,"%s = %d\n",desc,*i);
    }
    return 0;
}

static int do_cpt_u_chars(XDR *xd,const char *desc,int n,unsigned char *i,FILE *list)
{
    bool_t res=1;
    int j;
    if (list)
    {
        fprintf(list,"%s = ",desc);
    }
    for (j=0; j<n && res; j++)
    {
        res &= xdr_u_char(xd,&i[j]);
        if (list)
        {
            fprintf(list,"%02x",i[j]);
        }
    }
    if (list)
    {
        fprintf(list,"\n");
    }
    if (res == 0)
    {
        return -1;
    }

    return 0;
}

static void do_cpt_int_err(XDR *xd,const char *desc,int *i,FILE *list)
{
    if (do_cpt_int(xd,desc,i,list) < 0)
    {
        cp_error();
    }
}

static void do_cpt_step_err(XDR *xd,const char *desc,gmx_large_int_t *i,FILE *list)
{
    bool_t res=0;
    char   buf[STEPSTRSIZE];

    res = xdr_gmx_large_int(xd,i,"reading checkpoint file");
    if (res == 0)
    {
        cp_error();
    }
    if (list)
    {
        fprintf(list,"%s = %s\n",desc,gmx_step_str(*i,buf));
    }
}

static void do_cpt_double_err(XDR *xd,const char *desc,double *f,FILE *list)
{
    bool_t res=0;
    
    res = xdr_double(xd,f);
    if (res == 0)
    {
        cp_error();
    }
    if (list)
    {
        fprintf(list,"%s = %f\n",desc,*f);
    }
}

/* If nval >= 0, nval is used; on read this should match the passed value.
 * If nval n<0, *nptr is used; on read the value is stored in nptr
 */
static int do_cpte_reals_low(XDR *xd,int cptp,int ecpt,int sflags,
                             int nval,int *nptr,real **v,
                             FILE *list,int erealtype)
{
    bool_t res=0;
#ifndef GMX_DOUBLE
    int  dtc=xdr_datatype_float; 
#else
    int  dtc=xdr_datatype_double;
#endif
    real *vp,*va=NULL;
    float  *vf;
    double *vd;
    int  nf,dt,i;
    
    if (list == NULL)
    {
        if (nval >= 0)
        {
            nf = nval;
        }
        else
        {
        if (nptr == NULL)
        {
            gmx_incons("*ntpr=NULL in do_cpte_reals_low");
        }
        nf = *nptr;
        }
    }
    res = xdr_int(xd,&nf);
    if (res == 0)
    {
        return -1;
    }
    if (list == NULL)
    {
        if (nval >= 0)
        {
            if (nf != nval)
            {
                gmx_fatal(FARGS,"Count mismatch for state entry %s, code count is %d, file count is %d\n",st_names(cptp,ecpt),nval,nf);
            }
        }
        else
        {
            *nptr = nf;
        }
    }
    dt = dtc;
    res = xdr_int(xd,&dt);
    if (res == 0)
    {
        return -1;
    }
    if (dt != dtc)
    {
        fprintf(stderr,"Precision mismatch for state entry %s, code precision is %s, file precision is %s\n",
                st_names(cptp,ecpt),xdr_datatype_names[dtc],
                xdr_datatype_names[dt]);
    }
    if (list || !(sflags & (1<<ecpt)))
    {
        snew(va,nf);
        vp = va;
    }
    else
    {
        if (*v == NULL)
        {
            snew(*v,nf);
        }
        vp = *v;
    }
    if (dt == xdr_datatype_float)
    {
        if (dtc == xdr_datatype_float)
        {
            vf = (float *)vp;
        }
        else
        {
            snew(vf,nf);
        }
        res = xdr_vector(xd,(char *)vf,nf,
                         (unsigned int)sizeof(float),(xdrproc_t)xdr_float);
        if (res == 0)
        {
            return -1;
        }
        if (dtc != xdr_datatype_float)
        {
            for(i=0; i<nf; i++)
            {
                vp[i] = vf[i];
            }
            sfree(vf);
        }
    }
    else
    {
        if (dtc == xdr_datatype_double)
        {
            vd = (double *)vp;
        }
        else
        {
            snew(vd,nf);
        }
        res = xdr_vector(xd,(char *)vd,nf,
                         (unsigned int)sizeof(double),(xdrproc_t)xdr_double);
        if (res == 0)
        {
            return -1;
        }
        if (dtc != xdr_datatype_double)
        {
            for(i=0; i<nf; i++)
            {
                vp[i] = vd[i];
            }
            sfree(vd);
        }
    }
    
    if (list)
    {
        switch (erealtype)
        {
        case ecprREAL:
            pr_reals(list,0,st_names(cptp,ecpt),vp,nf);
            break;
        case ecprRVEC:
            pr_rvecs(list,0,st_names(cptp,ecpt),(rvec *)vp,nf/3);
            break;
        default:
            gmx_incons("Unknown checkpoint real type");
        }
    }
    if (va)
    {
        sfree(va);
    }

    return 0;
}


/* This function stores n along with the reals for reading,
 * but on reading it assumes that n matches the value in the checkpoint file,
 * a fatal error is generated when this is not the case.
 */
static int do_cpte_reals(XDR *xd,int cptp,int ecpt,int sflags,
                         int n,real **v,FILE *list)
{
    return do_cpte_reals_low(xd,cptp,ecpt,sflags,n,NULL,v,list,ecprREAL);
}

/* This function does the same as do_cpte_reals,
 * except that on reading it ignores the passed value of *n
 * and stored the value read from the checkpoint file in *n.
 */
static int do_cpte_n_reals(XDR *xd,int cptp,int ecpt,int sflags,
                           int *n,real **v,FILE *list)
{
    return do_cpte_reals_low(xd,cptp,ecpt,sflags,-1,n,v,list,ecprREAL);
}

static int do_cpte_real(XDR *xd,int cptp,int ecpt,int sflags,
                        real *r,FILE *list)
{
    int n;

    return do_cpte_reals_low(xd,cptp,ecpt,sflags,1,NULL,&r,list,ecprREAL);
}

static int do_cpte_ints(XDR *xd,int cptp,int ecpt,int sflags,
                        int n,int **v,FILE *list)
{
    bool_t res=0;
    int  dtc=xdr_datatype_int;
    int *vp,*va=NULL;
    int  nf,dt,i;
    
    nf = n;
    res = xdr_int(xd,&nf);
    if (res == 0)
    {
        return -1;
    }
    if (list == NULL && v != NULL && nf != n)
    {
        gmx_fatal(FARGS,"Count mismatch for state entry %s, code count is %d, file count is %d\n",st_names(cptp,ecpt),n,nf);
    }
    dt = dtc;
    res = xdr_int(xd,&dt);
    if (res == 0)
    {
        return -1;
    }
    if (dt != dtc)
    {
        gmx_fatal(FARGS,"Type mismatch for state entry %s, code type is %s, file type is %s\n",
                  st_names(cptp,ecpt),xdr_datatype_names[dtc],
                  xdr_datatype_names[dt]);
    }
    if (list || !(sflags & (1<<ecpt)) || v == NULL)
    {
        snew(va,nf);
        vp = va;
    }
    else
    {
        if (*v == NULL)
        {
            snew(*v,nf);
        }
        vp = *v;
    }
    res = xdr_vector(xd,(char *)vp,nf,
                     (unsigned int)sizeof(int),(xdrproc_t)xdr_int);
    if (res == 0)
    {
        return -1;
    }
    if (list)
    {
        pr_ivec(list,0,st_names(cptp,ecpt),vp,nf,TRUE);
    }
    if (va)
    {
        sfree(va);
    }

    return 0;
}

static int do_cpte_int(XDR *xd,int cptp,int ecpt,int sflags,
                       int *i,FILE *list)
{
    return do_cpte_ints(xd,cptp,ecpt,sflags,1,&i,list);
}

static int do_cpte_doubles(XDR *xd,int cptp,int ecpt,int sflags,
                           int n,double **v,FILE *list)
{
    bool_t res=0;
    int  dtc=xdr_datatype_double;
    double *vp,*va=NULL;
    int  nf,dt,i;
    
    nf = n;
    res = xdr_int(xd,&nf);
    if (res == 0)
    {
        return -1;
    }
    if (list == NULL && nf != n)
    {
        gmx_fatal(FARGS,"Count mismatch for state entry %s, code count is %d, file count is %d\n",st_names(cptp,ecpt),n,nf);
    }
    dt = dtc;
    res = xdr_int(xd,&dt);
    if (res == 0)
    {
        return -1;
    }
    if (dt != dtc)
    {
        gmx_fatal(FARGS,"Precision mismatch for state entry %s, code precision is %s, file precision is %s\n",
                  st_names(cptp,ecpt),xdr_datatype_names[dtc],
                  xdr_datatype_names[dt]);
    }
    if (list || !(sflags & (1<<ecpt)))
    {
        snew(va,nf);
        vp = va;
    }
    else
    {
        if (*v == NULL)
        {
            snew(*v,nf);
        }
        vp = *v;
    }
    res = xdr_vector(xd,(char *)vp,nf,
                     (unsigned int)sizeof(double),(xdrproc_t)xdr_double);
    if (res == 0)
    {
        return -1;
    }
    if (list)
    {
        pr_doubles(list,0,st_names(cptp,ecpt),vp,nf);
    }
    if (va)
    {
        sfree(va);
    }

    return 0;
}

static int do_cpte_double(XDR *xd,int cptp,int ecpt,int sflags,
                          double *r,FILE *list)
{
    return do_cpte_doubles(xd,cptp,ecpt,sflags,1,&r,list);
}


static int do_cpte_rvecs(XDR *xd,int cptp,int ecpt,int sflags,
                         int n,rvec **v,FILE *list)
{
    int n3;

    return do_cpte_reals_low(xd,cptp,ecpt,sflags,
                             n*DIM,NULL,(real **)v,list,ecprRVEC);
}

static int do_cpte_matrix(XDR *xd,int cptp,int ecpt,int sflags,
                          matrix v,FILE *list)
{
    real *vr;
    real ret;

    vr = (real *)&(v[0][0]);
    ret = do_cpte_reals_low(xd,cptp,ecpt,sflags,
                            DIM*DIM,NULL,&vr,NULL,ecprMATRIX);
    
    if (list && ret == 0)
    {
        pr_rvecs(list,0,st_names(cptp,ecpt),v,DIM);
    }
    
    return ret;
}


static int do_cpte_nmatrix(XDR *xd,int cptp,int ecpt,int sflags,
                           int n, real **v,FILE *list)
{
    int i;
    real *vr;
    real ret,reti;
    char name[CPTSTRLEN];

    ret = 0;
    if (v==NULL) 
    {
        snew(v,n);
    }
    for (i=0;i<n;i++)
    {
        reti = 0;
        vr = v[i];
        reti = do_cpte_reals_low(xd,cptp,ecpt,sflags,n,&(v[i]),NULL,ecprREAL);
        if (list && reti == 0)
        {
            sprintf(name,"%s[%d]",st_names(cptp,ecpt),i);
            pr_reals(list,0,name,v[i],n);
        }
        if (reti == 0) 
        {
            ret = 0;
        }
    }
    return ret;
}

static int do_cpte_matrices(XDR *xd,int cptp,int ecpt,int sflags,
                            int n,matrix **v,FILE *list)
{
    bool_t res=0;
    matrix *vp,*va=NULL;
    real *vr;
    int  nf,i,j,k;
    int  ret;

    nf = n;
    res = xdr_int(xd,&nf);
    if (res == 0)
    {
        return -1;
    }
    if (list == NULL && nf != n)
    {
        gmx_fatal(FARGS,"Count mismatch for state entry %s, code count is %d, file count is %d\n",st_names(cptp,ecpt),n,nf);
    }
    if (list || !(sflags & (1<<ecpt)))
    {
        snew(va,nf);
        vp = va;
    }
    else
    {
        if (*v == NULL)
        {
            snew(*v,nf);
        }
        vp = *v;
    }
    snew(vr,nf*DIM*DIM);
    for(i=0; i<nf; i++)
    {
        for(j=0; j<DIM; j++)
        {
            for(k=0; k<DIM; k++)
            {
                vr[(i*DIM+j)*DIM+k] = vp[i][j][k];
            }
        }
    }
    ret = do_cpte_reals_low(xd,cptp,ecpt,sflags,
                            nf*DIM*DIM,NULL,&vr,NULL,ecprMATRIX);
    for(i=0; i<nf; i++)
    {
        for(j=0; j<DIM; j++)
        {
            for(k=0; k<DIM; k++)
            {
                vp[i][j][k] = vr[(i*DIM+j)*DIM+k];
            }
        }
    }
    sfree(vr);
    
    if (list && ret == 0)
    {
        for(i=0; i<nf; i++)
        {
            pr_rvecs(list,0,st_names(cptp,ecpt),vp[i],DIM);
        }
    }
    if (va)
    {
        sfree(va);
    }
    
    return ret;
}

static void do_cpt_header(XDR *xd,gmx_bool bRead,int *file_version,
                          char **version,char **btime,char **buser,char **bmach,
                          char **fprog,char **ftime,
                          int *eIntegrator,int *simulation_part,
                          gmx_large_int_t *step,double *t,
                          int *nnodes,int *dd_nc,int *npme,
                          int *natoms,int *ngtc, int *nnhpres, int *nhchainlength,
                          int *nlambda, int *flags_state,
                          int *flags_eks,int *flags_enh, int *flags_dfh,
                          FILE *list)
{
    bool_t res=0;
    int  magic;
    int  idum=0;
    int  i;
    char *fhost;

    if (bRead)
    {
        magic = -1;
    }
    else
    {
        magic = CPT_MAGIC1;
    }
    res = xdr_int(xd,&magic);
    if (res == 0)
    {
        gmx_fatal(FARGS,"The checkpoint file is empty/corrupted, or maybe you are out of quota?");
    }
    if (magic != CPT_MAGIC1)
    {
        gmx_fatal(FARGS,"Start of file magic number mismatch, checkpoint file has %d, should be %d\n"
                  "The checkpoint file is corrupted or not a checkpoint file",
                  magic,CPT_MAGIC1);
    }
    if (!bRead)
    {
        snew(fhost,255);
#ifdef HAVE_UNISTD_H
        if (gethostname(fhost,255) != 0)
        {
            sprintf(fhost,"unknown");
        }
#else
        sprintf(fhost,"unknown");
#endif  
    }
    do_cpt_string_err(xd,bRead,"GROMACS version"           ,version,list);
    do_cpt_string_err(xd,bRead,"GROMACS build time"        ,btime,list);
    do_cpt_string_err(xd,bRead,"GROMACS build user"        ,buser,list);
    do_cpt_string_err(xd,bRead,"GROMACS build machine"     ,bmach,list);
    do_cpt_string_err(xd,bRead,"generating program"        ,fprog,list);
    do_cpt_string_err(xd,bRead,"generation time"           ,ftime,list);
    *file_version = cpt_version;
    do_cpt_int_err(xd,"checkpoint file version",file_version,list);
    if (*file_version > cpt_version)
    {
        gmx_fatal(FARGS,"Attempting to read a checkpoint file of version %d with code of version %d\n",*file_version,cpt_version);
    }
    if (*file_version >= 12)
    {
        do_cpt_string_err(xd,bRead,"generating host"           ,&fhost,list);
        if (list == NULL)
        {
            sfree(fhost);
        }
    }
    do_cpt_int_err(xd,"#atoms"            ,natoms     ,list);
    do_cpt_int_err(xd,"#T-coupling groups",ngtc       ,list);
    if (*file_version >= 10) 
    {
        do_cpt_int_err(xd,"#Nose-Hoover T-chains",nhchainlength,list);
    }
    else
    {
        *nhchainlength = 1;
    }
    if (*file_version >= 11)
    {
        do_cpt_int_err(xd,"#Nose-Hoover T-chains for barostat ",nnhpres,list);
    }
    else
    {
        *nnhpres = 0;
    }
    if (*file_version >= 12)
    {
        do_cpt_int_err(xd,"# of total lambda states ",nlambda,list);
    } 
    else 
    {
        *nlambda = 0;
    }
    do_cpt_int_err(xd,"integrator"        ,eIntegrator,list);
	if (*file_version >= 3)
	{
		do_cpt_int_err(xd,"simulation part #", simulation_part,list);
	}
	else
	{
		*simulation_part = 1;
	}
    if (*file_version >= 5)
    {
        do_cpt_step_err(xd,"step"         ,step       ,list);
    }
    else
    {
        do_cpt_int_err(xd,"step"          ,&idum      ,list);
        *step = idum;
    }
    do_cpt_double_err(xd,"t"              ,t          ,list);
    do_cpt_int_err(xd,"#PP-nodes"         ,nnodes     ,list);
    idum = 1;
    do_cpt_int_err(xd,"dd_nc[x]",dd_nc ? &(dd_nc[0]) : &idum,list);
    do_cpt_int_err(xd,"dd_nc[y]",dd_nc ? &(dd_nc[1]) : &idum,list);
    do_cpt_int_err(xd,"dd_nc[z]",dd_nc ? &(dd_nc[2]) : &idum,list);
    do_cpt_int_err(xd,"#PME-only nodes",npme,list);
    do_cpt_int_err(xd,"state flags",flags_state,list);
	if (*file_version >= 4)
    {
        do_cpt_int_err(xd,"ekin data flags",flags_eks,list);
        do_cpt_int_err(xd,"energy history flags",flags_enh,list);
    }
    else
    {
        *flags_eks  = 0;
        *flags_enh   = (*flags_state >> (estORIRE_DTAV+1));
        *flags_state = (*flags_state & ~((1<<(estORIRE_DTAV+1)) |
                                         (1<<(estORIRE_DTAV+2)) |
                                         (1<<(estORIRE_DTAV+3))));
    }
	if (*file_version >= 12)
    {
        do_cpt_int_err(xd,"df history flags",flags_dfh,list);
    } else {
        *flags_dfh = 0;
    }
}

static int do_cpt_footer(XDR *xd,gmx_bool bRead,int file_version)
{
    bool_t res=0;
    int  magic;
    
    if (file_version >= 2)
    {
        magic = CPT_MAGIC2;
        res = xdr_int(xd,&magic);
        if (res == 0)
        {
            cp_error();
        }
        if (magic != CPT_MAGIC2)
        {
            return -1;
        }
    }

    return 0;
}

static int do_cpt_state(XDR *xd,gmx_bool bRead,
                        int fflags,t_state *state,
                        gmx_bool bReadRNG,FILE *list)
{
    int  sflags;
    int  **rng_p,**rngi_p;
    int  i;
    int  ret;
    int  nnht,nnhtp;

    ret = 0;
    
    nnht = state->nhchainlength*state->ngtc;
    nnhtp = state->nhchainlength*state->nnhpres;

    if (bReadRNG)
    {
        rng_p  = (int **)&state->ld_rng;
        rngi_p = &state->ld_rngi;
    }
    else
    {
        /* Do not read the RNG data */
        rng_p  = NULL;
        rngi_p = NULL;
    }
    /* I think we want the MC_RNG the same across all the notes for now -- lambda MC is global */

    sflags = state->flags;
    for(i=0; (i<estNR && ret == 0); i++)
    {
        if (fflags & (1<<i))
        {
            switch (i)
            {
<<<<<<< HEAD
            case estLAMBDA:  ret = do_cpte_reals(xd,cptpEST,i,sflags,efptNR,&(state->lambda),list); break;
            case estFEPSTATE: ret = do_cpte_int (xd,cptpEST,i,sflags,&state->fep_state,list); break;
            case estBOX:     ret = do_cpte_matrix(xd,cptpEST,i,sflags,state->box,list); break;
            case estBOX_REL: ret = do_cpte_matrix(xd,cptpEST,i,sflags,state->box_rel,list); break;
            case estBOXV:    ret = do_cpte_matrix(xd,cptpEST,i,sflags,state->boxv,list); break;
            case estPRES_PREV: ret = do_cpte_matrix(xd,cptpEST,i,sflags,state->pres_prev,list); break;
            case estSVIR_PREV:  ret = do_cpte_matrix(xd,cptpEST,i,sflags,state->svir_prev,list); break;
            case estFVIR_PREV:  ret = do_cpte_matrix(xd,cptpEST,i,sflags,state->fvir_prev,list); break;
            case estNH_XI:   ret = do_cpte_doubles(xd,cptpEST,i,sflags,nnht,&state->nosehoover_xi,list); break;
            case estNH_VXI:  ret = do_cpte_doubles(xd,cptpEST,i,sflags,nnht,&state->nosehoover_vxi,list); break;
            case estNHPRES_XI:   ret = do_cpte_doubles(xd,cptpEST,i,sflags,nnhtp,&state->nhpres_xi,list); break;
            case estNHPRES_VXI:  ret = do_cpte_doubles(xd,cptpEST,i,sflags,nnhtp,&state->nhpres_vxi,list); break;
            case estTC_INT:  ret = do_cpte_doubles(xd,cptpEST,i,sflags,state->ngtc,&state->therm_integral,list); break;
            case estVETA:    ret = do_cpte_real(xd,cptpEST,i,sflags,&state->veta,list); break;
            case estVOL0:    ret = do_cpte_real(xd,cptpEST,i,sflags,&state->vol0,list); break;
            case estX:       ret = do_cpte_rvecs(xd,cptpEST,i,sflags,state->natoms,&state->x,list); break;
            case estV:       ret = do_cpte_rvecs(xd,cptpEST,i,sflags,state->natoms,&state->v,list); break;
            case estSDX:     ret = do_cpte_rvecs(xd,cptpEST,i,sflags,state->natoms,&state->sd_X,list); break;
            case estLD_RNG:  ret = do_cpte_ints(xd,cptpEST,i,sflags,state->nrng,rng_p,list); break;
            case estLD_RNGI: ret = do_cpte_ints(xd,cptpEST,i,sflags,state->nrngi,rngi_p,list); break;
            case estMC_RNG:  ret = do_cpte_ints(xd,cptpEST,i,sflags,state->nmcrng,(int **)&state->mc_rng,list); break;
            case estMC_RNGI: ret = do_cpte_ints(xd,cptpEST,i,sflags,1,&state->mc_rngi,list); break;
            case estDISRE_INITF:  ret = do_cpte_real (xd,cptpEST,i,sflags,&state->hist.disre_initf,list); break;
            case estDISRE_RM3TAV: ret = do_cpte_reals(xd,cptpEST,i,sflags,state->hist.ndisrepairs,&state->hist.disre_rm3tav,list); break;
            case estORIRE_INITF:  ret = do_cpte_real (xd,cptpEST,i,sflags,&state->hist.orire_initf,list); break;
            case estORIRE_DTAV:   ret = do_cpte_reals(xd,cptpEST,i,sflags,state->hist.norire_Dtav,&state->hist.orire_Dtav,list); break;
=======
            case estLAMBDA:  ret = do_cpte_real(xd,0,i,sflags,&state->lambda,list); break;
            case estBOX:     ret = do_cpte_matrix(xd,0,i,sflags,state->box,list); break;
            case estBOX_REL: ret = do_cpte_matrix(xd,0,i,sflags,state->box_rel,list); break;
            case estBOXV:    ret = do_cpte_matrix(xd,0,i,sflags,state->boxv,list); break;
            case estPRES_PREV: ret = do_cpte_matrix(xd,0,i,sflags,state->pres_prev,list); break;
            case estSVIR_PREV:  ret = do_cpte_matrix(xd,0,i,sflags,state->svir_prev,list); break;
            case estFVIR_PREV:  ret = do_cpte_matrix(xd,0,i,sflags,state->fvir_prev,list); break;
            case estNH_XI:   ret = do_cpte_doubles(xd,0,i,sflags,nnht,&state->nosehoover_xi,list); break;
            case estNH_VXI:  ret = do_cpte_doubles(xd,0,i,sflags,nnht,&state->nosehoover_vxi,list); break;
            case estNHPRES_XI:   ret = do_cpte_doubles(xd,0,i,sflags,nnhtp,&state->nhpres_xi,list); break;
            case estNHPRES_VXI:  ret = do_cpte_doubles(xd,0,i,sflags,nnhtp,&state->nhpres_vxi,list); break;
            case estTC_INT:  ret = do_cpte_doubles(xd,0,i,sflags,state->ngtc,&state->therm_integral,list); break;
            case estVETA:    ret = do_cpte_real(xd,0,i,sflags,&state->veta,list); break;
            case estVOL0:    ret = do_cpte_real(xd,0,i,sflags,&state->vol0,list); break;
            case estX:       ret = do_cpte_rvecs(xd,0,i,sflags,state->natoms,&state->x,list); break;
            case estV:       ret = do_cpte_rvecs(xd,0,i,sflags,state->natoms,&state->v,list); break;
            case estSDX:     ret = do_cpte_rvecs(xd,0,i,sflags,state->natoms,&state->sd_X,list); break;
            case estLD_RNG:  ret = do_cpte_ints(xd,0,i,sflags,state->nrng,rng_p,list); break;
            case estLD_RNGI: ret = do_cpte_ints(xd,0,i,sflags,state->nrngi,rngi_p,list); break;
            case estDISRE_INITF:  ret = do_cpte_real (xd,0,i,sflags,&state->hist.disre_initf,list); break;
            case estDISRE_RM3TAV: ret = do_cpte_n_reals(xd,0,i,sflags,&state->hist.ndisrepairs,&state->hist.disre_rm3tav,list); break;
            case estORIRE_INITF:  ret = do_cpte_real (xd,0,i,sflags,&state->hist.orire_initf,list); break;
            case estORIRE_DTAV:   ret = do_cpte_n_reals(xd,0,i,sflags,&state->hist.norire_Dtav,&state->hist.orire_Dtav,list); break;
>>>>>>> be66ba7f
            default:
                gmx_fatal(FARGS,"Unknown state entry %d\n"
                          "You are probably reading a new checkpoint file with old code",i);
            }
        }
    }
    
    return ret;
}

static int do_cpt_ekinstate(XDR *xd,gmx_bool bRead,
                            int fflags,ekinstate_t *ekins,
                            FILE *list)
{
    int  i;
    int  ret;

    ret = 0;

    for(i=0; (i<eeksNR && ret == 0); i++)
    {
        if (fflags & (1<<i))
        {
            switch (i)
            {
                
			case eeksEKIN_N:     ret = do_cpte_int(xd,cptpEEKS,i,fflags,&ekins->ekin_n,list); break;
			case eeksEKINH :     ret = do_cpte_matrices(xd,cptpEEKS,i,fflags,ekins->ekin_n,&ekins->ekinh,list); break;
			case eeksEKINF:      ret = do_cpte_matrices(xd,cptpEEKS,i,fflags,ekins->ekin_n,&ekins->ekinf,list); break;
			case eeksEKINO:      ret = do_cpte_matrices(xd,cptpEEKS,i,fflags,ekins->ekin_n,&ekins->ekinh_old,list); break;
            case eeksEKINTOTAL:  ret = do_cpte_matrix(xd,cptpEEKS,i,fflags,ekins->ekin_total,list); break;
            case eeksEKINSCALEF: ret = do_cpte_doubles(xd,cptpEEKS,i,fflags,ekins->ekin_n,&ekins->ekinscalef_nhc,list); break;
            case eeksVSCALE:     ret = do_cpte_doubles(xd,1,cptpEEKS,fflags,ekins->ekin_n,&ekins->vscale_nhc,list); break;
            case eeksEKINSCALEH: ret = do_cpte_doubles(xd,1,cptpEEKS,fflags,ekins->ekin_n,&ekins->ekinscaleh_nhc,list); break;
 			case eeksDEKINDL :   ret = do_cpte_real(xd,1,cptpEEKS,fflags,&ekins->dekindl,list); break;
            case eeksMVCOS:      ret = do_cpte_real(xd,1,cptpEEKS,fflags,&ekins->mvcos,list); break;			
            default:
                gmx_fatal(FARGS,"Unknown ekin data state entry %d\n"
                          "You are probably reading a new checkpoint file with old code",i);
            }
        }
    }
    
    return ret;
}


static int do_cpt_enerhist(XDR *xd,gmx_bool bRead,
                           int fflags,energyhistory_t *enerhist,
                           FILE *list)
{
    int  i;
    int  j;
    int  ret;

    ret = 0;

    if (bRead)
    {
        enerhist->nsteps     = 0;
        enerhist->nsum       = 0;
        enerhist->nsteps_sim = 0;
        enerhist->nsum_sim   = 0;
        enerhist->dht        = NULL;

        if (fflags & (1<< eenhENERGY_DELTA_H_NN) )
        {
            snew(enerhist->dht,1);
            enerhist->dht->ndh = NULL;
            enerhist->dht->dh = NULL;
        }
    }

    for(i=0; (i<eenhNR && ret == 0); i++)
    {
        if (fflags & (1<<i))
        {
            switch (i)
            {
<<<<<<< HEAD
			case eenhENERGY_N:     ret = do_cpte_int(xd,cptpEENH,i,fflags,&enerhist->nener,list); break;
			case eenhENERGY_AVER:  ret = do_cpte_doubles(xd,cptpEENH,i,fflags,enerhist->nener,&enerhist->ener_ave,list); break;
 			case eenhENERGY_SUM:   ret = do_cpte_doubles(xd,cptpEENH,i,fflags,enerhist->nener,&enerhist->ener_sum,list); break;
            case eenhENERGY_NSUM:  do_cpt_step_err(xd,eenh_names[i],&enerhist->nsum,list); break;
            case eenhENERGY_SUM_SIM: ret = do_cpte_doubles(xd,cptpEENH,i,fflags,enerhist->nener,&enerhist->ener_sum_sim,list); break;
            case eenhENERGY_NSUM_SIM:   do_cpt_step_err(xd,eenh_names[i],&enerhist->nsum_sim,list); break;
            case eenhENERGY_NSTEPS:     do_cpt_step_err(xd,eenh_names[i],&enerhist->nsteps,list); break;
            case eenhENERGY_NSTEPS_SIM: do_cpt_step_err(xd,eenh_names[i],&enerhist->nsteps_sim,list); break;
            default:
                gmx_fatal(FARGS,"Unknown energy history entry %d\n"
                          "You are probably reading a new checkpoint file with old code",i);
=======
                case eenhENERGY_N:     ret = do_cpte_int(xd,2,i,fflags,&enerhist->nener,list); break;
                case eenhENERGY_AVER:  ret = do_cpte_doubles(xd,2,i,fflags,enerhist->nener,&enerhist->ener_ave,list); break;
                case eenhENERGY_SUM:   ret = do_cpte_doubles(xd,2,i,fflags,enerhist->nener,&enerhist->ener_sum,list); break;
                case eenhENERGY_NSUM:  do_cpt_step_err(xd,eenh_names[i],&enerhist->nsum,list); break;
                case eenhENERGY_SUM_SIM: ret = do_cpte_doubles(xd,2,i,fflags,enerhist->nener,&enerhist->ener_sum_sim,list); break;
                case eenhENERGY_NSUM_SIM:   do_cpt_step_err(xd,eenh_names[i],&enerhist->nsum_sim,list); break;
                case eenhENERGY_NSTEPS:     do_cpt_step_err(xd,eenh_names[i],&enerhist->nsteps,list); break;
                case eenhENERGY_NSTEPS_SIM: do_cpt_step_err(xd,eenh_names[i],&enerhist->nsteps_sim,list); break;
                case eenhENERGY_DELTA_H_NN: do_cpt_int_err(xd,eenh_names[i], &(enerhist->dht->nndh), list); 
                    if (bRead) /* now allocate memory for it */
                    {
                        snew(enerhist->dht->dh, enerhist->dht->nndh);
                        snew(enerhist->dht->ndh, enerhist->dht->nndh);
                        for(j=0;j<enerhist->dht->nndh;j++)
                        {
                            enerhist->dht->ndh[j] = 0;
                            enerhist->dht->dh[j] = NULL;
                        }
                    }
                break;
                case eenhENERGY_DELTA_H_LIST: 
                    for(j=0;j<enerhist->dht->nndh;j++)
                    {
                        ret=do_cpte_n_reals(xd, 2, i, fflags, &enerhist->dht->ndh[j], &(enerhist->dht->dh[j]), list); 
                    }
                    break;
                case eenhENERGY_DELTA_H_STARTTIME: 
                    ret=do_cpte_double(xd, 2, i, fflags, &(enerhist->dht->start_time), list); break;
                case eenhENERGY_DELTA_H_STARTLAMBDA: 
                    ret=do_cpte_double(xd, 2, i, fflags, &(enerhist->dht->start_lambda), list); break;
                default:
                    gmx_fatal(FARGS,"Unknown energy history entry %d\n"
                              "You are probably reading a new checkpoint file with old code",i);
>>>>>>> be66ba7f
            }
        }
    }

    if ((fflags & (1<<eenhENERGY_SUM)) && !(fflags & (1<<eenhENERGY_SUM_SIM)))
    {
        /* Assume we have an old file format and copy sum to sum_sim */
        srenew(enerhist->ener_sum_sim,enerhist->nener);
        for(i=0; i<enerhist->nener; i++)
        {
            enerhist->ener_sum_sim[i] = enerhist->ener_sum[i];
        }
        fflags |= (1<<eenhENERGY_SUM_SIM);
    }
    
    if ( (fflags & (1<<eenhENERGY_NSUM)) &&
        !(fflags & (1<<eenhENERGY_NSTEPS)))
    {
        /* Assume we have an old file format and copy nsum to nsteps */
        enerhist->nsteps = enerhist->nsum;
        fflags |= (1<<eenhENERGY_NSTEPS);
    }
    if ( (fflags & (1<<eenhENERGY_NSUM_SIM)) &&
        !(fflags & (1<<eenhENERGY_NSTEPS_SIM)))
    {
        /* Assume we have an old file format and copy nsum to nsteps */
        enerhist->nsteps_sim = enerhist->nsum_sim;
        fflags |= (1<<eenhENERGY_NSTEPS_SIM);
    }

    return ret;
}

<<<<<<< HEAD
static int do_cpt_df_hist(XDR *xd,bool bRead,int fflags,df_history_t *dfhist,FILE *list)
{
    int  i,nlambda;
    int  ret;

    nlambda = dfhist->nlambda;
    ret = 0;

    for(i=0; (i<edfhNR && ret == 0); i++)
    {
        if (fflags & (1<<i))
        {
            switch (i)
            {
			case edfhBEQUIL:       ret = do_cpte_int(xd,cptpEDFH,i,fflags,&dfhist->bEquil,list); break;
			case edfhNATLAMBDA:    ret = do_cpte_ints(xd,cptpEDFH,i,fflags,nlambda,&dfhist->n_at_lam,list); break;
			case edfhWLHISTO:      ret = do_cpte_reals(xd,cptpEDFH,i,fflags,nlambda,&dfhist->wl_histo,list); break;
			case edfhWLDELTA:      ret = do_cpte_real(xd,cptpEDFH,i,fflags,&dfhist->wl_delta,list); break;
            case edfhSUMWEIGHTS:   ret = do_cpte_reals(xd,cptpEDFH,i,fflags,nlambda,&dfhist->sum_weights,list); break;
            case edfhSUMDG:        ret = do_cpte_reals(xd,cptpEDFH,i,fflags,nlambda,&dfhist->sum_dg,list); break;
            case edfhSUMMINVAR:    ret = do_cpte_reals(xd,cptpEDFH,i,fflags,nlambda,&dfhist->sum_minvar,list); break;
            case edfhSUMVAR:       ret = do_cpte_reals(xd,cptpEDFH,i,fflags,nlambda,&dfhist->sum_variance,list); break;
            case edfhACCUMP:       ret = do_cpte_nmatrix(xd,cptpEDFH,i,fflags,nlambda,dfhist->accum_p,list); break;
            case edfhACCUMM:       ret = do_cpte_nmatrix(xd,cptpEDFH,i,fflags,nlambda,dfhist->accum_m,list); break;
            case edfhACCUMP2:      ret = do_cpte_nmatrix(xd,cptpEDFH,i,fflags,nlambda,dfhist->accum_p2,list); break;
            case edfhACCUMM2:      ret = do_cpte_nmatrix(xd,cptpEDFH,i,fflags,nlambda,dfhist->accum_m2,list); break;
            case edfhTIJ:          ret = do_cpte_nmatrix(xd,cptpEDFH,i,fflags,nlambda,dfhist->Tij,list); break;
            case edfhTIJEMP:       ret = do_cpte_nmatrix(xd,cptpEDFH,i,fflags,nlambda,dfhist->Tij_empirical,list); break;

            default:
                gmx_fatal(FARGS,"Unknown df history entry %d\n"
                          "You are probably reading a new checkpoint file with old code",i);
            }
        }
    }
    
    return ret;
}

static int do_cpt_files(XDR *xd, bool bRead, 
=======
static int do_cpt_files(XDR *xd, gmx_bool bRead, 
>>>>>>> be66ba7f
                        gmx_file_position_t **p_outputfiles, int *nfiles, 
                        FILE *list, int file_version)
{
    int    i,j;
    gmx_off_t  offset;
    gmx_off_t  mask = 0xFFFFFFFFL;
    int    offset_high,offset_low;
    char   *buf;
    gmx_file_position_t *outputfiles;

    if (do_cpt_int(xd,"number of output files",nfiles,list) != 0)
    {
        return -1;
    }

    if(bRead)
    {
        snew(*p_outputfiles,*nfiles);
    }

    outputfiles = *p_outputfiles;

    for(i=0;i<*nfiles;i++)
    {
        /* 64-bit XDR numbers are not portable, so it is stored as separate high/low fractions */
        if(bRead)
        {
            do_cpt_string_err(xd,bRead,"output filename",&buf,list);
            strncpy(outputfiles[i].filename,buf,CPTSTRLEN-1);
            if(list==NULL)
            {
                sfree(buf);			
            }

            if (do_cpt_int(xd,"file_offset_high",&offset_high,list) != 0)
            {
                return -1;
            }
            if (do_cpt_int(xd,"file_offset_low",&offset_low,list) != 0)
            {
                return -1;
            }
#if (SIZEOF_GMX_OFF_T > 4)
            outputfiles[i].offset = ( ((gmx_off_t) offset_high) << 32 ) | ( (gmx_off_t) offset_low & mask );
#else
            outputfiles[i].offset = offset_low;
#endif
        }
        else
        {
            buf = outputfiles[i].filename;
            do_cpt_string_err(xd,bRead,"output filename",&buf,list);
            /* writing */
            offset      = outputfiles[i].offset;
            if (offset == -1)
            {
                offset_low  = -1;
                offset_high = -1;
            }
            else
            {
#if (SIZEOF_GMX_OFF_T > 4)
                offset_low  = (int) (offset & mask);
                offset_high = (int) ((offset >> 32) & mask);
#else
                offset_low  = offset;
                offset_high = 0;
#endif
            }
            if (do_cpt_int(xd,"file_offset_high",&offset_high,list) != 0)
            {
                return -1;
            }
            if (do_cpt_int(xd,"file_offset_low",&offset_low,list) != 0)
            {
                return -1;
            }
        }
        if (file_version >= 8)
        {
            if (do_cpt_int(xd,"file_checksum_size",&(outputfiles[i].chksum_size),
                           list) != 0)
            {
                return -1;
            }
            if (do_cpt_u_chars(xd,"file_checksum",16,outputfiles[i].chksum,list) != 0)
            {
                return -1;
            }
        } 
        else 
        {
            outputfiles[i].chksum_size = -1;
        }
    }
    return 0;
}


void write_checkpoint(const char *fn,gmx_bool bNumberAndKeep,
                      FILE *fplog,t_commrec *cr,
                      int eIntegrator,int efep, t_lambda *fep, int simulation_part,
                      gmx_large_int_t step,double t,t_state *state)
{
    t_fileio *fp;
    int  file_version;
    char *version;
    char *btime;
    char *buser;
    char *bmach;
    char *fprog;
    char *fntemp; /* the temporary checkpoint file name */
    time_t now;
    char timebuf[STRLEN];
    int  nppnodes,npmenodes,flag_64bit;
    char buf[1024],suffix[5+STEPSTRSIZE],sbuf[STEPSTRSIZE];
    gmx_file_position_t *outputfiles;
    int  noutputfiles;
    char *ftime;
    int  flags_eks,flags_enh,flags_dfh,i;
    t_fileio *ret;
		
    if (PAR(cr))
    {
        if (DOMAINDECOMP(cr))
        {
            nppnodes  = cr->dd->nnodes;
            npmenodes = cr->npmenodes;
        }
        else
        {
            nppnodes  = cr->nnodes;
            npmenodes = 0;
        }
    }
    else
    {
        nppnodes  = 1;
        npmenodes = 0;
    }

    /* make the new temporary filename */
    snew(fntemp, strlen(fn)+5+STEPSTRSIZE);
    strcpy(fntemp,fn);
    fntemp[strlen(fn) - strlen(ftp2ext(fn2ftp(fn))) - 1] = '\0';
    sprintf(suffix,"_%s%s","step",gmx_step_str(step,sbuf));
    strcat(fntemp,suffix);
    strcat(fntemp,fn+strlen(fn) - strlen(ftp2ext(fn2ftp(fn))) - 1);
   
    time(&now);
    gmx_ctime_r(&now,timebuf,STRLEN);

    if (fplog)
    { 
        fprintf(fplog,"Writing checkpoint, step %s at %s\n\n",
                gmx_step_str(step,buf),timebuf);
    }
    
    /* Get offsets for open files */
    gmx_fio_get_output_file_positions(&outputfiles, &noutputfiles);

    fp = gmx_fio_open(fntemp,"w");
	
    if (state->ekinstate.bUpToDate)
    {
        flags_eks =
            ((1<<eeksEKIN_N) | (1<<eeksEKINH) | (1<<eeksEKINF) | 
             (1<<eeksEKINO) | (1<<eeksEKINSCALEF) | (1<<eeksEKINSCALEH) | 
             (1<<eeksVSCALE) | (1<<eeksDEKINDL) | (1<<eeksMVCOS));
    }
    else
    {
        flags_eks = 0;
    }

    flags_enh = 0;
    if (state->enerhist.nsum > 0 || state->enerhist.nsum_sim > 0)
    {
        flags_enh |= (1<<eenhENERGY_N);
        if (state->enerhist.nsum > 0)
        {
            flags_enh |= ((1<<eenhENERGY_AVER) | (1<<eenhENERGY_SUM) |
                          (1<<eenhENERGY_NSTEPS) | (1<<eenhENERGY_NSUM));
        }
        if (state->enerhist.nsum_sim > 0)
        {
            flags_enh |= ((1<<eenhENERGY_SUM_SIM) | (1<<eenhENERGY_NSTEPS_SIM) |
                          (1<<eenhENERGY_NSUM_SIM));
        }
        if (state->enerhist.dht)
        {
            flags_enh |= ( (1<< eenhENERGY_DELTA_H_NN) |
                           (1<< eenhENERGY_DELTA_H_LIST) | 
                           (1<< eenhENERGY_DELTA_H_STARTTIME) );
        }
    }

    if (efep>0)
    {
        flags_dfh = ((1<<edfhBEQUIL) | (1<<edfhNATLAMBDA) | (1<<edfhSUMWEIGHTS) |  (1<<edfhSUMDG)  |
                     (1<<edfhTIJ) | (1<<edfhTIJEMP)); 
        if ((fep->elamstats == elamstatsWL) || (fep->elamstats == elamstatsGWL)) 
        {
            flags_dfh |= ((1<<edfhWLDELTA) | (1<<edfhWLHISTO)); 
        }
        if ((fep->elamstats == elamstatsMINVAR) || (fep->elamstats == elamstatsBARKER) || (fep->elamstats == elamstatsMETROPOLIS))
        { 
            flags_dfh |= ((1<<edfhACCUMP) | (1<<edfhACCUMM) | (1<<edfhACCUMP2) | (1<<edfhACCUMP2) 
                          | (1<<edfhSUMMINVAR) | (1<<edfhSUMVAR));
        }
    } else {
        flags_dfh = 0;
    }

    version = strdup(VERSION);
    btime   = strdup(BUILD_TIME);
    buser   = strdup(BUILD_USER);
    bmach   = strdup(BUILD_MACHINE);
    fprog   = strdup(Program());

    ftime   = &(timebuf[0]);
    
    do_cpt_header(gmx_fio_getxdr(fp),FALSE,&file_version,
                  &version,&btime,&buser,&bmach,&fprog,&ftime,
                  &eIntegrator,&simulation_part,&step,&t,&nppnodes,
                  DOMAINDECOMP(cr) ? cr->dd->nc : NULL,&npmenodes,
                  &state->natoms,&state->ngtc,&state->nnhpres,
                  &state->nhchainlength,&(state->dfhist.nlambda),&state->flags,&flags_eks,&flags_enh,&flags_dfh,
                  NULL);
    
    sfree(version);
    sfree(btime);
    sfree(buser);
    sfree(bmach);
    sfree(fprog);

    if((do_cpt_state(gmx_fio_getxdr(fp),FALSE,state->flags,state,TRUE,NULL) < 0)        ||
       (do_cpt_ekinstate(gmx_fio_getxdr(fp),FALSE,flags_eks,&state->ekinstate,NULL) < 0)||
       (do_cpt_enerhist(gmx_fio_getxdr(fp),FALSE,flags_enh,&state->enerhist,NULL) < 0)  ||
       (do_cpt_df_hist(gmx_fio_getxdr(fp),FALSE,flags_dfh,&state->dfhist,NULL) < 0)  ||
       (do_cpt_files(gmx_fio_getxdr(fp),FALSE,&outputfiles,&noutputfiles,NULL,
                     file_version) < 0))
    {
        gmx_file("Cannot read/write checkpoint; corrupt file, or maybe you are out of quota?");
    }

    do_cpt_footer(gmx_fio_getxdr(fp),FALSE,file_version);

    /* we really, REALLY, want to make sure to physically write the checkpoint, 
       and all the files it depends on, out to disk. Because we've
       opened the checkpoint with gmx_fio_open(), it's in our list
       of open files.  */
    ret=gmx_fio_all_output_fsync();

    if (ret)
    {
        char buf[STRLEN];
        sprintf(buf,
                "Cannot fsync '%s'; maybe you are out of disk space or quota?",
                gmx_fio_getname(ret));

        if (getenv(GMX_IGNORE_FSYNC_FAILURE_ENV)==NULL)
        {
            gmx_file(buf);
        }
        else
        {
            gmx_warning(buf);
        }
    }

    if( gmx_fio_close(fp) != 0)
    {
        gmx_file("Cannot read/write checkpoint; corrupt file, or maybe you are out of quota?");
    }

    /* we don't move the checkpoint if the user specified they didn't want it,
       or if the fsyncs failed */
    if (!bNumberAndKeep && !ret)
    {
        if (gmx_fexist(fn))
        {
            /* Rename the previous checkpoint file */
            strcpy(buf,fn);
            buf[strlen(fn) - strlen(ftp2ext(fn2ftp(fn))) - 1] = '\0';
            strcat(buf,"_prev");
            strcat(buf,fn+strlen(fn) - strlen(ftp2ext(fn2ftp(fn))) - 1);
#ifndef GMX_FAHCORE
            /* we copy here so that if something goes wrong between now and
             * the rename below, there's always a state.cpt.
             * If renames are atomic (such as in POSIX systems),
             * this copying should be unneccesary.
             */
            gmx_file_copy(fn, buf, FALSE);
            /* We don't really care if this fails: 
             * there's already a new checkpoint.
             */
#else
            gmx_file_rename(fn, buf);
#endif
        }
        if (gmx_file_rename(fntemp, fn) != 0)
        {
            gmx_file("Cannot rename checkpoint file; maybe you are out of quota?");
        }
    }

    sfree(outputfiles);
    sfree(fntemp);

#ifdef GMX_FAHCORE
    /*code for alternate checkpointing scheme.  moved from top of loop over 
      steps */
    fcRequestCheckPoint();
    if ( fcCheckPointParallel( cr->nodeid, NULL,0) == 0 ) {
        gmx_fatal( 3,__FILE__,__LINE__, "Checkpoint error on step %d\n", step );
    }
#endif /* end GMX_FAHCORE block */
}

static void print_flag_mismatch(FILE *fplog,int sflags,int fflags)
{
    int i;
    
    fprintf(fplog,"\nState entry mismatch between the simulation and the checkpoint file\n");
    fprintf(fplog,"Entries which are not present in the checkpoint file will not be updated\n");
    fprintf(fplog,"  %24s    %11s    %11s\n","","simulation","checkpoint");
    for(i=0; i<estNR; i++)
    {
        if ((sflags & (1<<i)) || (fflags & (1<<i)))
        {
            fprintf(fplog,"  %24s    %11s    %11s\n",
                    est_names[i],
                    (sflags & (1<<i)) ? "  present  " : "not present",
                    (fflags & (1<<i)) ? "  present  " : "not present");
        }
    }
}

static void check_int(FILE *fplog,const char *type,int p,int f,gmx_bool *mm)
{
	FILE *fp = fplog ? fplog : stderr;

    if (p != f)
    {
		fprintf(fp,"  %s mismatch,\n",type);
		fprintf(fp,"    current program: %d\n",p);
		fprintf(fp,"    checkpoint file: %d\n",f);
		fprintf(fp,"\n");
        *mm = TRUE;
    }
}

static void check_string(FILE *fplog,const char *type,const char *p,
                         const char *f,gmx_bool *mm)
{
	FILE *fp = fplog ? fplog : stderr;
	
    if (strcmp(p,f) != 0)
    {
		fprintf(fp,"  %s mismatch,\n",type);
		fprintf(fp,"    current program: %s\n",p);
		fprintf(fp,"    checkpoint file: %s\n",f);
		fprintf(fp,"\n");
        *mm = TRUE;
    }
}

static void check_match(FILE *fplog,
                        char *version,
                        char *btime,char *buser,char *bmach,char *fprog,
                        t_commrec *cr,gmx_bool bPartDecomp,int npp_f,int npme_f,
                        ivec dd_nc,ivec dd_nc_f)
{
    int  npp;
    gmx_bool mm;
    
    mm = FALSE;
    
    check_string(fplog,"Version"      ,VERSION      ,version,&mm);
    check_string(fplog,"Build time"   ,BUILD_TIME   ,btime  ,&mm);
    check_string(fplog,"Build user"   ,BUILD_USER   ,buser  ,&mm);
    check_string(fplog,"Build machine",BUILD_MACHINE,bmach  ,&mm);
    check_string(fplog,"Program name" ,Program()    ,fprog  ,&mm);
    
    npp = cr->nnodes - cr->npmenodes;
    check_int   (fplog,"#nodes"       ,cr->nnodes   ,npp_f+npme_f ,&mm);
    if (bPartDecomp)
    {
        dd_nc[XX] = 1;
        dd_nc[YY] = 1;
        dd_nc[ZZ] = 1;
    }
    if (npp > 1)
    {
        check_int (fplog,"#PME-nodes"  ,cr->npmenodes,npme_f     ,&mm);
        if (npp == npp_f)
        {
            check_int (fplog,"#DD-cells[x]",dd_nc[XX]    ,dd_nc_f[XX],&mm);
            check_int (fplog,"#DD-cells[y]",dd_nc[YY]    ,dd_nc_f[YY],&mm);
            check_int (fplog,"#DD-cells[z]",dd_nc[ZZ]    ,dd_nc_f[ZZ],&mm);
        }
    }
    
    if (mm)
    {
		fprintf(stderr,
				"Gromacs binary or parallel settings not identical to previous run.\n"
				"Continuation is exact, but is not guaranteed to be binary identical%s.\n\n",
				fplog ? ",\n see the log file for details" : "");
		
        if (fplog)
        {
			fprintf(fplog,
					"Gromacs binary or parallel settings not identical to previous run.\n"
					"Continuation is exact, but is not guaranteed to be binary identical.\n\n");
		}
    }
}

static void read_checkpoint(const char *fn,FILE **pfplog,
<<<<<<< HEAD
                            t_commrec *cr,bool bPartDecomp,ivec dd_nc,
                            int eIntegrator,int bFep, t_lambda *fep, gmx_large_int_t *step,double *t,
                            t_state *state,bool *bReadRNG,bool *bReadEkin,
                            int *simulation_part,bool bAppendOutputFiles)
=======
                            t_commrec *cr,gmx_bool bPartDecomp,ivec dd_nc,
                            int eIntegrator,gmx_large_int_t *step,double *t,
                            t_state *state,gmx_bool *bReadRNG,gmx_bool *bReadEkin,
                            int *simulation_part,gmx_bool bAppendOutputFiles)
>>>>>>> be66ba7f
{
    t_fileio *fp;
    int  i,j,rc;
    int  file_version;
    char *version,*btime,*buser,*bmach,*fprog,*ftime;
	char filename[STRLEN],buf[STEPSTRSIZE];
    int  nppnodes,eIntegrator_f,nppnodes_f,npmenodes_f;
    ivec dd_nc_f;
    int  natoms,ngtc,nnhpres,nhchainlength,nlambda,fflags,flags_eks,flags_enh,flags_dfh;
    int  d;
    int  ret;
	gmx_file_position_t *outputfiles;
	int  nfiles;
	t_fileio *chksum_file;
	FILE* fplog = *pfplog;
	unsigned char digest[16];
#if !((defined WIN32 || defined _WIN32 || defined WIN64 || defined _WIN64) && !defined __CYGWIN__ && !defined __CYGWIN32__)
	struct flock fl = { 0, SEEK_SET, 0,       F_WRLCK,     0 }; 
#endif
	
    const char *int_warn=
        "WARNING: The checkpoint file was generator with integrator %s,\n"
        "         while the simulation uses integrator %s\n\n";
    const char *sd_note=
        "NOTE: The checkpoint file was for %d nodes doing SD or BD,\n"
        "      while the simulation uses %d SD or BD nodes,\n"
        "      continuation will be exact, except for the random state\n\n";
    
    if (PARTDECOMP(cr))
    {
        gmx_fatal(FARGS,
                  "read_checkpoint not (yet) supported with particle decomposition");
    }
    
    fp = gmx_fio_open(fn,"r");
    do_cpt_header(gmx_fio_getxdr(fp),TRUE,&file_version,
                  &version,&btime,&buser,&bmach,&fprog,&ftime,
                  &eIntegrator_f,simulation_part,step,t,
                  &nppnodes_f,dd_nc_f,&npmenodes_f,
                  &natoms,&ngtc,&nnhpres,&nhchainlength,&nlambda,
                  &fflags,&flags_eks,&flags_enh,&flags_dfh,NULL);
    
    if (cr == NULL || MASTER(cr))
    {
        fprintf(stderr,"\nReading checkpoint file %s generated: %s\n\n",
                fn,ftime);
    }
	
	/* This will not be written if we do appending, since fplog is still NULL then */
    if (fplog)
    {
        fprintf(fplog,"\n");
        fprintf(fplog,"Reading checkpoint file %s\n",fn);
        fprintf(fplog,"  file generated by:     %s\n",fprog);  
        fprintf(fplog,"  file generated at:     %s\n",ftime);  
        fprintf(fplog,"  GROMACS build time:    %s\n",btime);  
        fprintf(fplog,"  GROMACS build user:    %s\n",buser);  
        fprintf(fplog,"  GROMACS build machine: %s\n",bmach);  
        fprintf(fplog,"  simulation part #:     %d\n",*simulation_part);
        fprintf(fplog,"  step:                  %s\n",gmx_step_str(*step,buf));
        fprintf(fplog,"  time:                  %f\n",*t);  
        fprintf(fplog,"\n");
    }
    
    if (natoms != state->natoms)
    {
        gmx_fatal(FARGS,"Checkpoint file is for a system of %d atoms, while the current system consists of %d atoms",natoms,state->natoms);
    }
    if (ngtc != state->ngtc)
    {
        gmx_fatal(FARGS,"Checkpoint file is for a system of %d T-coupling groups, while the current system consists of %d T-coupling groups",ngtc,state->ngtc);
    }
    if (nnhpres != state->nnhpres)
    {
        gmx_fatal(FARGS,"Checkpoint file is for a system of %d NH-pressure-coupling variables, while the current system consists of %d NH-pressure-coupling variables",nnhpres,state->nnhpres);
    }

    if (nlambda != state->dfhist.nlambda)
    {
        gmx_fatal(FARGS,"Checkpoint file is for a system with %d lambda states, while the current system consists of %d lambda states",nlambda,state->dfhist.nlambda);
    }

    init_gtc_state(state,state->ngtc,state->nnhpres,nhchainlength); /* need to keep this here to keep the tpr format working */
    /* write over whatever was read; we use the number of Nose-Hoover chains from the checkpoint */
    
    if (eIntegrator_f != eIntegrator)
    {
        if (MASTER(cr))
        {
            fprintf(stderr,int_warn,EI(eIntegrator_f),EI(eIntegrator));
        }
		if(bAppendOutputFiles)
		{
			gmx_fatal(FARGS,
					  "Output file appending requested, but input/checkpoint integrators do not match.\n"
					  "Stopping the run to prevent you from ruining all your data...\n"
					  "If you _really_ know what you are doing, try with the -noappend option.\n");
		}
        if (fplog)
        {
            fprintf(fplog,int_warn,EI(eIntegrator_f),EI(eIntegrator));
        }
    }

    if (!PAR(cr))
    {
        nppnodes = 1;
    }
    else if (bPartDecomp)
    {
        nppnodes = cr->nnodes;
    }
    else if (cr->nnodes == nppnodes_f + npmenodes_f)
    {
        if (cr->npmenodes < 0)
        {
            cr->npmenodes = npmenodes_f;
        }
        nppnodes = cr->nnodes - cr->npmenodes;
        if (nppnodes == nppnodes_f)
        {
            for(d=0; d<DIM; d++)
            {
                if (dd_nc[d] == 0)
                {
                    dd_nc[d] = dd_nc_f[d];
                }
            }
        }
    }
    else
    {
        /* The number of PP nodes has not been set yet */
        nppnodes = -1;
    }

    if ((EI_SD(eIntegrator) || eIntegrator == eiBD) && nppnodes > 0)
    {
        /* Correct the RNG state size for the number of PP nodes.
         * Such assignments should all be moved to one central function.
         */
        state->nrng  = nppnodes*gmx_rng_n();
        state->nrngi = nppnodes;
    }
    
    *bReadRNG = TRUE;
    if (fflags != state->flags)
    {
		
        if (MASTER(cr))
        {
			if(bAppendOutputFiles)
			{
				gmx_fatal(FARGS,
						  "Output file appending requested, but input and checkpoint states are not identical.\n"
						  "Stopping the run to prevent you from ruining all your data...\n"
						  "You can try with the -noappend option, and get more info in the log file.\n");
			}
			
            fprintf(stderr,
                    "WARNING: The checkpoint state entries do not match the simulation,\n"
                    "         see the log file for details\n\n");
        }
		
		if(fplog)
		{
			print_flag_mismatch(fplog,state->flags,fflags);
		}
    }
    else
    {
        if ((EI_SD(eIntegrator) || eIntegrator == eiBD) &&
            nppnodes != nppnodes_f)
        {
            *bReadRNG = FALSE;
            if (MASTER(cr))
            {
                fprintf(stderr,sd_note,nppnodes_f,nppnodes);
            }
            if (fplog)
            {
                fprintf(fplog ,sd_note,nppnodes_f,nppnodes);
            }
        }
        if (MASTER(cr))
        {
            check_match(fplog,version,btime,buser,bmach,fprog,
                        cr,bPartDecomp,nppnodes_f,npmenodes_f,dd_nc,dd_nc_f);
        }
    }
    ret = do_cpt_state(gmx_fio_getxdr(fp),TRUE,fflags,state,*bReadRNG,NULL);
    if (ret)
    {
        cp_error();
    }
    ret = do_cpt_ekinstate(gmx_fio_getxdr(fp),TRUE,
                           flags_eks,&state->ekinstate,NULL);
    if (ret)
    {
        cp_error();
    }
    *bReadEkin = ((flags_eks & (1<<eeksEKINH)) || (flags_eks & (1<<eeksEKINF)) || (flags_eks & (1<<eeksEKINO)) ||
                  (flags_eks & (1<<eeksEKINSCALEF)) | (flags_eks & (1<<eeksEKINSCALEH)) | (flags_eks & (1<<eeksVSCALE)));
    
    ret = do_cpt_enerhist(gmx_fio_getxdr(fp),TRUE,
                          flags_enh,&state->enerhist,NULL);
    if (ret)
    {
        cp_error();
    }

    if (file_version < 6)
    {
        const char *warn="Reading checkpoint file in old format, assuming that the run that generated this file started at step 0, if this is not the case the averages stored in the energy file will be incorrect.";

        fprintf(stderr,"\nWARNING: %s\n\n",warn);
        if (fplog)
        {
            fprintf(fplog,"\nWARNING: %s\n\n",warn);
        }
        state->enerhist.nsum     = *step;
        state->enerhist.nsum_sim = *step;
    }

    ret = do_cpt_df_hist(gmx_fio_getxdr(fp),TRUE,
                         flags_dfh,&state->dfhist,NULL);
    if (ret)
    {
        cp_error();
    }

	ret = do_cpt_files(gmx_fio_getxdr(fp),TRUE,&outputfiles,&nfiles,NULL,file_version);
	if (ret)
	{
		cp_error();
	}
					   
    ret = do_cpt_footer(gmx_fio_getxdr(fp),TRUE,file_version);
    if (ret)
    {
        cp_error();
    }
    if( gmx_fio_close(fp) != 0)
	{
		gmx_file("Cannot read/write checkpoint; corrupt file, or maybe you are out of quota?");
	}
    
    sfree(fprog);
    sfree(ftime);
    sfree(btime);
    sfree(buser);
    sfree(bmach);
	
	/* If the user wants to append to output files,
     * we use the file pointer positions of the output files stored
     * in the checkpoint file and truncate the files such that any frames
     * written after the checkpoint time are removed.
     * All files are md5sum checked such that we can be sure that
     * we do not truncate other (maybe imprortant) files.
	 */
    if (bAppendOutputFiles)
    {
        if (fn2ftp(outputfiles[0].filename)!=efLOG)
        {
            /* make sure first file is log file so that it is OK to use it for 
             * locking
             */
            gmx_fatal(FARGS,"The first output file should always be the log "
                      "file but instead is: %s", outputfiles[0].filename);
        }
        for(i=0;i<nfiles;i++)
        {
            if (outputfiles[i].offset < 0)
            {
                gmx_fatal(FARGS,"The original run wrote a file called '%s' which "
                    "is larger than 2 GB, but mdrun did not support large file"
                    " offsets. Can not append. Run mdrun with -noappend",
                    outputfiles[i].filename);
            }
#ifdef GMX_FAHCORE
            chksum_file=gmx_fio_open(outputfiles[i].filename,"a");

#else
            chksum_file=gmx_fio_open(outputfiles[i].filename,"r+");

            /* lock log file */                
            if (i==0)
            {
#if !((defined WIN32 || defined _WIN32 || defined WIN64 || defined _WIN64) && !defined __CYGWIN__ && !defined __CYGWIN32__) 
                if (fcntl(fileno(gmx_fio_getfp(chksum_file)), F_SETLK, &fl)
                    ==-1)
#else
                if (_locking(fileno(gmx_fio_getfp(chksum_file)), _LK_NBLCK, LONG_MAX)==-1)
#endif
                {
                    gmx_fatal(FARGS,"Failed to lock: %s. Already running "
                        "simulation?", outputfiles[i].filename);
                }
            }
            
            /* compute md5 chksum */ 
            if (outputfiles[i].chksum_size != -1)
            {
                if (gmx_fio_get_file_md5(chksum_file,outputfiles[i].offset,
                                     digest) != outputfiles[i].chksum_size)
                {
                    gmx_fatal(FARGS,"Can't read %d bytes of '%s' to compute checksum. The file has been replaced or its contents has been modified.",
                              outputfiles[i].chksum_size, 
                              outputfiles[i].filename);
                }
            } 
            else if (i==0)  /*log file need to be seeked even when not reading md5*/
            {
                gmx_fio_seek(chksum_file,outputfiles[i].offset);
            }
#endif
            
            if (i==0) /*open log file here - so that lock is never lifted 
                        after chksum is calculated */
            {
                *pfplog = gmx_fio_getfp(chksum_file);
            }
            else
            {
                gmx_fio_close(chksum_file);
            }
#ifndef GMX_FAHCORE            
            /* compare md5 chksum */
            if (outputfiles[i].chksum_size != -1 &&
                memcmp(digest,outputfiles[i].chksum,16)!=0) 
            {
                if (debug)
                {
                    fprintf(debug,"chksum for %s: ",outputfiles[i].filename);
                    for (j=0; j<16; j++)
                    {
                        fprintf(debug,"%02x",digest[j]);
                    }
                    fprintf(debug,"\n");
                }
                gmx_fatal(FARGS,"Checksum wrong for '%s'. The file has been replaced or its contents has been modified.",
                          outputfiles[i].filename);
            }
#endif        

              
            if (i!=0) /*log file is already seeked to correct position */
            {
#if ((defined WIN32 || defined _WIN32 || defined WIN64 || defined _WIN64) && !defined __CYGWIN__ && !defined __CYGWIN32__)
                rc = gmx_wintruncate(outputfiles[i].filename,outputfiles[i].offset);
#else            
                rc = truncate(outputfiles[i].filename,outputfiles[i].offset);
#endif
                if(rc!=0)
                {
                    gmx_fatal(FARGS,"Truncation of file %s failed.",outputfiles[i].filename);
                }
            }
        }
    }

    sfree(outputfiles);
}


void load_checkpoint(const char *fn,FILE **fplog,
                     t_commrec *cr,gmx_bool bPartDecomp,ivec dd_nc,
                     t_inputrec *ir,t_state *state,
                     gmx_bool *bReadRNG,gmx_bool *bReadEkin,gmx_bool bAppend)
{
    gmx_large_int_t step;
    double t;

    if (SIMMASTER(cr)) {
      /* Read the state from the checkpoint file */
      read_checkpoint(fn,fplog,
                      cr,bPartDecomp,dd_nc,
                      ir->eI,ir->efep,ir->fepvals,&step,&t,state,bReadRNG,bReadEkin,
                      &ir->simulation_part,bAppend);
    }
    if (PAR(cr)) {
      gmx_bcast(sizeof(cr->npmenodes),&cr->npmenodes,cr);
      gmx_bcast(DIM*sizeof(dd_nc[0]),dd_nc,cr);
      gmx_bcast(sizeof(step),&step,cr);
      gmx_bcast(sizeof(*bReadRNG),bReadRNG,cr);
      gmx_bcast(sizeof(*bReadEkin),bReadEkin,cr);
    }
    ir->bContinuation    = TRUE;
    if (ir->nsteps >= 0)
    {
        ir->nsteps          += ir->init_step - step;
    }
    ir->init_step        = step;
	ir->simulation_part += 1;
}

static void read_checkpoint_data(t_fileio *fp,int *simulation_part,
                                 gmx_large_int_t *step,double *t,t_state *state,
                                 gmx_bool bReadRNG,
                                 int *nfiles,gmx_file_position_t **outputfiles)
{
    int  file_version;
    char *version,*btime,*buser,*bmach,*fprog,*ftime;
    int  eIntegrator;
    int  nppnodes,npme;
    ivec dd_nc;
    int  flags_eks,flags_enh,flags_dfh;
    int  nfiles_loc;
    gmx_file_position_t *files_loc=NULL;
    int  ret;
	
    do_cpt_header(gmx_fio_getxdr(fp),TRUE,&file_version,
                  &version,&btime,&buser,&bmach,&fprog,&ftime,
                  &eIntegrator,simulation_part,step,t,&nppnodes,dd_nc,&npme,
                  &state->natoms,&state->ngtc,&state->nnhpres,&state->nhchainlength,
                  &(state->dfhist.nlambda),&state->flags,&flags_eks,&flags_enh,&flags_dfh,NULL);
    ret =
        do_cpt_state(gmx_fio_getxdr(fp),TRUE,state->flags,state,bReadRNG,NULL);
    if (ret)
    {
        cp_error();
    }
    ret = do_cpt_ekinstate(gmx_fio_getxdr(fp),TRUE,
                           flags_eks,&state->ekinstate,NULL);
    if (ret)
    {
        cp_error();
    }
    ret = do_cpt_enerhist(gmx_fio_getxdr(fp),TRUE,
                          flags_enh,&state->enerhist,NULL);
    if (ret)
    {
        cp_error();
    }
    ret = do_cpt_df_hist(gmx_fio_getxdr(fp),TRUE,
                          flags_dfh,&state->dfhist,NULL);
    if (ret)
    {
        cp_error();
    }

    ret = do_cpt_files(gmx_fio_getxdr(fp),TRUE,
                       outputfiles != NULL ? outputfiles : &files_loc,
                       outputfiles != NULL ? nfiles : &nfiles_loc,
                       NULL,file_version);
    if (files_loc != NULL)
    {
        sfree(files_loc);
    }
	
    if (ret)
    {
        cp_error();
    }
	
    ret = do_cpt_footer(gmx_fio_getxdr(fp),TRUE,file_version);
    if (ret)
    {
        cp_error();
    }

    sfree(fprog);
    sfree(ftime);
    sfree(btime);
    sfree(buser);
    sfree(bmach);
}

void 
read_checkpoint_state(const char *fn,int *simulation_part,
                      gmx_large_int_t *step,double *t,t_state *state)
{
    t_fileio *fp;
    
    fp = gmx_fio_open(fn,"r");
    read_checkpoint_data(fp,simulation_part,step,t,state,TRUE,NULL,NULL);
    if( gmx_fio_close(fp) != 0)
	{
		gmx_file("Cannot read/write checkpoint; corrupt file, or maybe you are out of quota?");
	}
}

void read_checkpoint_trxframe(t_fileio *fp,t_trxframe *fr)
{
    t_state state;
    int simulation_part;
    gmx_large_int_t step;
    double t;
    
    init_state(&state,0,0,0,0,0);
    
    read_checkpoint_data(fp,&simulation_part,&step,&t,&state,FALSE,NULL,NULL);
    
    fr->natoms  = state.natoms;
    fr->bTitle  = FALSE;
    fr->bStep   = TRUE;
    fr->step    = gmx_large_int_to_int(step,
                                    "conversion of checkpoint to trajectory");
    fr->bTime   = TRUE;
    fr->time    = t;
    fr->bLambda = TRUE;
    fr->lambda  = state.lambda[efptFEP];
    fr->fep_state  = state.fep_state;
    fr->bAtoms  = FALSE;
    fr->bX      = (state.flags & (1<<estX));
    if (fr->bX)
    {
        fr->x     = state.x;
        state.x   = NULL;
    }
    fr->bV      = (state.flags & (1<<estV));
    if (fr->bV)
    {
        fr->v     = state.v;
        state.v   = NULL;
    }
    fr->bF      = FALSE;
    fr->bBox    = (state.flags & (1<<estBOX));
    if (fr->bBox)
    {
        copy_mat(state.box,fr->box);
    }
    done_state(&state);
}

void list_checkpoint(const char *fn,FILE *out)
{
    t_fileio *fp;
    int  file_version;
    char *version,*btime,*buser,*bmach,*fprog,*ftime;
    int  eIntegrator,simulation_part,nppnodes,npme;
    gmx_large_int_t step;
    double t;
    ivec dd_nc;
    t_state state;
    t_lambda *fep;  /* where does this data end up coming from? */
    int  flags_eks,flags_enh,flags_dfh;
    int  indent;
    int  i,j;
    int  ret;
    gmx_file_position_t *outputfiles;
	int  nfiles;
	
    init_state(&state,-1,-1,-1,-1,0);

    fp = gmx_fio_open(fn,"r");
    do_cpt_header(gmx_fio_getxdr(fp),TRUE,&file_version,
                  &version,&btime,&buser,&bmach,&fprog,&ftime,
                  &eIntegrator,&simulation_part,&step,&t,&nppnodes,dd_nc,&npme,
                  &state.natoms,&state.ngtc,&state.nnhpres,&state.nhchainlength,
                  &(state.dfhist.nlambda),&state.flags,
                  &flags_eks,&flags_enh,&flags_dfh,out);
    ret = do_cpt_state(gmx_fio_getxdr(fp),TRUE,state.flags,&state,TRUE,out);
    if (ret)
    {
        cp_error();
    }
    ret = do_cpt_ekinstate(gmx_fio_getxdr(fp),TRUE,
                           flags_eks,&state.ekinstate,out);
    if (ret)
    {
        cp_error();
    }
    ret = do_cpt_enerhist(gmx_fio_getxdr(fp),TRUE,
                          flags_enh,&state.enerhist,out);

    if (ret == 0) 
    {
        init_df_history(&state.dfhist,state.dfhist.nlambda,0); /* reinitialize state with correct sizes */
        ret = do_cpt_df_hist(gmx_fio_getxdr(fp),TRUE,
                             flags_dfh,&state.dfhist,out);
    }
    if (ret == 0)
    {
		do_cpt_files(gmx_fio_getxdr(fp),TRUE,&outputfiles,&nfiles,out,file_version);
	}
	
    if (ret == 0)
    {
        ret = do_cpt_footer(gmx_fio_getxdr(fp),TRUE,file_version);
    }
	
    if (ret)
    {
        cp_warning(out);
    }
    if( gmx_fio_close(fp) != 0)
	{
		gmx_file("Cannot read/write checkpoint; corrupt file, or maybe you are out of quota?");
	}
    
    done_state(&state);
}


static gmx_bool exist_output_file(const char *fnm_cp,int nfile,const t_filenm fnm[])
{
    int i;

    /* Check if the output file name stored in the checkpoint file
     * is one of the output file names of mdrun.
     */
    i = 0;
    while (i < nfile &&
           !(is_output(&fnm[i]) && strcmp(fnm_cp,fnm[i].fns[0]) == 0))
    {
        i++;
    }
    
    return (i < nfile && gmx_fexist(fnm_cp));
}

/* This routine cannot print tons of data, since it is called before the log file is opened. */
gmx_bool read_checkpoint_simulation_part(const char *filename, int *simulation_part,
                                     gmx_large_int_t *cpt_step,t_commrec *cr,
                                     gmx_bool bAppendReq,
                                     int nfile,const t_filenm fnm[],
                                     const char *part_suffix,gmx_bool *bAddPart)
{
    t_fileio *fp;
    gmx_large_int_t step=0;
	double t;
    t_state state;
    int  nfiles;
    gmx_file_position_t *outputfiles;
    int  nexist,f;
    gmx_bool bAppend;
    char *fn,suf_up[STRLEN];

    bAppend = FALSE;

    if (SIMMASTER(cr)) {
        if(!gmx_fexist(filename) || (!(fp = gmx_fio_open(filename,"r")) ))
        {
            *simulation_part = 0;
        }
        else 
        {
            init_state(&state,0,0,0,0,0);

            read_checkpoint_data(fp,simulation_part,&step,&t,&state,FALSE,
                                 &nfiles,&outputfiles);
            if( gmx_fio_close(fp) != 0)
            {
                gmx_file("Cannot read/write checkpoint; corrupt file, or maybe you are out of quota?");
            }
            done_state(&state);

            if (bAppendReq)
            {
                nexist = 0;
                for(f=0; f<nfiles; f++)
                {
                    if (exist_output_file(outputfiles[f].filename,nfile,fnm))
                    {
                        nexist++;
                    }
                }
                if (nexist == nfiles)
                {
                    bAppend = bAppendReq;
                }
                else if (nexist > 0)
                {
                    fprintf(stderr,
                            "Output file appending has been requested,\n"
                            "but some output files listed in the checkpoint file %s\n"
                            "are not present or are named differently by the current program:\n",
                            filename);
                    fprintf(stderr,"output files present:");
                    for(f=0; f<nfiles; f++)
                    {
                        if (exist_output_file(outputfiles[f].filename,
                                              nfile,fnm))
                        {
                            fprintf(stderr," %s",outputfiles[f].filename);
                        }
                    }
                    fprintf(stderr,"\n");
                    fprintf(stderr,"output files not present or named differently:");
                    for(f=0; f<nfiles; f++)
                    {
                        if (!exist_output_file(outputfiles[f].filename,
                                               nfile,fnm))
                        {
                            fprintf(stderr," %s",outputfiles[f].filename);
                        }
                    }
                    fprintf(stderr,"\n");
                    
                    gmx_fatal(FARGS,"File appending requested, but only %d of the %d output files are present",nexist,nfiles);
                }
            }
            
            if (bAppend)
            {
                if (nfiles == 0)
                {
                    gmx_fatal(FARGS,"File appending requested, but no output file information is stored in the checkpoint file");
                }
                fn = outputfiles[0].filename;
                if (strlen(fn) < 4 ||
                    gmx_strcasecmp(fn+strlen(fn)-4,ftp2ext(efLOG)) == 0)
                {
                    gmx_fatal(FARGS,"File appending requested, but the log file is not the first file listed in the checkpoint file");
                }
                /* Set bAddPart to whether the suffix string '.part' is present
                 * in the log file name.
                 */
                strcpy(suf_up,part_suffix);
                upstring(suf_up);
                *bAddPart = (strstr(fn,part_suffix) != NULL ||
                             strstr(fn,suf_up) != NULL);
            }

            sfree(outputfiles);
        }
    }
    if (PAR(cr))
    {
        gmx_bcast(sizeof(*simulation_part),simulation_part,cr);

        if (*simulation_part > 0 && bAppendReq)
        {
            gmx_bcast(sizeof(bAppend),&bAppend,cr);
            gmx_bcast(sizeof(*bAddPart),bAddPart,cr);
        }
    }
    if (NULL != cpt_step)
    {
        *cpt_step = step;
    }

    return bAppend;
}<|MERGE_RESOLUTION|>--- conflicted
+++ resolved
@@ -639,7 +639,7 @@
     {
         reti = 0;
         vr = v[i];
-        reti = do_cpte_reals_low(xd,cptp,ecpt,sflags,n,&(v[i]),NULL,ecprREAL);
+        reti = do_cpte_reals_low(xd,cptp,ecpt,sflags,n,NULL,&(v[i]),NULL,ecprREAL);
         if (list && reti == 0)
         {
             sprintf(name,"%s[%d]",st_names(cptp,ecpt),i);
@@ -923,7 +923,6 @@
         {
             switch (i)
             {
-<<<<<<< HEAD
             case estLAMBDA:  ret = do_cpte_reals(xd,cptpEST,i,sflags,efptNR,&(state->lambda),list); break;
             case estFEPSTATE: ret = do_cpte_int (xd,cptpEST,i,sflags,&state->fep_state,list); break;
             case estBOX:     ret = do_cpte_matrix(xd,cptpEST,i,sflags,state->box,list); break;
@@ -950,31 +949,6 @@
             case estDISRE_RM3TAV: ret = do_cpte_reals(xd,cptpEST,i,sflags,state->hist.ndisrepairs,&state->hist.disre_rm3tav,list); break;
             case estORIRE_INITF:  ret = do_cpte_real (xd,cptpEST,i,sflags,&state->hist.orire_initf,list); break;
             case estORIRE_DTAV:   ret = do_cpte_reals(xd,cptpEST,i,sflags,state->hist.norire_Dtav,&state->hist.orire_Dtav,list); break;
-=======
-            case estLAMBDA:  ret = do_cpte_real(xd,0,i,sflags,&state->lambda,list); break;
-            case estBOX:     ret = do_cpte_matrix(xd,0,i,sflags,state->box,list); break;
-            case estBOX_REL: ret = do_cpte_matrix(xd,0,i,sflags,state->box_rel,list); break;
-            case estBOXV:    ret = do_cpte_matrix(xd,0,i,sflags,state->boxv,list); break;
-            case estPRES_PREV: ret = do_cpte_matrix(xd,0,i,sflags,state->pres_prev,list); break;
-            case estSVIR_PREV:  ret = do_cpte_matrix(xd,0,i,sflags,state->svir_prev,list); break;
-            case estFVIR_PREV:  ret = do_cpte_matrix(xd,0,i,sflags,state->fvir_prev,list); break;
-            case estNH_XI:   ret = do_cpte_doubles(xd,0,i,sflags,nnht,&state->nosehoover_xi,list); break;
-            case estNH_VXI:  ret = do_cpte_doubles(xd,0,i,sflags,nnht,&state->nosehoover_vxi,list); break;
-            case estNHPRES_XI:   ret = do_cpte_doubles(xd,0,i,sflags,nnhtp,&state->nhpres_xi,list); break;
-            case estNHPRES_VXI:  ret = do_cpte_doubles(xd,0,i,sflags,nnhtp,&state->nhpres_vxi,list); break;
-            case estTC_INT:  ret = do_cpte_doubles(xd,0,i,sflags,state->ngtc,&state->therm_integral,list); break;
-            case estVETA:    ret = do_cpte_real(xd,0,i,sflags,&state->veta,list); break;
-            case estVOL0:    ret = do_cpte_real(xd,0,i,sflags,&state->vol0,list); break;
-            case estX:       ret = do_cpte_rvecs(xd,0,i,sflags,state->natoms,&state->x,list); break;
-            case estV:       ret = do_cpte_rvecs(xd,0,i,sflags,state->natoms,&state->v,list); break;
-            case estSDX:     ret = do_cpte_rvecs(xd,0,i,sflags,state->natoms,&state->sd_X,list); break;
-            case estLD_RNG:  ret = do_cpte_ints(xd,0,i,sflags,state->nrng,rng_p,list); break;
-            case estLD_RNGI: ret = do_cpte_ints(xd,0,i,sflags,state->nrngi,rngi_p,list); break;
-            case estDISRE_INITF:  ret = do_cpte_real (xd,0,i,sflags,&state->hist.disre_initf,list); break;
-            case estDISRE_RM3TAV: ret = do_cpte_n_reals(xd,0,i,sflags,&state->hist.ndisrepairs,&state->hist.disre_rm3tav,list); break;
-            case estORIRE_INITF:  ret = do_cpte_real (xd,0,i,sflags,&state->hist.orire_initf,list); break;
-            case estORIRE_DTAV:   ret = do_cpte_n_reals(xd,0,i,sflags,&state->hist.norire_Dtav,&state->hist.orire_Dtav,list); break;
->>>>>>> be66ba7f
             default:
                 gmx_fatal(FARGS,"Unknown state entry %d\n"
                           "You are probably reading a new checkpoint file with old code",i);
@@ -1054,7 +1028,6 @@
         {
             switch (i)
             {
-<<<<<<< HEAD
 			case eenhENERGY_N:     ret = do_cpte_int(xd,cptpEENH,i,fflags,&enerhist->nener,list); break;
 			case eenhENERGY_AVER:  ret = do_cpte_doubles(xd,cptpEENH,i,fflags,enerhist->nener,&enerhist->ener_ave,list); break;
  			case eenhENERGY_SUM:   ret = do_cpte_doubles(xd,cptpEENH,i,fflags,enerhist->nener,&enerhist->ener_sum,list); break;
@@ -1063,48 +1036,35 @@
             case eenhENERGY_NSUM_SIM:   do_cpt_step_err(xd,eenh_names[i],&enerhist->nsum_sim,list); break;
             case eenhENERGY_NSTEPS:     do_cpt_step_err(xd,eenh_names[i],&enerhist->nsteps,list); break;
             case eenhENERGY_NSTEPS_SIM: do_cpt_step_err(xd,eenh_names[i],&enerhist->nsteps_sim,list); break;
+            case eenhENERGY_DELTA_H_NN: do_cpt_int_err(xd,eenh_names[i], &(enerhist->dht->nndh), list); 
+                if (bRead) /* now allocate memory for it */
+                {
+                    snew(enerhist->dht->dh, enerhist->dht->nndh);
+                    snew(enerhist->dht->ndh, enerhist->dht->nndh);
+                    for(j=0;j<enerhist->dht->nndh;j++)
+                    {
+                        enerhist->dht->ndh[j] = 0;
+                        enerhist->dht->dh[j] = NULL;
+                    }
+                }
+                break;
+            case eenhENERGY_DELTA_H_LIST: 
+                for(j=0;j<enerhist->dht->nndh;j++)
+                {
+                    ret=do_cpte_n_reals(xd, cptpEENH, i, fflags, &enerhist->dht->ndh[j], &(enerhist->dht->dh[j]), list); 
+                }
+                break;
+            case eenhENERGY_DELTA_H_STARTTIME: 
+                ret=do_cpte_double(xd, cptpEENH, i, fflags, &(enerhist->dht->start_time), list); break;
+            case eenhENERGY_DELTA_H_STARTLAMBDA: 
+                ret=do_cpte_double(xd, cptpEENH, i, fflags, &(enerhist->dht->start_lambda), list); break;
             default:
                 gmx_fatal(FARGS,"Unknown energy history entry %d\n"
                           "You are probably reading a new checkpoint file with old code",i);
-=======
-                case eenhENERGY_N:     ret = do_cpte_int(xd,2,i,fflags,&enerhist->nener,list); break;
-                case eenhENERGY_AVER:  ret = do_cpte_doubles(xd,2,i,fflags,enerhist->nener,&enerhist->ener_ave,list); break;
-                case eenhENERGY_SUM:   ret = do_cpte_doubles(xd,2,i,fflags,enerhist->nener,&enerhist->ener_sum,list); break;
-                case eenhENERGY_NSUM:  do_cpt_step_err(xd,eenh_names[i],&enerhist->nsum,list); break;
-                case eenhENERGY_SUM_SIM: ret = do_cpte_doubles(xd,2,i,fflags,enerhist->nener,&enerhist->ener_sum_sim,list); break;
-                case eenhENERGY_NSUM_SIM:   do_cpt_step_err(xd,eenh_names[i],&enerhist->nsum_sim,list); break;
-                case eenhENERGY_NSTEPS:     do_cpt_step_err(xd,eenh_names[i],&enerhist->nsteps,list); break;
-                case eenhENERGY_NSTEPS_SIM: do_cpt_step_err(xd,eenh_names[i],&enerhist->nsteps_sim,list); break;
-                case eenhENERGY_DELTA_H_NN: do_cpt_int_err(xd,eenh_names[i], &(enerhist->dht->nndh), list); 
-                    if (bRead) /* now allocate memory for it */
-                    {
-                        snew(enerhist->dht->dh, enerhist->dht->nndh);
-                        snew(enerhist->dht->ndh, enerhist->dht->nndh);
-                        for(j=0;j<enerhist->dht->nndh;j++)
-                        {
-                            enerhist->dht->ndh[j] = 0;
-                            enerhist->dht->dh[j] = NULL;
-                        }
-                    }
-                break;
-                case eenhENERGY_DELTA_H_LIST: 
-                    for(j=0;j<enerhist->dht->nndh;j++)
-                    {
-                        ret=do_cpte_n_reals(xd, 2, i, fflags, &enerhist->dht->ndh[j], &(enerhist->dht->dh[j]), list); 
-                    }
-                    break;
-                case eenhENERGY_DELTA_H_STARTTIME: 
-                    ret=do_cpte_double(xd, 2, i, fflags, &(enerhist->dht->start_time), list); break;
-                case eenhENERGY_DELTA_H_STARTLAMBDA: 
-                    ret=do_cpte_double(xd, 2, i, fflags, &(enerhist->dht->start_lambda), list); break;
-                default:
-                    gmx_fatal(FARGS,"Unknown energy history entry %d\n"
-                              "You are probably reading a new checkpoint file with old code",i);
->>>>>>> be66ba7f
-            }
-        }
-    }
-
+            }
+        }
+    }
+    
     if ((fflags & (1<<eenhENERGY_SUM)) && !(fflags & (1<<eenhENERGY_SUM_SIM)))
     {
         /* Assume we have an old file format and copy sum to sum_sim */
@@ -1134,8 +1094,7 @@
     return ret;
 }
 
-<<<<<<< HEAD
-static int do_cpt_df_hist(XDR *xd,bool bRead,int fflags,df_history_t *dfhist,FILE *list)
+static int do_cpt_df_hist(XDR *xd,gmx_bool bRead,int fflags,df_history_t *dfhist,FILE *list)
 {
     int  i,nlambda;
     int  ret;
@@ -1174,10 +1133,7 @@
     return ret;
 }
 
-static int do_cpt_files(XDR *xd, bool bRead, 
-=======
 static int do_cpt_files(XDR *xd, gmx_bool bRead, 
->>>>>>> be66ba7f
                         gmx_file_position_t **p_outputfiles, int *nfiles, 
                         FILE *list, int file_version)
 {
@@ -1599,17 +1555,10 @@
 }
 
 static void read_checkpoint(const char *fn,FILE **pfplog,
-<<<<<<< HEAD
-                            t_commrec *cr,bool bPartDecomp,ivec dd_nc,
+                            t_commrec *cr,gmx_bool bPartDecomp,ivec dd_nc,
                             int eIntegrator,int bFep, t_lambda *fep, gmx_large_int_t *step,double *t,
-                            t_state *state,bool *bReadRNG,bool *bReadEkin,
-                            int *simulation_part,bool bAppendOutputFiles)
-=======
-                            t_commrec *cr,gmx_bool bPartDecomp,ivec dd_nc,
-                            int eIntegrator,gmx_large_int_t *step,double *t,
                             t_state *state,gmx_bool *bReadRNG,gmx_bool *bReadEkin,
                             int *simulation_part,gmx_bool bAppendOutputFiles)
->>>>>>> be66ba7f
 {
     t_fileio *fp;
     int  i,j,rc;
