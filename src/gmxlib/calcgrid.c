/* -*- mode: c; tab-width: 4; indent-tabs-mode: nil; c-basic-offset: 4; c-file-style: "stroustrup"; -*-
 *
 * 
 *                This source code is part of
 * 
 *                 G   R   O   M   A   C   S
 * 
 *          GROningen MAchine for Chemical Simulations
 * 
 *                        VERSION 3.2.0
 * Written by David van der Spoel, Erik Lindahl, Berk Hess, and others.
 * Copyright (c) 1991-2000, University of Groningen, The Netherlands.
 * Copyright (c) 2001-2004, The GROMACS development team,
 * check out http://www.gromacs.org for more information.

 * This program is free software; you can redistribute it and/or
 * modify it under the terms of the GNU General Public License
 * as published by the Free Software Foundation; either version 2
 * of the License, or (at your option) any later version.
 * 
 * If you want to redistribute modifications, please consider that
 * scientific software is very special. Version control is crucial -
 * bugs must be traceable. We will be happy to consider code for
 * inclusion in the official distribution, but derived work must not
 * be called official GROMACS. Details are found in the README & COPYING
 * files - if they are missing, get the official version at www.gromacs.org.
 * 
 * To help us fund GROMACS development, we humbly ask that you cite
 * the papers on the package - you can find them in the top README file.
 * 
 * For more info, check our website at http://www.gromacs.org
 * 
 * And Hey:
 * GROningen Mixture of Alchemy and Childrens' Stories
 */
#ifdef HAVE_CONFIG_H
#include <config.h>
#endif

#include <math.h>

#include "typedefs.h"
#include "smalloc.h"
#include "gmx_fatal.h"
#include "calcgrid.h"

<<<<<<< HEAD
/* The grid sizes below are based on timing of a 3D cubic grid in fftw 
=======
/* The grid sizes below are based on timing of a 3D cubic grid in fftw
>>>>>>> 0fd439d0
 * compiled with SSE using 4 threads in fft5d.c.
 * A grid size is removed when a larger grid is faster.
 */

/* Small grid size array */
#define g_initNR 15
const int grid_init[g_initNR] = { 6,8,10,12,14,16,20,24,25,28,32,36,40,42,44 };

/* For larger grid sizes, a prefactor with any power of 2 can be added.
 * Only sizes divisible by 4 should be used, 90 is allowed, 140 not.
 */
#define g_baseNR 14
const int grid_base[g_baseNR] = { 45,48,50,52,54,56,60,64,70,72,75,80,81,84 };

real calc_grid(FILE *fp,matrix box,real gr_sp,
               int *nx,int *ny,int *nz)
{
    int  d,n[DIM];
    int  i;
    rvec box_size;
    int  nmin,fac2,try;
    rvec spacing;
    real max_spacing;

    if ((*nx <= 0 || *ny <= 0 || *nz <= 0) && gr_sp <= 0)
    {
        gmx_fatal(FARGS,"invalid fourier grid spacing: %g",gr_sp);
    }

    if (grid_base[g_baseNR-1] % 4 != 0)
    {
        gmx_incons("the last entry in grid_base is not a multiple of 4");
    }

    /* New grid calculation setup:
     *
     * To maintain similar accuracy for triclinic PME grids as for rectangular
     * ones, the max grid spacing should set along the box vectors rather than
     * cartesian X/Y/Z directions. This will lead to slightly larger grids, but
     * it is much better than having to go to pme_order=6.
     *
     * Thus, instead of just extracting the diagonal elements to box_size[d], we
     * now calculate the cartesian length of the vectors.
     *
     * /Erik Lindahl, 20060402.
     */
    for(d=0; d<DIM; d++)
    {
        box_size[d] = 0;
        for(i=0;i<DIM;i++)
        {
            box_size[d] += box[d][i]*box[d][i];
        }
        box_size[d] = sqrt(box_size[d]);
    }
    
    n[XX] = *nx;
    n[YY] = *ny;
    n[ZZ] = *nz;

    if ((*nx<=0) || (*ny<=0) || (*nz<=0))
    {
        if (NULL != fp)
        {
            fprintf(fp,"Calculating fourier grid dimensions for%s%s%s\n",
                    *nx > 0 ? "":" X",*ny > 0 ? "":" Y",*nz > 0 ? "":" Z");
        }
    }
    
    max_spacing = 0;
    for(d=0; d<DIM; d++)
    {
        if (n[d] <= 0)
        {
            nmin = (int)(box_size[d]/gr_sp + 0.999);
<<<<<<< HEAD
            
=======

>>>>>>> 0fd439d0
            i = g_initNR - 1;
            if (grid_init[i] >= nmin)
            {
                /* Take the smallest possible grid in the list */
                while (i > 0 && grid_init[i-1] >= nmin)
                {
                    i--;
                }
                n[d] = grid_init[i];
            }
            else
            {
                /* Determine how many pre-factors of 2 we need */
                fac2 = 1;
                i = g_baseNR - 1;
                while (fac2*grid_base[i-1] < nmin)
                {
                    fac2 *= 2;
                }
                /* Find the smallest grid that is >= nmin */
                do
                {
                    try = fac2*grid_base[i];
                    /* We demand a factor of 4, avoid 140, allow 90 */
                    if (((try % 4 == 0 && try != 140) || try == 90) &&
                        try >= nmin)
                    {
                        n[d] = try;
                    }
                    i--;
                }
                while (i > 0);
            }
        }

        spacing[d] = box_size[d]/n[d];
        if (spacing[d] > max_spacing)
        {
            max_spacing = spacing[d];
        }
    }
    *nx = n[XX];
    *ny = n[YY];
    *nz = n[ZZ];
    if (NULL != fp)
    {
        fprintf(fp,"Using a fourier grid of %dx%dx%d, spacing %.3f %.3f %.3f\n",
                *nx,*ny,*nz,spacing[XX],spacing[YY],spacing[ZZ]);
    }

    return max_spacing;
}

<|MERGE_RESOLUTION|>--- conflicted
+++ resolved
@@ -44,11 +44,7 @@
 #include "gmx_fatal.h"
 #include "calcgrid.h"
 
-<<<<<<< HEAD
-/* The grid sizes below are based on timing of a 3D cubic grid in fftw 
-=======
 /* The grid sizes below are based on timing of a 3D cubic grid in fftw
->>>>>>> 0fd439d0
  * compiled with SSE using 4 threads in fft5d.c.
  * A grid size is removed when a larger grid is faster.
  */
@@ -124,11 +120,7 @@
         if (n[d] <= 0)
         {
             nmin = (int)(box_size[d]/gr_sp + 0.999);
-<<<<<<< HEAD
-            
-=======
 
->>>>>>> 0fd439d0
             i = g_initNR - 1;
             if (grid_init[i] >= nmin)
             {
