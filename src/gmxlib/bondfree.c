/* -*- mode: c; tab-width: 4; indent-tabs-mode: nil; c-basic-offset: 4; c-file-style: "stroustrup"; -*-
 *
 * 
 *                This source code is part of
 * 
 *                 G   R   O   M   A   C   S
 * 
 *          GROningen MAchine for Chemical Simulations
 * 
 *                        VERSION 3.2.0
 * Written by David van der Spoel, Erik Lindahl, Berk Hess, and others.
 * Copyright (c) 1991-2000, University of Groningen, The Netherlands.
 * Copyright (c) 2001-2004, The GROMACS development team,
 * check out http://www.gromacs.org for more information.

 * This program is free software; you can redistribute it and/or
 * modify it under the terms of the GNU General Public License
 * as published by the Free Software Foundation; either version 2
 * of the License, or (at your option) any later version.
 * 
 * If you want to redistribute modifications, please consider that
 * scientific software is very special. Version control is crucial -
 * bugs must be traceable. We will be happy to consider code for
 * inclusion in the official distribution, but derived work must not
 * be called official GROMACS. Details are found in the README & COPYING
 * files - if they are missing, get the official version at www.gromacs.org.
 * 
 * To help us fund GROMACS development, we humbly ask that you cite
 * the papers on the package - you can find them in the top README file.
 * 
 * For more info, check our website at http://www.gromacs.org
 * 
 * And Hey:
 * GROningen Mixture of Alchemy and Childrens' Stories
 */
#ifdef HAVE_CONFIG_H
#include <config.h>
#endif

#include <math.h>
#include "physics.h"
#include "vec.h"
#include "maths.h"
#include "txtdump.h"
#include "bondf.h"
#include "smalloc.h"
#include "pbc.h"
#include "ns.h"
#include "macros.h"
#include "names.h"
#include "gmx_fatal.h"
#include "mshift.h"
#include "main.h"
#include "disre.h"
#include "orires.h"
#include "force.h"
#include "nonbonded.h"
#include "mdrun.h"

#if ( !defined(GMX_DOUBLE) && ( defined(GMX_IA32_SSE) || defined(GMX_X86_64_SSE) || defined(GMX_X86_64_SSE2) ) )
#include "gmx_sse2_single.h"
#define SSE_PROPER_DIHEDRALS
#endif

/* Find a better place for this? */
const int cmap_coeff_matrix[] = {
1, 0, -3,  2, 0, 0,  0,  0, -3,  0,  9, -6,  2,  0, -6,  4 ,
0, 0,  0,  0, 0, 0,  0,  0,  3,  0, -9,  6, -2,  0,  6, -4,
0, 0,  0,  0, 0, 0,  0,  0,  0,  0,  9, -6,  0,  0, -6,  4 ,
0, 0,  3, -2, 0, 0,  0,  0,  0,  0, -9,  6,  0,  0,  6, -4,
0, 0,  0,  0, 1, 0, -3,  2, -2,  0,  6, -4,  1,  0, -3,  2 ,
0, 0,  0,  0, 0, 0,  0,  0, -1,  0,  3, -2,  1,  0, -3,  2 ,
0, 0,  0,  0, 0, 0,  0,  0,  0,  0, -3,  2,  0,  0,  3, -2,
0, 0,  0,  0, 0, 0,  3, -2,  0,  0, -6,  4,  0,  0,  3, -2,
0, 1, -2,  1, 0, 0,  0,  0,  0, -3,  6, -3,  0,  2, -4,  2 ,
0, 0,  0,  0, 0, 0,  0,  0,  0,  3, -6,  3,  0, -2,  4, -2,
0, 0,  0,  0, 0, 0,  0,  0,  0,  0, -3,  3,  0,  0,  2, -2,
0, 0, -1,  1, 0, 0,  0,  0,  0,  0,  3, -3,  0,  0, -2,  2 ,
0, 0,  0,  0, 0, 1, -2,  1,  0, -2,  4, -2,  0,  1, -2,  1,
0, 0,  0,  0, 0, 0,  0,  0,  0, -1,  2, -1,  0,  1, -2,  1,
0, 0,  0,  0, 0, 0,  0,  0,  0,  0,  1, -1,  0,  0, -1,  1,
0, 0,  0,  0, 0, 0, -1,  1,  0,  0,  2, -2,  0,  0, -1,  1
};



int glatnr(int *global_atom_index,int i)
{
    int atnr;

    if (global_atom_index == NULL) {
        atnr = i + 1;
    } else {
        atnr = global_atom_index[i] + 1;
    }

    return atnr;
}

static int pbc_rvec_sub(const t_pbc *pbc,const rvec xi,const rvec xj,rvec dx)
{
  if (pbc) {
    return pbc_dx_aiuc(pbc,xi,xj,dx);
  }
  else {
    rvec_sub(xi,xj,dx);
    return CENTRAL;
  }
}

/*
 * Morse potential bond by Frank Everdij
 *
 * Three parameters needed:
 *
 * b0 = equilibrium distance in nm
 * be = beta in nm^-1 (actually, it's nu_e*Sqrt(2*pi*pi*mu/D_e))
 * cb = well depth in kJ/mol
 *
 * Note: the potential is referenced to be +cb at infinite separation
 *       and zero at the equilibrium distance!
 */

real morse_bonds(int nbonds,
		 const t_iatom forceatoms[],const t_iparams forceparams[],
		 const rvec x[],rvec f[],rvec fshift[],
		 const t_pbc *pbc,const t_graph *g,
		 real lambda,real *dvdlambda,
		 const t_mdatoms *md,t_fcdata *fcd,
		 int *global_atom_index)
{
  const real one=1.0;
  const real two=2.0;
  real  dr,dr2,temp,omtemp,cbomtemp,fbond,vbond,fij,vtot;
  real  b0,be,cb,b0A,beA,cbA,b0B,beB,cbB,L1;
  rvec  dx;
  int   i,m,ki,type,ai,aj;
  ivec  dt;

  vtot = 0.0;
  for(i=0; (i<nbonds); ) {
    type = forceatoms[i++];
    ai   = forceatoms[i++];
    aj   = forceatoms[i++];
    
    b0A   = forceparams[type].morse.b0A;
    beA   = forceparams[type].morse.betaA;
    cbA   = forceparams[type].morse.cbA;

    b0B   = forceparams[type].morse.b0B;
    beB   = forceparams[type].morse.betaB;
    cbB   = forceparams[type].morse.cbB;

    L1 = one-lambda;                      /* 1 */
    b0 = L1*b0A + lambda*b0B;             /* 3 */
    be = L1*beA + lambda*beB;             /* 3 */
    cb = L1*cbA + lambda*cbB;             /* 3 */

    ki   = pbc_rvec_sub(pbc,x[ai],x[aj],dx);            /*   3          */
    dr2  = iprod(dx,dx);                            /*   5          */
    dr   = dr2*gmx_invsqrt(dr2);                        /*  10          */
    temp = exp(-be*(dr-b0));                        /*  12          */
    
    if (temp == one)
    {
        /* bonds are constrainted. This may _not_ include bond constraints if they are lambda dependent */
        *dvdlambda = cbB-cbA;
        continue;
    }

    omtemp   = one-temp;                               /*   1          */
    cbomtemp = cb*omtemp;                              /*   1          */
    vbond    = cbomtemp*omtemp;                        /*   1          */
    fbond    = -two*be*temp*cbomtemp*gmx_invsqrt(dr2); /*   9          */
    vtot     += vbond;                                 /*   1          */

    *dvdlambda += (cbB - cbA) * omtemp * omtemp - (2-2*omtemp)*omtemp * cb * ((b0B-b0A)*be - (beB-beA)*(dr-b0)); /* 15 */
    
    if (g) {
      ivec_sub(SHIFT_IVEC(g,ai),SHIFT_IVEC(g,aj),dt);
      ki = IVEC2IS(dt);
    }

    for (m=0; (m<DIM); m++) {                          /*  15          */
      fij=fbond*dx[m];
      f[ai][m]+=fij;
      f[aj][m]-=fij;
      fshift[ki][m]+=fij;
      fshift[CENTRAL][m]-=fij;
    }
  }                                           /*  83 TOTAL    */
  return vtot;
}

real cubic_bonds(int nbonds,
		 const t_iatom forceatoms[],const t_iparams forceparams[],
		 const rvec x[],rvec f[],rvec fshift[],
		 const t_pbc *pbc,const t_graph *g,
		 real lambda,real *dvdlambda,
		 const t_mdatoms *md,t_fcdata *fcd,
		 int *global_atom_index)
{
  const real three = 3.0;
  const real two   = 2.0;
  real  kb,b0,kcub;
  real  dr,dr2,dist,kdist,kdist2,fbond,vbond,fij,vtot;
  rvec  dx;
  int   i,m,ki,type,ai,aj;
  ivec  dt;

  vtot = 0.0;
  for(i=0; (i<nbonds); ) {
    type = forceatoms[i++];
    ai   = forceatoms[i++];
    aj   = forceatoms[i++];
    
    b0   = forceparams[type].cubic.b0;
    kb   = forceparams[type].cubic.kb;
    kcub = forceparams[type].cubic.kcub;

    ki   = pbc_rvec_sub(pbc,x[ai],x[aj],dx);                /*   3          */
    dr2  = iprod(dx,dx);                                /*   5          */
    
    if (dr2 == 0.0)
      continue;
      
    dr         = dr2*gmx_invsqrt(dr2);                      /*  10          */
    dist       = dr-b0;
    kdist      = kb*dist;
    kdist2     = kdist*dist;
    
    vbond      = kdist2 + kcub*kdist2*dist;
    fbond      = -(two*kdist + three*kdist2*kcub)/dr;

    vtot      += vbond;       /* 21 */
    
    if (g) {
      ivec_sub(SHIFT_IVEC(g,ai),SHIFT_IVEC(g,aj),dt);
      ki=IVEC2IS(dt);
    }
    for (m=0; (m<DIM); m++) {                          /*  15          */
      fij=fbond*dx[m];
      f[ai][m]+=fij;
      f[aj][m]-=fij;
      fshift[ki][m]+=fij;
      fshift[CENTRAL][m]-=fij;
    }
  }                                           /*  54 TOTAL    */
  return vtot;
}

real FENE_bonds(int nbonds,
		const t_iatom forceatoms[],const t_iparams forceparams[],
		const rvec x[],rvec f[],rvec fshift[],
		const t_pbc *pbc,const t_graph *g,
		real lambda,real *dvdlambda,
		const t_mdatoms *md,t_fcdata *fcd,
		int *global_atom_index)
{
  const real half=0.5;
  const real one=1.0;
  real  bm,kb;
  real  dr,dr2,bm2,omdr2obm2,fbond,vbond,fij,vtot;
  rvec  dx;
  int   i,m,ki,type,ai,aj;
  ivec  dt;

  vtot = 0.0;
  for(i=0; (i<nbonds); ) {
    type = forceatoms[i++];
    ai   = forceatoms[i++];
    aj   = forceatoms[i++];
    
    bm   = forceparams[type].fene.bm;
    kb   = forceparams[type].fene.kb;

    ki   = pbc_rvec_sub(pbc,x[ai],x[aj],dx);            /*   3          */
    dr2  = iprod(dx,dx);                                /*   5          */
    
    if (dr2 == 0.0)
      continue;

    bm2 = bm*bm;

    if (dr2 >= bm2)
      gmx_fatal(FARGS,
		"r^2 (%f) >= bm^2 (%f) in FENE bond between atoms %d and %d",
		dr2,bm2,
		glatnr(global_atom_index,ai),
		glatnr(global_atom_index,aj));
      
    omdr2obm2  = one - dr2/bm2;
    
    vbond      = -half*kb*bm2*log(omdr2obm2);
    fbond      = -kb/omdr2obm2;

    vtot      += vbond;       /* 35 */
    
    if (g) {
      ivec_sub(SHIFT_IVEC(g,ai),SHIFT_IVEC(g,aj),dt);
      ki=IVEC2IS(dt);
    }
    for (m=0; (m<DIM); m++) {                          /*  15          */
      fij=fbond*dx[m];
      f[ai][m]+=fij;
      f[aj][m]-=fij;
      fshift[ki][m]+=fij;
      fshift[CENTRAL][m]-=fij;
    }
  }                                           /*  58 TOTAL    */
  return vtot;
}

real harmonic(real kA,real kB,real xA,real xB,real x,real lambda,
	      real *V,real *F)
{
  const real half=0.5;
  real  L1,kk,x0,dx,dx2;
  real  v,f,dvdlambda;
  
  L1    = 1.0-lambda;
  kk    = L1*kA+lambda*kB;
  x0    = L1*xA+lambda*xB;

  dx    = x-x0;
  dx2   = dx*dx;

  f     = -kk*dx;
  v     = half*kk*dx2;
  dvdlambda  = half*(kB-kA)*dx2 + (xA-xB)*kk*dx;

  *F    = f;
  *V    = v;

  return dvdlambda;

  /* That was 19 flops */
}


real bonds(int nbonds,
	   const t_iatom forceatoms[],const t_iparams forceparams[],
	   const rvec x[],rvec f[],rvec fshift[],
	   const t_pbc *pbc,const t_graph *g,
	   real lambda,real *dvdlambda,
	   const t_mdatoms *md,t_fcdata *fcd,
	   int *global_atom_index)
{
  int  i,m,ki,ai,aj,type;
  real dr,dr2,fbond,vbond,fij,vtot;
  rvec dx;
  ivec dt;

  vtot = 0.0;
  for(i=0; (i<nbonds); ) {
    type = forceatoms[i++];
    ai   = forceatoms[i++];
    aj   = forceatoms[i++];
  
    ki   = pbc_rvec_sub(pbc,x[ai],x[aj],dx);	/*   3 		*/
    dr2  = iprod(dx,dx);			/*   5		*/
    dr   = dr2*gmx_invsqrt(dr2);		        /*  10		*/

    *dvdlambda += harmonic(forceparams[type].harmonic.krA,
                           forceparams[type].harmonic.krB,
                           forceparams[type].harmonic.rA,
                           forceparams[type].harmonic.rB,
                           dr,lambda,&vbond,&fbond);  /*  19  */

    if (dr2 == 0.0)
      continue;

    
    vtot  += vbond;/* 1*/
    fbond *= gmx_invsqrt(dr2);			/*   6		*/
#ifdef DEBUG
    if (debug)
      fprintf(debug,"BONDS: dr = %10g  vbond = %10g  fbond = %10g\n",
	      dr,vbond,fbond);
#endif
    if (g) {
      ivec_sub(SHIFT_IVEC(g,ai),SHIFT_IVEC(g,aj),dt);
      ki=IVEC2IS(dt);
    }
    for (m=0; (m<DIM); m++) {			/*  15		*/
      fij=fbond*dx[m];
      f[ai][m]+=fij;
      f[aj][m]-=fij;
      fshift[ki][m]+=fij;
      fshift[CENTRAL][m]-=fij;
    }
  }					/* 59 TOTAL	*/
  return vtot;
}

real restraint_bonds(int nbonds,
                     const t_iatom forceatoms[],const t_iparams forceparams[],
                     const rvec x[],rvec f[],rvec fshift[],
                     const t_pbc *pbc,const t_graph *g,
                     real lambda,real *dvdlambda,
                     const t_mdatoms *md,t_fcdata *fcd,
                     int *global_atom_index)
{
    int  i,m,ki,ai,aj,type;
    real dr,dr2,fbond,vbond,fij,vtot;
    real L1;
    real low,dlow,up1,dup1,up2,dup2,k,dk;
    real drh,drh2;
    rvec dx;
    ivec dt;

    L1   = 1.0 - lambda;

    vtot = 0.0;
    for(i=0; (i<nbonds); )
    {
        type = forceatoms[i++];
        ai   = forceatoms[i++];
        aj   = forceatoms[i++];
        
        ki   = pbc_rvec_sub(pbc,x[ai],x[aj],dx);	/*   3 		*/
        dr2  = iprod(dx,dx);		             	/*   5		*/
        dr   = dr2*gmx_invsqrt(dr2);		        /*  10		*/

        low  = L1*forceparams[type].restraint.lowA + lambda*forceparams[type].restraint.lowB;
        dlow =   -forceparams[type].restraint.lowA +        forceparams[type].restraint.lowB;
        up1  = L1*forceparams[type].restraint.up1A + lambda*forceparams[type].restraint.up1B;
        dup1 =   -forceparams[type].restraint.up1A +        forceparams[type].restraint.up1B;
        up2  = L1*forceparams[type].restraint.up2A + lambda*forceparams[type].restraint.up2B;
        dup2 =   -forceparams[type].restraint.up2A +        forceparams[type].restraint.up2B;
        k    = L1*forceparams[type].restraint.kA   + lambda*forceparams[type].restraint.kB;
        dk   =   -forceparams[type].restraint.kA   +        forceparams[type].restraint.kB;
        /* 24 */

        if (dr < low)
        {
            drh   = dr - low;
            drh2  = drh*drh;
            vbond = 0.5*k*drh2;
            fbond = -k*drh;
            *dvdlambda += 0.5*dk*drh2 - k*dlow*drh;
        } /* 11 */
        else if (dr <= up1)
        {
            vbond = 0;
            fbond = 0;
        }
        else if (dr <= up2)
        {
            drh   = dr - up1;
            drh2  = drh*drh;
            vbond = 0.5*k*drh2;
            fbond = -k*drh;
            *dvdlambda += 0.5*dk*drh2 - k*dup1*drh;
        } /* 11	*/
        else
        {
            drh   = dr - up2;
            vbond = k*(up2 - up1)*(0.5*(up2 - up1) + drh);
            fbond = -k*(up2 - up1);
            *dvdlambda += dk*(up2 - up1)*(0.5*(up2 - up1) + drh)
                + k*(dup2 - dup1)*(up2 - up1 + drh)
                - k*(up2 - up1)*dup2;
        }
   
        if (dr2 == 0.0)
            continue;
        
        vtot  += vbond;/* 1*/
        fbond *= gmx_invsqrt(dr2);			/*   6		*/
#ifdef DEBUG
        if (debug)
            fprintf(debug,"BONDS: dr = %10g  vbond = %10g  fbond = %10g\n",
                    dr,vbond,fbond);
#endif
        if (g) {
            ivec_sub(SHIFT_IVEC(g,ai),SHIFT_IVEC(g,aj),dt);
            ki=IVEC2IS(dt);
        }
        for (m=0; (m<DIM); m++) {			/*  15		*/
            fij=fbond*dx[m];
            f[ai][m]+=fij;
            f[aj][m]-=fij;
            fshift[ki][m]+=fij;
            fshift[CENTRAL][m]-=fij;
        }
    }					/* 59 TOTAL	*/

    return vtot;
}

real polarize(int nbonds,
	      const t_iatom forceatoms[],const t_iparams forceparams[],
	      const rvec x[],rvec f[],rvec fshift[],
	      const t_pbc *pbc,const t_graph *g,
	      real lambda,real *dvdlambda,
	      const t_mdatoms *md,t_fcdata *fcd,
	      int *global_atom_index)
{
  int  i,m,ki,ai,aj,type;
  real dr,dr2,fbond,vbond,fij,vtot,ksh;
  rvec dx;
  ivec dt;

  vtot = 0.0;
  for(i=0; (i<nbonds); ) {
    type = forceatoms[i++];
    ai   = forceatoms[i++];
    aj   = forceatoms[i++];
    ksh  = sqr(md->chargeA[aj])*ONE_4PI_EPS0/forceparams[type].polarize.alpha;
    if (debug)
      fprintf(debug,"POL: local ai = %d aj = %d ksh = %.3f\n",ai,aj,ksh);
  
    ki   = pbc_rvec_sub(pbc,x[ai],x[aj],dx);	/*   3 		*/
    dr2  = iprod(dx,dx);			/*   5		*/
    dr   = dr2*gmx_invsqrt(dr2);		        /*  10		*/

    *dvdlambda += harmonic(ksh,ksh,0,0,dr,lambda,&vbond,&fbond);  /*  19  */

    if (dr2 == 0.0)
      continue;
    
    vtot  += vbond;/* 1*/
    fbond *= gmx_invsqrt(dr2);			/*   6		*/

    if (g) {
      ivec_sub(SHIFT_IVEC(g,ai),SHIFT_IVEC(g,aj),dt);
      ki=IVEC2IS(dt);
    }
    for (m=0; (m<DIM); m++) {			/*  15		*/
      fij=fbond*dx[m];
      f[ai][m]+=fij;
      f[aj][m]-=fij;
      fshift[ki][m]+=fij;
      fshift[CENTRAL][m]-=fij;
    }
  }					/* 59 TOTAL	*/
  return vtot;
}

real anharm_polarize(int nbonds,
                     const t_iatom forceatoms[],const t_iparams forceparams[],
                     const rvec x[],rvec f[],rvec fshift[],
                     const t_pbc *pbc,const t_graph *g,
                     real lambda,real *dvdlambda,
                     const t_mdatoms *md,t_fcdata *fcd,
                     int *global_atom_index)
{
  int  i,m,ki,ai,aj,type;
  real dr,dr2,fbond,vbond,fij,vtot,ksh,khyp,drcut,ddr,ddr3;
  rvec dx;
  ivec dt;

  vtot = 0.0;
  for(i=0; (i<nbonds); ) {
    type  = forceatoms[i++];
    ai    = forceatoms[i++];
    aj    = forceatoms[i++];
    ksh   = sqr(md->chargeA[aj])*ONE_4PI_EPS0/forceparams[type].anharm_polarize.alpha; /* 7*/
    khyp  = forceparams[type].anharm_polarize.khyp;
    drcut = forceparams[type].anharm_polarize.drcut;
    if (debug)
      fprintf(debug,"POL: local ai = %d aj = %d ksh = %.3f\n",ai,aj,ksh);
  
    ki   = pbc_rvec_sub(pbc,x[ai],x[aj],dx);	/*   3 		*/
    dr2  = iprod(dx,dx);			/*   5		*/
    dr   = dr2*gmx_invsqrt(dr2);		        /*  10		*/

    *dvdlambda += harmonic(ksh,ksh,0,0,dr,lambda,&vbond,&fbond);  /*  19  */

    if (dr2 == 0.0)
      continue;
    
    if (dr > drcut) {
        ddr    = dr-drcut;
        ddr3   = ddr*ddr*ddr;
        vbond += khyp*ddr*ddr3;
        fbond -= 4*khyp*ddr3;
    }
    fbond *= gmx_invsqrt(dr2);			/*   6		*/
    vtot  += vbond;/* 1*/

    if (g) {
      ivec_sub(SHIFT_IVEC(g,ai),SHIFT_IVEC(g,aj),dt);
      ki=IVEC2IS(dt);
    }
    for (m=0; (m<DIM); m++) {			/*  15		*/
      fij=fbond*dx[m];
      f[ai][m]+=fij;
      f[aj][m]-=fij;
      fshift[ki][m]+=fij;
      fshift[CENTRAL][m]-=fij;
    }
  }					/* 72 TOTAL	*/
  return vtot;
}

real water_pol(int nbonds,
	       const t_iatom forceatoms[],const t_iparams forceparams[],
	       const rvec x[],rvec f[],rvec fshift[],
	       const t_pbc *pbc,const t_graph *g,
	       real lambda,real *dvdlambda,
	       const t_mdatoms *md,t_fcdata *fcd,
	       int *global_atom_index)
{
  /* This routine implements anisotropic polarizibility for water, through
   * a shell connected to a dummy with spring constant that differ in the
   * three spatial dimensions in the molecular frame.
   */
  int  i,m,aO,aH1,aH2,aD,aS,type,type0;
  rvec dOH1,dOH2,dHH,dOD,dDS,nW,kk,dx,kdx,proj;
#ifdef DEBUG
  rvec df;
#endif
  real vtot,fij,r_HH,r_OD,r_nW,tx,ty,tz,qS;

  vtot = 0.0;
  if (nbonds > 0) {
    type0  = forceatoms[0];
    aS     = forceatoms[5];
    qS     = md->chargeA[aS];
    kk[XX] = sqr(qS)*ONE_4PI_EPS0/forceparams[type0].wpol.al_x;
    kk[YY] = sqr(qS)*ONE_4PI_EPS0/forceparams[type0].wpol.al_y;
    kk[ZZ] = sqr(qS)*ONE_4PI_EPS0/forceparams[type0].wpol.al_z;
    r_HH   = 1.0/forceparams[type0].wpol.rHH;
    r_OD   = 1.0/forceparams[type0].wpol.rOD;
    if (debug) {
      fprintf(debug,"WPOL: qS  = %10.5f aS = %5d\n",qS,aS);
      fprintf(debug,"WPOL: kk  = %10.3f        %10.3f        %10.3f\n",
	      kk[XX],kk[YY],kk[ZZ]);
      fprintf(debug,"WPOL: rOH = %10.3f  rHH = %10.3f  rOD = %10.3f\n",
	      forceparams[type0].wpol.rOH,
	      forceparams[type0].wpol.rHH,
	      forceparams[type0].wpol.rOD);
    }
    for(i=0; (i<nbonds); i+=6) {
      type = forceatoms[i];
      if (type != type0)
	gmx_fatal(FARGS,"Sorry, type = %d, type0 = %d, file = %s, line = %d",
		    type,type0,__FILE__,__LINE__);
      aO   = forceatoms[i+1];
      aH1  = forceatoms[i+2];
      aH2  = forceatoms[i+3];
      aD   = forceatoms[i+4];
      aS   = forceatoms[i+5];
      
      /* Compute vectors describing the water frame */
      rvec_sub(x[aH1],x[aO], dOH1);
      rvec_sub(x[aH2],x[aO], dOH2);
      rvec_sub(x[aH2],x[aH1],dHH);
      rvec_sub(x[aD], x[aO], dOD);
      rvec_sub(x[aS], x[aD], dDS);
      cprod(dOH1,dOH2,nW);
      
      /* Compute inverse length of normal vector 
       * (this one could be precomputed, but I'm too lazy now)
       */
      r_nW = gmx_invsqrt(iprod(nW,nW));
      /* This is for precision, but does not make a big difference,
       * it can go later.
       */
      r_OD = gmx_invsqrt(iprod(dOD,dOD)); 
      
      /* Normalize the vectors in the water frame */
      svmul(r_nW,nW,nW);
      svmul(r_HH,dHH,dHH);
      svmul(r_OD,dOD,dOD);
      
      /* Compute displacement of shell along components of the vector */
      dx[ZZ] = iprod(dDS,dOD);
      /* Compute projection on the XY plane: dDS - dx[ZZ]*dOD */
      for(m=0; (m<DIM); m++)
	proj[m] = dDS[m]-dx[ZZ]*dOD[m];
      
      /*dx[XX] = iprod(dDS,nW);
	dx[YY] = iprod(dDS,dHH);*/
      dx[XX] = iprod(proj,nW);
      for(m=0; (m<DIM); m++)
	proj[m] -= dx[XX]*nW[m];
      dx[YY] = iprod(proj,dHH);
      /*#define DEBUG*/
#ifdef DEBUG
      if (debug) {
	fprintf(debug,"WPOL: dx2=%10g  dy2=%10g  dz2=%10g  sum=%10g  dDS^2=%10g\n",
		sqr(dx[XX]),sqr(dx[YY]),sqr(dx[ZZ]),iprod(dx,dx),iprod(dDS,dDS));
	fprintf(debug,"WPOL: dHH=(%10g,%10g,%10g)\n",dHH[XX],dHH[YY],dHH[ZZ]);
	fprintf(debug,"WPOL: dOD=(%10g,%10g,%10g), 1/r_OD = %10g\n",
		dOD[XX],dOD[YY],dOD[ZZ],1/r_OD);
	fprintf(debug,"WPOL: nW =(%10g,%10g,%10g), 1/r_nW = %10g\n",
		nW[XX],nW[YY],nW[ZZ],1/r_nW);
	fprintf(debug,"WPOL: dx  =%10g, dy  =%10g, dz  =%10g\n",
		dx[XX],dx[YY],dx[ZZ]);
 	fprintf(debug,"WPOL: dDSx=%10g, dDSy=%10g, dDSz=%10g\n",
		dDS[XX],dDS[YY],dDS[ZZ]);
      }
#endif
      /* Now compute the forces and energy */
      kdx[XX] = kk[XX]*dx[XX];
      kdx[YY] = kk[YY]*dx[YY];
      kdx[ZZ] = kk[ZZ]*dx[ZZ];
      vtot   += iprod(dx,kdx);
      for(m=0; (m<DIM); m++) {
	/* This is a tensor operation but written out for speed */
	tx        =  nW[m]*kdx[XX];
	ty        = dHH[m]*kdx[YY];
	tz        = dOD[m]*kdx[ZZ];
	fij       = -tx-ty-tz;
#ifdef DEBUG
	df[m] = fij;
#endif
	f[aS][m] += fij;
	f[aD][m] -= fij;
      }
#ifdef DEBUG
      if (debug) {
	fprintf(debug,"WPOL: vwpol=%g\n",0.5*iprod(dx,kdx));
	fprintf(debug,"WPOL: df = (%10g, %10g, %10g)\n",df[XX],df[YY],df[ZZ]);
      }
#endif
    }	
  }
  return 0.5*vtot;
}

static real do_1_thole(const rvec xi,const rvec xj,rvec fi,rvec fj,
		       const t_pbc *pbc,real qq,
		       rvec fshift[],real afac)
{
  rvec r12;
  real r12sq,r12_1,r12n,r12bar,v0,v1,fscal,ebar,fff;
  int  m,t;
    
  t      = pbc_rvec_sub(pbc,xi,xj,r12); /*  3 */
  
  r12sq  = iprod(r12,r12);              /*  5 */
  r12_1  = gmx_invsqrt(r12sq);              /*  5 */
  r12bar = afac/r12_1;                  /*  5 */
  v0     = qq*ONE_4PI_EPS0*r12_1;       /*  2 */
  ebar   = exp(-r12bar);                /*  5 */
  v1     = (1-(1+0.5*r12bar)*ebar);     /*  4 */
  fscal  = ((v0*r12_1)*v1 - v0*0.5*afac*ebar*(r12bar+1))*r12_1; /* 9 */
  if (debug)
    fprintf(debug,"THOLE: v0 = %.3f v1 = %.3f r12= % .3f r12bar = %.3f fscal = %.3f  ebar = %.3f\n",v0,v1,1/r12_1,r12bar,fscal,ebar);
  
  for(m=0; (m<DIM); m++) {
    fff    = fscal*r12[m];
    fi[m] += fff;
    fj[m] -= fff;             
    fshift[t][m]       += fff;
    fshift[CENTRAL][m] -= fff;
  } /* 15 */
  
  return v0*v1; /* 1 */
  /* 54 */
}

real thole_pol(int nbonds,
	       const t_iatom forceatoms[],const t_iparams forceparams[],
	       const rvec x[],rvec f[],rvec fshift[],
	       const t_pbc *pbc,const t_graph *g,
	       real lambda,real *dvdlambda,
	       const t_mdatoms *md,t_fcdata *fcd,
	       int *global_atom_index)
{
  /* Interaction between two pairs of particles with opposite charge */
  int i,type,a1,da1,a2,da2;
  real q1,q2,qq,a,al1,al2,afac;
  real V=0;
  
  for(i=0; (i<nbonds); ) {
    type  = forceatoms[i++];
    a1    = forceatoms[i++];
    da1   = forceatoms[i++];
    a2    = forceatoms[i++];
    da2   = forceatoms[i++];
    q1    = md->chargeA[da1];
    q2    = md->chargeA[da2];
    a     = forceparams[type].thole.a;
    al1   = forceparams[type].thole.alpha1;
    al2   = forceparams[type].thole.alpha2;
    qq    = q1*q2;
    afac  = a*pow(al1*al2,-1.0/6.0);
    V += do_1_thole(x[a1], x[a2], f[a1], f[a2], pbc, qq,fshift,afac);
    V += do_1_thole(x[da1],x[a2], f[da1],f[a2], pbc,-qq,fshift,afac);
    V += do_1_thole(x[a1], x[da2],f[a1], f[da2],pbc,-qq,fshift,afac);
    V += do_1_thole(x[da1],x[da2],f[da1],f[da2],pbc, qq,fshift,afac);
  }
  /* 290 flops */
  return V;
}

real bond_angle(const rvec xi,const rvec xj,const rvec xk,const t_pbc *pbc,
		rvec r_ij,rvec r_kj,real *costh,
		int *t1,int *t2)
/* Return value is the angle between the bonds i-j and j-k */
{
  /* 41 FLOPS */
  real th;
  
  *t1 = pbc_rvec_sub(pbc,xi,xj,r_ij);			/*  3		*/
  *t2 = pbc_rvec_sub(pbc,xk,xj,r_kj);			/*  3		*/

  *costh=cos_angle(r_ij,r_kj);		/* 25		*/
  th=acos(*costh);			/* 10		*/
					/* 41 TOTAL	*/
  return th;
}

real angles(int nbonds,
            const t_iatom forceatoms[],const t_iparams forceparams[],
            const rvec x[],rvec f[],rvec fshift[],
            const t_pbc *pbc,const t_graph *g,
            real lambda,real *dvdlambda,
            const t_mdatoms *md,t_fcdata *fcd,
            int *global_atom_index)
{
    int  i,ai,aj,ak,t1,t2,type;
    rvec r_ij,r_kj;
    real cos_theta,cos_theta2,theta,dVdt,va,vtot;
    ivec jt,dt_ij,dt_kj;

    vtot = 0.0;
    for(i=0; i<nbonds; )
    {
        type = forceatoms[i++];
        ai   = forceatoms[i++];
        aj   = forceatoms[i++];
        ak   = forceatoms[i++];

        theta  = bond_angle(x[ai],x[aj],x[ak],pbc,
                            r_ij,r_kj,&cos_theta,&t1,&t2);	/*  41		*/
  
        *dvdlambda += harmonic(forceparams[type].harmonic.krA,
                               forceparams[type].harmonic.krB,
                               forceparams[type].harmonic.rA*DEG2RAD,
                               forceparams[type].harmonic.rB*DEG2RAD,
                               theta,lambda,&va,&dVdt);  /*  21  */
        vtot += va;

        cos_theta2 = sqr(cos_theta);
        if (cos_theta2 < 1)
        {
            int  m;
            real st,sth;
            real cik,cii,ckk;
            real nrkj2,nrij2;
            real nrkj_1,nrij_1;
            rvec f_i,f_j,f_k;

            st  = dVdt*gmx_invsqrt(1 - cos_theta2);	/*  12		*/
            sth = st*cos_theta;			/*   1		*/
#ifdef DEBUG
            if (debug)
                fprintf(debug,"ANGLES: theta = %10g  vth = %10g  dV/dtheta = %10g\n",
                        theta*RAD2DEG,va,dVdt);
#endif
            nrij2 = iprod(r_ij,r_ij);			/*   5		*/
            nrkj2 = iprod(r_kj,r_kj);			/*   5		*/

            nrij_1 = gmx_invsqrt(nrij2);		/*  10		*/
            nrkj_1 = gmx_invsqrt(nrkj2);		/*  10		*/

            cik = st*nrij_1*nrkj_1;			/*   2		*/
            cii = sth*nrij_1*nrij_1;			/*   2		*/
            ckk = sth*nrkj_1*nrkj_1;			/*   2		*/
      
            for (m=0; m<DIM; m++)
            {			/*  39		*/
                f_i[m]    = -(cik*r_kj[m] - cii*r_ij[m]);
                f_k[m]    = -(cik*r_ij[m] - ckk*r_kj[m]);
                f_j[m]    = -f_i[m] - f_k[m];
                f[ai][m] += f_i[m];
                f[aj][m] += f_j[m];
                f[ak][m] += f_k[m];
            }
            if (g != NULL)
            {
                copy_ivec(SHIFT_IVEC(g,aj),jt);

                ivec_sub(SHIFT_IVEC(g,ai),jt,dt_ij);
                ivec_sub(SHIFT_IVEC(g,ak),jt,dt_kj);
                t1 = IVEC2IS(dt_ij);
                t2 = IVEC2IS(dt_kj);
            }
            rvec_inc(fshift[t1],f_i);
            rvec_inc(fshift[CENTRAL],f_j);
            rvec_inc(fshift[t2],f_k);
        }                                           /* 161 TOTAL	*/
    }

    return vtot;
}

real linear_angles(int nbonds,
                   const t_iatom forceatoms[],const t_iparams forceparams[],
                   const rvec x[],rvec f[],rvec fshift[],
                   const t_pbc *pbc,const t_graph *g,
                   real lambda,real *dvdlambda,
                   const t_mdatoms *md,t_fcdata *fcd,
                   int *global_atom_index)
{
  int  i,m,ai,aj,ak,t1,t2,type;
  rvec f_i,f_j,f_k;
  real L1,kA,kB,aA,aB,dr,dr2,va,vtot,a,b,klin;
  ivec jt,dt_ij,dt_kj;
  rvec r_ij,r_kj,r_ik,dx;
    
  L1   = 1-lambda;
  vtot = 0.0;
  for(i=0; (i<nbonds); ) {
    type = forceatoms[i++];
    ai   = forceatoms[i++];
    aj   = forceatoms[i++];
    ak   = forceatoms[i++];
    
    kA = forceparams[type].linangle.klinA;
    kB = forceparams[type].linangle.klinB;
    klin = L1*kA + lambda*kB;
    
    aA   = forceparams[type].linangle.aA;
    aB   = forceparams[type].linangle.aB;
    a    = L1*aA+lambda*aB;
    b    = 1-a;
    
    t1 = pbc_rvec_sub(pbc,x[ai],x[aj],r_ij);
    t2 = pbc_rvec_sub(pbc,x[ak],x[aj],r_kj);
    rvec_sub(r_ij,r_kj,r_ik);
    
    dr2 = 0;
    for(m=0; (m<DIM); m++) 
    {
        dr     = - a * r_ij[m] - b * r_kj[m];
        dr2   += dr*dr;
        dx[m]  = dr;
        f_i[m] = a*klin*dr;
        f_k[m] = b*klin*dr;
        f_j[m] = -(f_i[m]+f_k[m]);
        f[ai][m] += f_i[m];
        f[aj][m] += f_j[m];
        f[ak][m] += f_k[m];
    }
    va    = 0.5*klin*dr2;
    *dvdlambda += 0.5*(kB-kA)*dr2 + klin*(aB-aA)*iprod(dx,r_ik); 
            
    vtot += va;
    
    if (g) {
        copy_ivec(SHIFT_IVEC(g,aj),jt);
      
        ivec_sub(SHIFT_IVEC(g,ai),jt,dt_ij);
        ivec_sub(SHIFT_IVEC(g,ak),jt,dt_kj);
        t1=IVEC2IS(dt_ij);
        t2=IVEC2IS(dt_kj);
    }
    rvec_inc(fshift[t1],f_i);
    rvec_inc(fshift[CENTRAL],f_j);
    rvec_inc(fshift[t2],f_k);
  }                                           /* 57 TOTAL	*/
  return vtot;
}

real urey_bradley(int nbonds,
		  const t_iatom forceatoms[],const t_iparams forceparams[],
		  const rvec x[],rvec f[],rvec fshift[],
		  const t_pbc *pbc,const t_graph *g,
		  real lambda,real *dvdlambda,
		  const t_mdatoms *md,t_fcdata *fcd,
		  int *global_atom_index)
{
  int  i,m,ai,aj,ak,t1,t2,type,ki;
  rvec r_ij,r_kj,r_ik;
  real cos_theta,cos_theta2,theta;
  real dVdt,va,vtot,dr,dr2,vbond,fbond,fik;
  real kthA,th0A,kUBA,r13A,kthB,th0B,kUBB,r13B;
  ivec jt,dt_ij,dt_kj,dt_ik;
  
  vtot = 0.0;
  for(i=0; (i<nbonds); ) {
    type = forceatoms[i++];
    ai   = forceatoms[i++];
    aj   = forceatoms[i++];
    ak   = forceatoms[i++];
    th0A  = forceparams[type].u_b.thetaA*DEG2RAD;
    kthA  = forceparams[type].u_b.kthetaA;
    r13A  = forceparams[type].u_b.r13A;
    kUBA  = forceparams[type].u_b.kUBA;
    th0B  = forceparams[type].u_b.thetaB*DEG2RAD;
    kthB  = forceparams[type].u_b.kthetaB;
    r13B  = forceparams[type].u_b.r13B;
    kUBB  = forceparams[type].u_b.kUBB;
    
    theta  = bond_angle(x[ai],x[aj],x[ak],pbc,
			r_ij,r_kj,&cos_theta,&t1,&t2);	/*  41		*/
  
    *dvdlambda += harmonic(kthA,kthB,th0A,th0B,theta,lambda,&va,&dVdt);  /*  21  */
    vtot += va;
    
    ki   = pbc_rvec_sub(pbc,x[ai],x[ak],r_ik);	/*   3 		*/
    dr2  = iprod(r_ik,r_ik);			/*   5		*/
    dr   = dr2*gmx_invsqrt(dr2);		        /*  10		*/

    *dvdlambda += harmonic(kUBA,kUBB,r13A,r13B,dr,lambda,&vbond,&fbond); /*  19  */

    cos_theta2 = sqr(cos_theta);                /*   1		*/
    if (cos_theta2 < 1) {
      real st,sth;
      real cik,cii,ckk;
      real nrkj2,nrij2;
      rvec f_i,f_j,f_k;
      
      st  = dVdt*gmx_invsqrt(1 - cos_theta2);	/*  12		*/
      sth = st*cos_theta;			/*   1		*/
#ifdef DEBUG
      if (debug)
	fprintf(debug,"ANGLES: theta = %10g  vth = %10g  dV/dtheta = %10g\n",
		theta*RAD2DEG,va,dVdt);
#endif
      nrkj2=iprod(r_kj,r_kj);			/*   5		*/
      nrij2=iprod(r_ij,r_ij);
      
      cik=st*gmx_invsqrt(nrkj2*nrij2);		/*  12		*/ 
      cii=sth/nrij2;				/*  10		*/
      ckk=sth/nrkj2;				/*  10		*/
      
      for (m=0; (m<DIM); m++) {			/*  39		*/
	f_i[m]=-(cik*r_kj[m]-cii*r_ij[m]);
	f_k[m]=-(cik*r_ij[m]-ckk*r_kj[m]);
	f_j[m]=-f_i[m]-f_k[m];
	f[ai][m]+=f_i[m];
	f[aj][m]+=f_j[m];
	f[ak][m]+=f_k[m];
      }
      if (g) {
	copy_ivec(SHIFT_IVEC(g,aj),jt);
      
	ivec_sub(SHIFT_IVEC(g,ai),jt,dt_ij);
	ivec_sub(SHIFT_IVEC(g,ak),jt,dt_kj);
	t1=IVEC2IS(dt_ij);
	t2=IVEC2IS(dt_kj);
      }
      rvec_inc(fshift[t1],f_i);
      rvec_inc(fshift[CENTRAL],f_j);
      rvec_inc(fshift[t2],f_k);
    }                                           /* 161 TOTAL	*/
    /* Time for the bond calculations */
    if (dr2 == 0.0)
      continue;

    vtot  += vbond;  /* 1*/
    fbond *= gmx_invsqrt(dr2);			/*   6		*/
    
    if (g) {
      ivec_sub(SHIFT_IVEC(g,ai),SHIFT_IVEC(g,ak),dt_ik);
      ki=IVEC2IS(dt_ik);
    }
    for (m=0; (m<DIM); m++) {			/*  15		*/
      fik=fbond*r_ik[m];
      f[ai][m]+=fik;
      f[ak][m]-=fik;
      fshift[ki][m]+=fik;
      fshift[CENTRAL][m]-=fik;
    }
  }
  return vtot;
}

real quartic_angles(int nbonds,
		    const t_iatom forceatoms[],const t_iparams forceparams[],
		    const rvec x[],rvec f[],rvec fshift[],
		    const t_pbc *pbc,const t_graph *g,
		    real lambda,real *dvdlambda,
		    const t_mdatoms *md,t_fcdata *fcd,
		    int *global_atom_index)
{
  int  i,j,ai,aj,ak,t1,t2,type;
  rvec r_ij,r_kj;
  real cos_theta,cos_theta2,theta,dt,dVdt,va,dtp,c,vtot;
  ivec jt,dt_ij,dt_kj;
  
  vtot = 0.0;
  for(i=0; (i<nbonds); ) {
    type = forceatoms[i++];
    ai   = forceatoms[i++];
    aj   = forceatoms[i++];
    ak   = forceatoms[i++];

    theta  = bond_angle(x[ai],x[aj],x[ak],pbc,
			r_ij,r_kj,&cos_theta,&t1,&t2);	/*  41		*/

    dt = theta - forceparams[type].qangle.theta*DEG2RAD; /* 2          */

    dVdt = 0;
    va = forceparams[type].qangle.c[0];
    dtp = 1.0;
    for(j=1; j<=4; j++) {
      c = forceparams[type].qangle.c[j];
      dVdt -= j*c*dtp;
      dtp *= dt;
      va += c*dtp;
    }
    /* 20 */

    vtot += va;
    
    cos_theta2 = sqr(cos_theta);                /*   1		*/
    if (cos_theta2 < 1) {
      int  m;
      real st,sth;
      real cik,cii,ckk;
      real nrkj2,nrij2;
      rvec f_i,f_j,f_k;
      
      st  = dVdt*gmx_invsqrt(1 - cos_theta2);    	/*  12		*/
      sth = st*cos_theta;			/*   1		*/
#ifdef DEBUG
      if (debug)
	fprintf(debug,"ANGLES: theta = %10g  vth = %10g  dV/dtheta = %10g\n",
		theta*RAD2DEG,va,dVdt);
#endif
      nrkj2=iprod(r_kj,r_kj);			/*   5		*/
      nrij2=iprod(r_ij,r_ij);
      
      cik=st*gmx_invsqrt(nrkj2*nrij2);		/*  12		*/ 
      cii=sth/nrij2;				/*  10		*/
      ckk=sth/nrkj2;				/*  10		*/
      
      for (m=0; (m<DIM); m++) {			/*  39		*/
	f_i[m]=-(cik*r_kj[m]-cii*r_ij[m]);
	f_k[m]=-(cik*r_ij[m]-ckk*r_kj[m]);
	f_j[m]=-f_i[m]-f_k[m];
	f[ai][m]+=f_i[m];
	f[aj][m]+=f_j[m];
	f[ak][m]+=f_k[m];
      }
      if (g) {
	copy_ivec(SHIFT_IVEC(g,aj),jt);
      
	ivec_sub(SHIFT_IVEC(g,ai),jt,dt_ij);
	ivec_sub(SHIFT_IVEC(g,ak),jt,dt_kj);
	t1=IVEC2IS(dt_ij);
	t2=IVEC2IS(dt_kj);
      }
      rvec_inc(fshift[t1],f_i);
      rvec_inc(fshift[CENTRAL],f_j);
      rvec_inc(fshift[t2],f_k);
    }                                           /* 153 TOTAL	*/
  }
  return vtot;
}

real dih_angle(const rvec xi,const rvec xj,const rvec xk,const rvec xl,
               const t_pbc *pbc,
               rvec r_ij,rvec r_kj,rvec r_kl,rvec m,rvec n,
               real *sign,int *t1,int *t2,int *t3)
{
  real ipr,phi;

  *t1 = pbc_rvec_sub(pbc,xi,xj,r_ij);       		/*  3 		*/
  *t2 = pbc_rvec_sub(pbc,xk,xj,r_kj);			/*  3		*/
  *t3 = pbc_rvec_sub(pbc,xk,xl,r_kl);			/*  3		*/

  cprod(r_ij,r_kj,m); 			/*  9 		*/
  cprod(r_kj,r_kl,n);			/*  9		*/
  phi=gmx_angle(m,n); 			/* 49 (assuming 25 for atan2) */
  ipr=iprod(r_ij,n); 			/*  5 		*/
  (*sign)=(ipr<0.0)?-1.0:1.0;
  phi=(*sign)*phi; 			/*  1		*/
					/* 82 TOTAL	*/
  return phi;
}


#ifdef SSE_PROPER_DIHEDRALS

#define load_rvec4(r0,r1,r2,r3,rx_SSE,ry_SSE,rz_SSE)          \
{                                                             \
    __m128 tmp;                                               \
    rx_SSE = _mm_load_ps(r0);                                 \
    ry_SSE = _mm_load_ps(r1);                                 \
    rz_SSE = _mm_load_ps(r2);                                 \
    tmp    = _mm_load_ps(r3);                                 \
    _MM_TRANSPOSE4_PS(rx_SSE,ry_SSE,rz_SSE,tmp);              \
}

#define store_rvec4(rx_SSE,ry_SSE,rz_SSE,r0,r1,r2,r3)         \
{                                                             \
    __m128 tmp=_mm_setzero_ps();                              \
    _MM_TRANSPOSE4_PS(rx_SSE,ry_SSE,rz_SSE,tmp);              \
    _mm_store_ps(r0,rx_SSE);                                  \
    _mm_store_ps(r1,ry_SSE);                                  \
    _mm_store_ps(r2,rz_SSE);                                  \
    _mm_store_ps(r3,tmp   );                                  \
}

/* An rvec in a structure which can be allocated 16-byte aligned */
typedef struct {
    rvec  v;
    float f;
} rvec_sse_t;

/* As dih_angle above, but calculates 4 dihedral angles at once using SSE,
 * also calculates the pre-factor required for the dihedral force update.
 * Note that bv and buf should be 16-byte aligned.
 */
static void
dih_angle_sse(const rvec *x,
              int ai[4],int aj[4],int ak[4],int al[4],
              const t_pbc *pbc,
              int t1[4],int t2[4],int t3[4],
              rvec_sse_t *bv,
              real *buf)
{
    int s;
    __m128 rijx_SSE,rijy_SSE,rijz_SSE;
    __m128 rkjx_SSE,rkjy_SSE,rkjz_SSE;
    __m128 rklx_SSE,rkly_SSE,rklz_SSE;
    __m128 mx_SSE,my_SSE,mz_SSE;
    __m128 nx_SSE,ny_SSE,nz_SSE;
    __m128 cx_SSE,cy_SSE,cz_SSE;
    __m128 cn_SSE;
    __m128 s_SSE;
    __m128 phi_SSE;
    __m128 ipr_SSE;
    int signs;
    __m128 iprm_SSE,iprn_SSE;
    __m128 nrkj2_SSE,nrkj_1_SSE,nrkj_2_SSE,nrkj_SSE;
    __m128 nrkj_m2_SSE,nrkj_n2_SSE;
    __m128 p_SSE,q_SSE;
    __m128 fmin_SSE=_mm_set1_ps(GMX_FLOAT_MIN);

    for(s=0; s<4; s++)
    {
        t1[s] = pbc_rvec_sub(pbc,x[ai[s]],x[aj[s]],bv[0+s].v);
        t2[s] = pbc_rvec_sub(pbc,x[ak[s]],x[aj[s]],bv[4+s].v);
        t3[s] = pbc_rvec_sub(pbc,x[ak[s]],x[al[s]],bv[8+s].v);
    }

    load_rvec4(bv[0].v,bv[1].v,bv[2].v,bv[3].v,rijx_SSE,rijy_SSE,rijz_SSE);
    load_rvec4(bv[4].v,bv[5].v,bv[6].v,bv[7].v,rkjx_SSE,rkjy_SSE,rkjz_SSE);
    load_rvec4(bv[8].v,bv[9].v,bv[10].v,bv[11].v,rklx_SSE,rkly_SSE,rklz_SSE);

    GMX_MM_CPROD_PS(rijx_SSE,rijy_SSE,rijz_SSE,
                    rkjx_SSE,rkjy_SSE,rkjz_SSE,
                    mx_SSE,my_SSE,mz_SSE);

    GMX_MM_CPROD_PS(rkjx_SSE,rkjy_SSE,rkjz_SSE,
                    rklx_SSE,rkly_SSE,rklz_SSE,
                    nx_SSE,ny_SSE,nz_SSE);

    GMX_MM_CPROD_PS(mx_SSE,my_SSE,mz_SSE,
                    nx_SSE,ny_SSE,nz_SSE,
                    cx_SSE,cy_SSE,cz_SSE);

    cn_SSE = gmx_mm_sqrt_ps(GMX_MM_NORM2_PS(cx_SSE,cy_SSE,cz_SSE));
    
    s_SSE = GMX_MM_IPROD_PS(mx_SSE,my_SSE,mz_SSE,nx_SSE,ny_SSE,nz_SSE);

    phi_SSE = gmx_mm_atan2_ps(cn_SSE,s_SSE);
    _mm_store_ps(buf+16,phi_SSE);

    ipr_SSE = GMX_MM_IPROD_PS(rijx_SSE,rijy_SSE,rijz_SSE,
                              nx_SSE,ny_SSE,nz_SSE);

    signs = _mm_movemask_ps(ipr_SSE);
    
    for(s=0; s<4; s++)
    {
        if (signs & (1<<s))
        {
            buf[16+s] = -buf[16+s];
        }
    }

    iprm_SSE    = GMX_MM_NORM2_PS(mx_SSE,my_SSE,mz_SSE);
    iprn_SSE    = GMX_MM_NORM2_PS(nx_SSE,ny_SSE,nz_SSE);

    /* store_rvec4 messes with the input, don't use it after this! */
    store_rvec4(mx_SSE,my_SSE,mz_SSE,bv[0].v,bv[1].v,bv[2].v,bv[3].v);
    store_rvec4(nx_SSE,ny_SSE,nz_SSE,bv[4].v,bv[5].v,bv[6].v,bv[7].v);

    nrkj2_SSE   = GMX_MM_NORM2_PS(rkjx_SSE,rkjy_SSE,rkjz_SSE);

    /* Avoid division by zero. When zero, the result is multiplied by 0
     * anyhow, so the 3 max below do not affect the final result.
     */
    nrkj2_SSE   = _mm_max_ps(nrkj2_SSE,fmin_SSE);
    nrkj_1_SSE  = gmx_mm_invsqrt_ps(nrkj2_SSE);
    nrkj_2_SSE  = _mm_mul_ps(nrkj_1_SSE,nrkj_1_SSE);
    nrkj_SSE    = _mm_mul_ps(nrkj2_SSE,nrkj_1_SSE);

    iprm_SSE    = _mm_max_ps(iprm_SSE,fmin_SSE);
    iprn_SSE    = _mm_max_ps(iprn_SSE,fmin_SSE);
    nrkj_m2_SSE = _mm_mul_ps(nrkj_SSE,gmx_mm_inv_ps(iprm_SSE));
    nrkj_n2_SSE = _mm_mul_ps(nrkj_SSE,gmx_mm_inv_ps(iprn_SSE));

    _mm_store_ps(buf+0,nrkj_m2_SSE);
    _mm_store_ps(buf+4,nrkj_n2_SSE);

    p_SSE       = GMX_MM_IPROD_PS(rijx_SSE,rijy_SSE,rijz_SSE,
                                  rkjx_SSE,rkjy_SSE,rkjz_SSE);
    p_SSE       = _mm_mul_ps(p_SSE,nrkj_2_SSE);

    q_SSE       = GMX_MM_IPROD_PS(rklx_SSE,rkly_SSE,rklz_SSE,
                                  rkjx_SSE,rkjy_SSE,rkjz_SSE);
    q_SSE       = _mm_mul_ps(q_SSE,nrkj_2_SSE);

    _mm_store_ps(buf+8 ,p_SSE);
    _mm_store_ps(buf+12,q_SSE);
}

#endif /* SSE_PROPER_DIHEDRALS */


void do_dih_fup(int i,int j,int k,int l,real ddphi,
		rvec r_ij,rvec r_kj,rvec r_kl,
		rvec m,rvec n,rvec f[],rvec fshift[],
		const t_pbc *pbc,const t_graph *g,
		const rvec x[],int t1,int t2,int t3)
{
  /* 143 FLOPS */
  rvec f_i,f_j,f_k,f_l;
  rvec uvec,vvec,svec,dx_jl;
  real iprm,iprn,nrkj,nrkj2,nrkj_1,nrkj_2;
  real a,b,p,q,toler;
  ivec jt,dt_ij,dt_kj,dt_lj;  
  
  iprm  = iprod(m,m);		/*  5 	*/
  iprn  = iprod(n,n);		/*  5	*/
  nrkj2 = iprod(r_kj,r_kj);	/*  5	*/
  toler = nrkj2*GMX_REAL_EPS;
  if ((iprm > toler) && (iprn > toler)) {
    nrkj_1 = gmx_invsqrt(nrkj2);	/* 10	*/
    nrkj_2 = nrkj_1*nrkj_1;	/*  1	*/
    nrkj  = nrkj2*nrkj_1;	/*  1	*/
    a     = -ddphi*nrkj/iprm;	/* 11	*/
    svmul(a,m,f_i);		/*  3	*/
    b     = ddphi*nrkj/iprn;	/* 11	*/
    svmul(b,n,f_l);		/*  3 	*/
    p     = iprod(r_ij,r_kj);	/*  5	*/
    p    *= nrkj_2;		/*  1	*/
    q     = iprod(r_kl,r_kj);	/*  5	*/
    q    *= nrkj_2;		/*  1	*/
    svmul(p,f_i,uvec);		/*  3	*/
    svmul(q,f_l,vvec);		/*  3	*/
    rvec_sub(uvec,vvec,svec);	/*  3	*/
    rvec_sub(f_i,svec,f_j);	/*  3	*/
    rvec_add(f_l,svec,f_k);	/*  3	*/
    rvec_inc(f[i],f_i);   	/*  3	*/
    rvec_dec(f[j],f_j);   	/*  3	*/
    rvec_dec(f[k],f_k);   	/*  3	*/
    rvec_inc(f[l],f_l);   	/*  3	*/
    
    if (g) {
      copy_ivec(SHIFT_IVEC(g,j),jt);
      ivec_sub(SHIFT_IVEC(g,i),jt,dt_ij);
      ivec_sub(SHIFT_IVEC(g,k),jt,dt_kj);
      ivec_sub(SHIFT_IVEC(g,l),jt,dt_lj);
      t1=IVEC2IS(dt_ij);
      t2=IVEC2IS(dt_kj);
      t3=IVEC2IS(dt_lj);
    } else if (pbc) {
      t3 = pbc_rvec_sub(pbc,x[l],x[j],dx_jl);
    } else {
      t3 = CENTRAL;
    }
    
    rvec_inc(fshift[t1],f_i);
    rvec_dec(fshift[CENTRAL],f_j);
    rvec_dec(fshift[t2],f_k);
    rvec_inc(fshift[t3],f_l);
  }
  /* 112 TOTAL 	*/
}

/* As do_dih_fup above, but without shift forces */
static void
do_dih_fup_noshiftf(int i,int j,int k,int l,real ddphi,
                    rvec r_ij,rvec r_kj,rvec r_kl,
                    rvec m,rvec n,rvec f[])
{
  rvec f_i,f_j,f_k,f_l;
  rvec uvec,vvec,svec,dx_jl;
  real iprm,iprn,nrkj,nrkj2,nrkj_1,nrkj_2;
  real a,b,p,q,toler;
  ivec jt,dt_ij,dt_kj,dt_lj;  
  
  iprm  = iprod(m,m);		/*  5 	*/
  iprn  = iprod(n,n);		/*  5	*/
  nrkj2 = iprod(r_kj,r_kj);	/*  5	*/
  toler = nrkj2*GMX_REAL_EPS;
  if ((iprm > toler) && (iprn > toler)) {
    nrkj_1 = gmx_invsqrt(nrkj2);	/* 10	*/
    nrkj_2 = nrkj_1*nrkj_1;	/*  1	*/
    nrkj  = nrkj2*nrkj_1;	/*  1	*/
    a     = -ddphi*nrkj/iprm;	/* 11	*/
    svmul(a,m,f_i);		/*  3	*/
    b     = ddphi*nrkj/iprn;	/* 11	*/
    svmul(b,n,f_l);		/*  3 	*/
    p     = iprod(r_ij,r_kj);	/*  5	*/
    p    *= nrkj_2;		/*  1	*/
    q     = iprod(r_kl,r_kj);	/*  5	*/
    q    *= nrkj_2;		/*  1	*/
    svmul(p,f_i,uvec);		/*  3	*/
    svmul(q,f_l,vvec);		/*  3	*/
    rvec_sub(uvec,vvec,svec);	/*  3	*/
    rvec_sub(f_i,svec,f_j);	/*  3	*/
    rvec_add(f_l,svec,f_k);	/*  3	*/
    rvec_inc(f[i],f_i);   	/*  3	*/
    rvec_dec(f[j],f_j);   	/*  3	*/
    rvec_dec(f[k],f_k);   	/*  3	*/
    rvec_inc(f[l],f_l);   	/*  3	*/
  }
}

/* As do_dih_fup_noshiftf above, but with pre-calculated pre-factors */
static void
do_dih_fup_noshiftf_prec(int i,int j,int k,int l,real ddphi,
                         real nrkj_m2,real nrkj_n2,
                         real p,real q,
                         rvec m,rvec n,rvec f[])
{
    rvec f_i,f_j,f_k,f_l;
    rvec uvec,vvec,svec,dx_jl;
    real a,b,toler;
    ivec jt,dt_ij,dt_kj,dt_lj;  
  
    a = -ddphi*nrkj_m2;
    svmul(a,m,f_i);
    b =  ddphi*nrkj_n2;
    svmul(b,n,f_l);
    svmul(p,f_i,uvec);
    svmul(q,f_l,vvec);
    rvec_sub(uvec,vvec,svec);
    rvec_sub(f_i,svec,f_j);
    rvec_add(f_l,svec,f_k);
    rvec_inc(f[i],f_i);
    rvec_dec(f[j],f_j);
    rvec_dec(f[k],f_k);
    rvec_inc(f[l],f_l);
}


real dopdihs(real cpA,real cpB,real phiA,real phiB,int mult,
	     real phi,real lambda,real *V,real *F)
{
  real v,dvdlambda,mdphi,v1,sdphi,ddphi;
  real L1   = 1.0 - lambda;
  real ph0  = (L1*phiA + lambda*phiB)*DEG2RAD;
  real dph0 = (phiB - phiA)*DEG2RAD;
  real cp   = L1*cpA + lambda*cpB;
  
  mdphi =  mult*phi - ph0;
  sdphi = sin(mdphi);
  ddphi = -cp*mult*sdphi;
  v1    = 1.0 + cos(mdphi);
  v     = cp*v1;
  
  dvdlambda  = (cpB - cpA)*v1 + cp*dph0*sdphi;
  
  *V = v;
  *F = ddphi;
  
  return dvdlambda;
  
  /* That was 40 flops */
}

static void
dopdihs_noener(real cpA,real cpB,real phiA,real phiB,int mult,
               real phi,real lambda,real *F)
{
  real mdphi,sdphi,ddphi;
  real L1   = 1.0 - lambda;
  real ph0  = (L1*phiA + lambda*phiB)*DEG2RAD;
  real cp   = L1*cpA + lambda*cpB;
  
  mdphi = mult*phi - ph0;
  sdphi = sin(mdphi);
  ddphi = -cp*mult*sdphi;
  
  *F = ddphi;
  
  /* That was 20 flops */
}

static void
dopdihs_mdphi(real cpA,real cpB,real phiA,real phiB,int mult,
              real phi,real lambda,real *cp,real *mdphi)
{
    real L1   = 1.0 - lambda;
    real ph0  = (L1*phiA + lambda*phiB)*DEG2RAD;

    *cp    = L1*cpA + lambda*cpB;

    *mdphi = mult*phi - ph0;
}

static real dopdihs_min(real cpA,real cpB,real phiA,real phiB,int mult,
			real phi,real lambda,real *V,real *F)
     /* similar to dopdihs, except for a minus sign  *
      * and a different treatment of mult/phi0       */
{
  real v,dvdlambda,mdphi,v1,sdphi,ddphi;
  real L1   = 1.0 - lambda;
  real ph0  = (L1*phiA + lambda*phiB)*DEG2RAD;
  real dph0 = (phiB - phiA)*DEG2RAD;
  real cp   = L1*cpA + lambda*cpB;
  
  mdphi = mult*(phi-ph0);
  sdphi = sin(mdphi);
  ddphi = cp*mult*sdphi;
  v1    = 1.0-cos(mdphi);
  v     = cp*v1;
  
  dvdlambda  = (cpB-cpA)*v1 + cp*dph0*sdphi;
  
  *V = v;
  *F = ddphi;
  
  return dvdlambda;
  
  /* That was 40 flops */
}

real pdihs(int nbonds,
	   const t_iatom forceatoms[],const t_iparams forceparams[],
	   const rvec x[],rvec f[],rvec fshift[],
	   const t_pbc *pbc,const t_graph *g,
	   real lambda,real *dvdlambda,
	   const t_mdatoms *md,t_fcdata *fcd,
	   int *global_atom_index)
{
  int  i,type,ai,aj,ak,al;
  int  t1,t2,t3;
  rvec r_ij,r_kj,r_kl,m,n;
  real phi,sign,ddphi,vpd,vtot;

  vtot = 0.0;

  for(i=0; (i<nbonds); ) {
    type = forceatoms[i++];
    ai   = forceatoms[i++];
    aj   = forceatoms[i++];
    ak   = forceatoms[i++];
    al   = forceatoms[i++];
    
    phi=dih_angle(x[ai],x[aj],x[ak],x[al],pbc,r_ij,r_kj,r_kl,m,n,
                  &sign,&t1,&t2,&t3);			/*  84 		*/
    *dvdlambda += dopdihs(forceparams[type].pdihs.cpA,
                          forceparams[type].pdihs.cpB,
                          forceparams[type].pdihs.phiA,
                          forceparams[type].pdihs.phiB,
                          forceparams[type].pdihs.mult,
                          phi,lambda,&vpd,&ddphi);

    vtot += vpd;
    do_dih_fup(ai,aj,ak,al,ddphi,r_ij,r_kj,r_kl,m,n,
	       f,fshift,pbc,g,x,t1,t2,t3);			/* 112		*/

#ifdef DEBUG
    fprintf(debug,"pdih: (%d,%d,%d,%d) phi=%g\n",
	    ai,aj,ak,al,phi);
#endif
  } /* 223 TOTAL 	*/

  return vtot;
}

void make_dp_periodic(real *dp)  /* 1 flop? */
{
    /* dp cannot be outside (-pi,pi) */
    if (*dp >= M_PI)
    {
        *dp -= 2*M_PI;
    }
    else if (*dp < -M_PI)
    {
        *dp += 2*M_PI;
    }
    return;
}

/* As pdihs above, but without calculating energies and shift forces */
static void
pdihs_noener(int nbonds,
             const t_iatom forceatoms[],const t_iparams forceparams[],
             const rvec x[],rvec f[],
             const t_pbc *pbc,const t_graph *g,
             real lambda,
             const t_mdatoms *md,t_fcdata *fcd,
             int *global_atom_index)
{
    int  i,type,ai,aj,ak,al;
    int  t1,t2,t3;
    rvec r_ij,r_kj,r_kl,m,n;
    real phi,sign,ddphi_tot,ddphi;

    for(i=0; (i<nbonds); )
    {
        ai   = forceatoms[i+1];
        aj   = forceatoms[i+2];
        ak   = forceatoms[i+3];
        al   = forceatoms[i+4];

        phi = dih_angle(x[ai],x[aj],x[ak],x[al],pbc,r_ij,r_kj,r_kl,m,n,
                        &sign,&t1,&t2,&t3);

        ddphi_tot = 0;

        /* Loop over dihedrals working on the same atoms,
         * so we avoid recalculating angles and force distributions.
         */
        do
        {
            type = forceatoms[i];
            dopdihs_noener(forceparams[type].pdihs.cpA,
                           forceparams[type].pdihs.cpB,
                           forceparams[type].pdihs.phiA,
                           forceparams[type].pdihs.phiB,
                           forceparams[type].pdihs.mult,
                           phi,lambda,&ddphi);
            ddphi_tot += ddphi;

            i += 5;
        }
        while(i < nbonds &&
              forceatoms[i+1] == ai &&
              forceatoms[i+2] == aj &&
              forceatoms[i+3] == ak &&
              forceatoms[i+4] == al);

        do_dih_fup_noshiftf(ai,aj,ak,al,ddphi_tot,r_ij,r_kj,r_kl,m,n,f);
    }
}


#ifdef SSE_PROPER_DIHEDRALS

/* As pdihs_noner above, but using SSE to calculate 4 dihedrals at once */
static void
pdihs_noener_sse(int nbonds,
                 const t_iatom forceatoms[],const t_iparams forceparams[],
                 const rvec x[],rvec f[],
                 const t_pbc *pbc,const t_graph *g,
                 real lambda,
                 const t_mdatoms *md,t_fcdata *fcd,
                 int *global_atom_index)
{
    int  i,i4,s;
    int  type,ai[4],aj[4],ak[4],al[4];
    int  t1[4],t2[4],t3[4];
    int  mult[4];
    real cp[4],mdphi[4];
    real ddphi;
    rvec_sse_t rs_array[13],*rs;
    real buf_array[24],*buf;
    __m128 mdphi_SSE,sin_SSE,cos_SSE;

    /* Ensure 16-byte alignment */
    rs  = (rvec_sse_t *)(((size_t)(rs_array +1)) & (~((size_t)15)));
    buf =      (float *)(((size_t)(buf_array+3)) & (~((size_t)15)));

    for(i=0; (i<nbonds); i+=20)
    {
        /* Collect atoms quadruplets for 4 dihedrals */
        i4 = i;
        for(s=0; s<4; s++)
        {
            ai[s] = forceatoms[i4+1];
            aj[s] = forceatoms[i4+2];
            ak[s] = forceatoms[i4+3];
            al[s] = forceatoms[i4+4];
            /* At the end fill the arrays with identical entries */
            if (i4 + 5 < nbonds)
            {
                i4 += 5;
            }
        }

        /* Caclulate 4 dihedral angles at once */
        dih_angle_sse(x,ai,aj,ak,al,pbc,t1,t2,t3,rs,buf);

        i4 = i;
        for(s=0; s<4; s++)
        {
            if (i4 < nbonds)
            {
                /* Calculate the coefficient and angle deviation */
                type = forceatoms[i4];
                dopdihs_mdphi(forceparams[type].pdihs.cpA,
                              forceparams[type].pdihs.cpB,
                              forceparams[type].pdihs.phiA,
                              forceparams[type].pdihs.phiB,
                              forceparams[type].pdihs.mult,
                              buf[16+s],lambda,&cp[s],&buf[16+s]);
                mult[s] = forceparams[type].pdihs.mult;
            }
            else
            {
                buf[16+s] = 0;
            }
            i4 += 5;
        }

        /* Calculate 4 sines at once */
        mdphi_SSE = _mm_load_ps(buf+16);
        gmx_mm_sincos_ps(mdphi_SSE,&sin_SSE,&cos_SSE);
        _mm_store_ps(buf+16,sin_SSE);

        i4 = i;
        s = 0;
        do
        {
            ddphi = -cp[s]*mult[s]*buf[16+s];

            do_dih_fup_noshiftf_prec(ai[s],aj[s],ak[s],al[s],ddphi,
                                     buf[ 0+s],buf[ 4+s],
                                     buf[ 8+s],buf[12+s],
                                     rs[0+s].v,rs[4+s].v,
                                     f);
            s++;
            i4 += 5;
        }
        while (s < 4 && i4 < nbonds);
    }
}

#endif /* SSE_PROPER_DIHEDRALS */


real idihs(int nbonds,
	   const t_iatom forceatoms[],const t_iparams forceparams[],
	   const rvec x[],rvec f[],rvec fshift[],
	   const t_pbc *pbc,const t_graph *g,
	   real lambda,real *dvdlambda,
	   const t_mdatoms *md,t_fcdata *fcd,
	   int *global_atom_index)
{
  int  i,type,ai,aj,ak,al;
  int  t1,t2,t3;
  real phi,phi0,dphi0,ddphi,sign,vtot;
  rvec r_ij,r_kj,r_kl,m,n;
  real L1,kk,dp,dp2,kA,kB,pA,pB,dvdl_term;

  L1 = 1.0-lambda;
  dvdl_term = 0;
  vtot = 0.0;
  for(i=0; (i<nbonds); ) {
    type = forceatoms[i++];
    ai   = forceatoms[i++];
    aj   = forceatoms[i++];
    ak   = forceatoms[i++];
    al   = forceatoms[i++];
    
    phi=dih_angle(x[ai],x[aj],x[ak],x[al],pbc,r_ij,r_kj,r_kl,m,n,
                  &sign,&t1,&t2,&t3);			/*  84		*/
    
    /* phi can jump if phi0 is close to Pi/-Pi, which will cause huge
     * force changes if we just apply a normal harmonic.
     * Instead, we first calculate phi-phi0 and take it modulo (-Pi,Pi).
     * This means we will never have the periodicity problem, unless
     * the dihedral is Pi away from phiO, which is very unlikely due to
     * the potential.
     */
    kA = forceparams[type].harmonic.krA;
    kB = forceparams[type].harmonic.krB;
    pA = forceparams[type].harmonic.rA;
    pB = forceparams[type].harmonic.rB;

    kk    = L1*kA + lambda*kB;
    phi0  = (L1*pA + lambda*pB)*DEG2RAD;
    dphi0 = (pB - pA)*DEG2RAD;

    dp = phi-phi0;  

    make_dp_periodic(&dp);
    
    dp2 = dp*dp;

    vtot += 0.5*kk*dp2;
    ddphi = -kk*dp;
    
    dvdl_term += 0.5*(kB - kA)*dp2 - kk*dphi0*dp;

    do_dih_fup(ai,aj,ak,al,(real)(-ddphi),r_ij,r_kj,r_kl,m,n,
	       f,fshift,pbc,g,x,t1,t2,t3);			/* 112		*/
    /* 218 TOTAL	*/
#ifdef DEBUG
    if (debug)
      fprintf(debug,"idih: (%d,%d,%d,%d) phi=%g\n",
	      ai,aj,ak,al,phi);
#endif
  }
  
  *dvdlambda += dvdl_term;
  return vtot;
}


real posres(int nbonds,
            const t_iatom forceatoms[],const t_iparams forceparams[],
            const rvec x[],rvec f[],rvec vir_diag,
            t_pbc *pbc,
            real lambda,real *dvdlambda,
            int refcoord_scaling,int ePBC,rvec comA,rvec comB)
{
    int  i,ai,m,d,type,ki,npbcdim=0;
    const t_iparams *pr;
    real L1;
    real vtot,kk,fm;
    real posA,posB,ref=0;
    rvec comA_sc,comB_sc,rdist,dpdl,pos,dx;
    gmx_bool bForceValid = TRUE;

    if ((f==NULL) || (vir_diag==NULL)) {  /* should both be null together! */
        bForceValid = FALSE;
    }

    npbcdim = ePBC2npbcdim(ePBC);

    if (refcoord_scaling == erscCOM)
    {
        clear_rvec(comA_sc);
        clear_rvec(comB_sc);
        for(m=0; m<npbcdim; m++)
        {
            for(d=m; d<npbcdim; d++)
            {
                comA_sc[m] += comA[d]*pbc->box[d][m];
                comB_sc[m] += comB[d]*pbc->box[d][m];
            }
        }
    }

    L1 = 1.0 - lambda;

    vtot = 0.0;
    for(i=0; (i<nbonds); )
    {
        type = forceatoms[i++];
        ai   = forceatoms[i++];
        pr   = &forceparams[type];
        
        for(m=0; m<DIM; m++)
        {
            posA = forceparams[type].posres.pos0A[m];
            posB = forceparams[type].posres.pos0B[m];
            if (m < npbcdim)
            {
                switch (refcoord_scaling)
                {
                case erscNO:
                    ref      = 0;
                    rdist[m] = L1*posA + lambda*posB;
                    dpdl[m]  = posB - posA;
                    break;
                case erscALL:
                    /* Box relative coordinates are stored for dimensions with pbc */
                    posA *= pbc->box[m][m];
                    posB *= pbc->box[m][m];
                    for(d=m+1; d<npbcdim; d++)
                    {
                        posA += forceparams[type].posres.pos0A[d]*pbc->box[d][m];
                        posB += forceparams[type].posres.pos0B[d]*pbc->box[d][m];
                    }
                    ref      = L1*posA + lambda*posB;
                    rdist[m] = 0;
                    dpdl[m]  = posB - posA;
                    break;
                case erscCOM:
                    ref      = L1*comA_sc[m] + lambda*comB_sc[m];
                    rdist[m] = L1*posA       + lambda*posB;
                    dpdl[m]  = comB_sc[m] - comA_sc[m] + posB - posA;
                    break;
                default:
                    gmx_fatal(FARGS, "No such scaling method implemented");
                }
            }
            else
            {
                ref      = L1*posA + lambda*posB;
                rdist[m] = 0;
                dpdl[m]  = posB - posA;
            }

            /* We do pbc_dx with ref+rdist,
             * since with only ref we can be up to half a box vector wrong.
             */
            pos[m] = ref + rdist[m];
        }

        if (pbc)
        {
            pbc_dx(pbc,x[ai],pos,dx);
        }
        else
        {
            rvec_sub(x[ai],pos,dx);
        }

        for (m=0; (m<DIM); m++)
        {
            kk          = L1*pr->posres.fcA[m] + lambda*pr->posres.fcB[m];
            fm          = -kk*dx[m];
            vtot       += 0.5*kk*dx[m]*dx[m];
            *dvdlambda +=
                0.5*(pr->posres.fcB[m] - pr->posres.fcA[m])*dx[m]*dx[m]
                -fm*dpdl[m];

            /* Here we correct for the pbc_dx which included rdist */
            if (bForceValid) {
                f[ai][m]   += fm;
                vir_diag[m] -= 0.5*(dx[m] + rdist[m])*fm;
            }
        }
    }

    return vtot;
}

static real low_angres(int nbonds,
		       const t_iatom forceatoms[],const t_iparams forceparams[],
		       const rvec x[],rvec f[],rvec fshift[],
		       const t_pbc *pbc,const t_graph *g,
		       real lambda,real *dvdlambda,
		       gmx_bool bZAxis)
{
  int  i,m,type,ai,aj,ak,al;
  int  t1,t2;
  real phi,cos_phi,cos_phi2,vid,vtot,dVdphi;
  rvec r_ij,r_kl,f_i,f_k={0,0,0};
  real st,sth,nrij2,nrkl2,c,cij,ckl;

  ivec dt;  
  t2 = 0; /* avoid warning with gcc-3.3. It is never used uninitialized */

  vtot = 0.0;
  ak=al=0; /* to avoid warnings */
  for(i=0; i<nbonds; ) {
    type = forceatoms[i++];
    ai   = forceatoms[i++];
    aj   = forceatoms[i++];
    t1   = pbc_rvec_sub(pbc,x[aj],x[ai],r_ij);            	/*  3		*/
    if (!bZAxis) {      
      ak   = forceatoms[i++];
      al   = forceatoms[i++];
      t2   = pbc_rvec_sub(pbc,x[al],x[ak],r_kl);           /*  3		*/
    } else {
      r_kl[XX] = 0;
      r_kl[YY] = 0;
      r_kl[ZZ] = 1;
    }

    cos_phi = cos_angle(r_ij,r_kl);		/* 25		*/
    phi     = acos(cos_phi);                    /* 10           */

    *dvdlambda += dopdihs_min(forceparams[type].pdihs.cpA,
                              forceparams[type].pdihs.cpB,
                              forceparams[type].pdihs.phiA,
                              forceparams[type].pdihs.phiB,
                              forceparams[type].pdihs.mult,
                              phi,lambda,&vid,&dVdphi); /*  40  */
    
    vtot += vid;

    cos_phi2 = sqr(cos_phi);                    /*   1		*/
    if (cos_phi2 < 1) {
      st  = -dVdphi*gmx_invsqrt(1 - cos_phi2);      /*  12		*/
      sth = st*cos_phi;				/*   1		*/
      nrij2 = iprod(r_ij,r_ij);			/*   5		*/
      nrkl2 = iprod(r_kl,r_kl);                 /*   5          */
      
      c   = st*gmx_invsqrt(nrij2*nrkl2);		/*  11		*/ 
      cij = sth/nrij2;				/*  10		*/
      ckl = sth/nrkl2;				/*  10		*/
      
      for (m=0; m<DIM; m++) {			/*  18+18       */
	f_i[m] = (c*r_kl[m]-cij*r_ij[m]);
	f[ai][m] += f_i[m];
	f[aj][m] -= f_i[m];
	if (!bZAxis) {
	  f_k[m] = (c*r_ij[m]-ckl*r_kl[m]);
	  f[ak][m] += f_k[m];
	  f[al][m] -= f_k[m];
	}
      }
      
      if (g) {
	ivec_sub(SHIFT_IVEC(g,ai),SHIFT_IVEC(g,aj),dt);
	t1=IVEC2IS(dt);
      }
      rvec_inc(fshift[t1],f_i);
      rvec_dec(fshift[CENTRAL],f_i);
      if (!bZAxis) {
	if (g) {
	  ivec_sub(SHIFT_IVEC(g,ak),SHIFT_IVEC(g,al),dt);
	  t2=IVEC2IS(dt);
	}
	rvec_inc(fshift[t2],f_k);
	rvec_dec(fshift[CENTRAL],f_k);
      }
    }
  }

  return vtot;  /*  184 / 157 (bZAxis)  total  */
}

real angres(int nbonds,
	    const t_iatom forceatoms[],const t_iparams forceparams[],
	    const rvec x[],rvec f[],rvec fshift[],
	    const t_pbc *pbc,const t_graph *g,
	    real lambda,real *dvdlambda,
	    const t_mdatoms *md,t_fcdata *fcd,
	    int *global_atom_index)
{
  return low_angres(nbonds,forceatoms,forceparams,x,f,fshift,pbc,g,
		    lambda,dvdlambda,FALSE);
}

real angresz(int nbonds,
	     const t_iatom forceatoms[],const t_iparams forceparams[],
	     const rvec x[],rvec f[],rvec fshift[],
	     const t_pbc *pbc,const t_graph *g,
	     real lambda,real *dvdlambda,
	     const t_mdatoms *md,t_fcdata *fcd,
	     int *global_atom_index)
{
  return low_angres(nbonds,forceatoms,forceparams,x,f,fshift,pbc,g,
                    lambda,dvdlambda,TRUE);
}

real dihres(int nbonds,
            const t_iatom forceatoms[],const t_iparams forceparams[],
            const rvec x[],rvec f[],rvec fshift[],
            const t_pbc *pbc,const t_graph *g,
            real lambda,real *dvdlambda,
            const t_mdatoms *md,t_fcdata *fcd,
            int *global_atom_index)
{
    real vtot = 0;
    int  ai,aj,ak,al,i,k,type,t1,t2,t3;
    real phi0A,phi0B,dphiA,dphiB,kfacA,kfacB,phi0,dphi,kfac;
    real phi,ddphi,ddp,ddp2,dp,sign,d2r,fc,L1;
    rvec r_ij,r_kj,r_kl,m,n;

    L1 = 1.0-lambda;

    d2r = DEG2RAD;
    k   = 0;

    for (i=0; (i<nbonds); )
    {
        type = forceatoms[i++];
        ai   = forceatoms[i++];
        aj   = forceatoms[i++];
        ak   = forceatoms[i++];
        al   = forceatoms[i++];

        phi0A  = forceparams[type].dihres.phiA*d2r;
        dphiA  = forceparams[type].dihres.dphiA*d2r;
        kfacA  = forceparams[type].dihres.kfacA;

        phi0B  = forceparams[type].dihres.phiB*d2r;
        dphiB  = forceparams[type].dihres.dphiB*d2r;
        kfacB  = forceparams[type].dihres.kfacB;

        phi0  = L1*phi0A + lambda*phi0B;
        dphi  = L1*dphiA + lambda*dphiB;
        kfac = L1*kfacA + lambda*kfacB;

        phi = dih_angle(x[ai],x[aj],x[ak],x[al],pbc,r_ij,r_kj,r_kl,m,n,
                        &sign,&t1,&t2,&t3);
        /* 84 flops */

        if (debug)
        {
            fprintf(debug,"dihres[%d]: %d %d %d %d : phi=%f, dphi=%f, kfac=%f\n",
                    k++,ai,aj,ak,al,phi0,dphi,kfac);
        }
        /* phi can jump if phi0 is close to Pi/-Pi, which will cause huge
         * force changes if we just apply a normal harmonic.
         * Instead, we first calculate phi-phi0 and take it modulo (-Pi,Pi).
         * This means we will never have the periodicity problem, unless
         * the dihedral is Pi away from phiO, which is very unlikely due to
         * the potential.
         */
        dp = phi-phi0;
        make_dp_periodic(&dp);

        if (dp > dphi)
        {
            ddp = dp-dphi;
        }
        else if (dp < -dphi)
        {
            ddp = dp+dphi;
        }
        else
        {
            ddp = 0;
        }

        if (ddp != 0.0)
        {
            ddp2 = ddp*ddp;
            vtot += 0.5*kfac*ddp2;
            ddphi = kfac*ddp;

            *dvdlambda += 0.5*(kfacB - kfacA)*ddp2;
            /* lambda dependence from changing restraint distances */
            if (ddp > 0)
            {
                *dvdlambda -= kfac*ddp*((dphiB - dphiA)+(phi0B - phi0A));
            }
            else if (ddp < 0)
            {
                *dvdlambda += kfac*ddp*((dphiB - dphiA)-(phi0B - phi0A));
            }
            do_dih_fup(ai,aj,ak,al,ddphi,r_ij,r_kj,r_kl,m,n,
                       f,fshift,pbc,g,x,t1,t2,t3);		/* 112		*/
        }
    }
    return vtot;
}


real unimplemented(int nbonds,
		   const t_iatom forceatoms[],const t_iparams forceparams[],
		   const rvec x[],rvec f[],rvec fshift[],
		   const t_pbc *pbc,const t_graph *g,
		   real lambda,real *dvdlambda,
		   const t_mdatoms *md,t_fcdata *fcd,
		   int *global_atom_index)
{
  gmx_impl("*** you are using a not implemented function");

  return 0.0; /* To make the compiler happy */
}

real rbdihs(int nbonds,
	    const t_iatom forceatoms[],const t_iparams forceparams[],
	    const rvec x[],rvec f[],rvec fshift[],
	    const t_pbc *pbc,const t_graph *g,
	    real lambda,real *dvdlambda,
	    const t_mdatoms *md,t_fcdata *fcd,
	    int *global_atom_index)
{
  const real c0=0.0,c1=1.0,c2=2.0,c3=3.0,c4=4.0,c5=5.0;
  int  type,ai,aj,ak,al,i,j;
  int  t1,t2,t3;
  rvec r_ij,r_kj,r_kl,m,n;
  real parmA[NR_RBDIHS];
  real parmB[NR_RBDIHS];
  real parm[NR_RBDIHS];
  real cos_phi,phi,rbp,rbpBA;
  real v,sign,ddphi,sin_phi;
  real cosfac,vtot;
  real L1   = 1.0-lambda;
  real dvdl_term=0;

  vtot = 0.0;
  for(i=0; (i<nbonds); ) {
    type = forceatoms[i++];
    ai   = forceatoms[i++];
    aj   = forceatoms[i++];
    ak   = forceatoms[i++];
    al   = forceatoms[i++];

      phi=dih_angle(x[ai],x[aj],x[ak],x[al],pbc,r_ij,r_kj,r_kl,m,n,
                    &sign,&t1,&t2,&t3);			/*  84		*/

    /* Change to polymer convention */
    if (phi < c0)
      phi += M_PI;
    else
      phi -= M_PI;			/*   1		*/
      
    cos_phi = cos(phi);		
    /* Beware of accuracy loss, cannot use 1-sqrt(cos^2) ! */
    sin_phi = sin(phi);

    for(j=0; (j<NR_RBDIHS); j++) {
      parmA[j] = forceparams[type].rbdihs.rbcA[j];
      parmB[j] = forceparams[type].rbdihs.rbcB[j];
      parm[j]  = L1*parmA[j]+lambda*parmB[j];
    }
    /* Calculate cosine powers */
    /* Calculate the energy */
    /* Calculate the derivative */

    v       = parm[0];
    dvdl_term   += (parmB[0]-parmA[0]);
    ddphi   = c0;
    cosfac  = c1;
    
    rbp     = parm[1];
    rbpBA   = parmB[1]-parmA[1];
    ddphi  += rbp*cosfac;
    cosfac *= cos_phi;
    v      += cosfac*rbp;
    dvdl_term   += cosfac*rbpBA;
    rbp     = parm[2];
    rbpBA   = parmB[2]-parmA[2];    
    ddphi  += c2*rbp*cosfac;
    cosfac *= cos_phi;
    v      += cosfac*rbp;
    dvdl_term   += cosfac*rbpBA;
    rbp     = parm[3];
    rbpBA   = parmB[3]-parmA[3];
    ddphi  += c3*rbp*cosfac;
    cosfac *= cos_phi;
    v      += cosfac*rbp;
    dvdl_term   += cosfac*rbpBA;
    rbp     = parm[4];
    rbpBA   = parmB[4]-parmA[4];
    ddphi  += c4*rbp*cosfac;
    cosfac *= cos_phi;
    v      += cosfac*rbp;
    dvdl_term   += cosfac*rbpBA;
    rbp     = parm[5];
    rbpBA   = parmB[5]-parmA[5];
    ddphi  += c5*rbp*cosfac;
    cosfac *= cos_phi;
    v      += cosfac*rbp;
    dvdl_term   += cosfac*rbpBA;
   
    ddphi = -ddphi*sin_phi;				/*  11		*/
    
    do_dih_fup(ai,aj,ak,al,ddphi,r_ij,r_kj,r_kl,m,n,
	       f,fshift,pbc,g,x,t1,t2,t3);		/* 112		*/
    vtot += v;
  }  
  *dvdlambda += dvdl_term;

  return vtot;
}

int cmap_setup_grid_index(int ip, int grid_spacing, int *ipm1, int *ipp1, int *ipp2)
{
	int im1, ip1, ip2;
	
	if(ip<0)
	{
		ip = ip + grid_spacing - 1;
	}
	else if(ip > grid_spacing)
	{
		ip = ip - grid_spacing - 1;
	}
	
	im1 = ip - 1;
	ip1 = ip + 1;
	ip2 = ip + 2;
	
	if(ip == 0)
	{
		im1 = grid_spacing - 1;
	}
	else if(ip == grid_spacing-2)
	{
		ip2 = 0;
	}
	else if(ip == grid_spacing-1)
	{
		ip1 = 0;
		ip2 = 1;
	}
	
	*ipm1 = im1;
	*ipp1 = ip1;
	*ipp2 = ip2;
	
	return ip;
	
}

real cmap_dihs(int nbonds,
			   const t_iatom forceatoms[],const t_iparams forceparams[],
               const gmx_cmap_t *cmap_grid,
			   const rvec x[],rvec f[],rvec fshift[],
			   const t_pbc *pbc,const t_graph *g,
			   real lambda,real *dvdlambda,
			   const t_mdatoms *md,t_fcdata *fcd,
			   int *global_atom_index)
{
	int i,j,k,n,idx;
	int ai,aj,ak,al,am;
	int a1i,a1j,a1k,a1l,a2i,a2j,a2k,a2l;
	int type,cmapA;
	int t11,t21,t31,t12,t22,t32;
	int iphi1,ip1m1,ip1p1,ip1p2;
	int iphi2,ip2m1,ip2p1,ip2p2;
	int l1,l2,l3,l4;
	int pos1,pos2,pos3,pos4,tmp;
	
	real ty[4],ty1[4],ty2[4],ty12[4],tc[16],tx[16];
	real phi1,psi1,cos_phi1,sin_phi1,sign1,xphi1;
	real phi2,psi2,cos_phi2,sin_phi2,sign2,xphi2;
	real dx,xx,tt,tu,e,df1,df2,ddf1,ddf2,ddf12,vtot;
	real ra21,rb21,rg21,rg1,rgr1,ra2r1,rb2r1,rabr1;
	real ra22,rb22,rg22,rg2,rgr2,ra2r2,rb2r2,rabr2;
	real fg1,hg1,fga1,hgb1,gaa1,gbb1;
	real fg2,hg2,fga2,hgb2,gaa2,gbb2;
	real fac;
	
	rvec r1_ij, r1_kj, r1_kl,m1,n1;
	rvec r2_ij, r2_kj, r2_kl,m2,n2;
	rvec f1_i,f1_j,f1_k,f1_l;
	rvec f2_i,f2_j,f2_k,f2_l;
	rvec a1,b1,a2,b2;
	rvec f1,g1,h1,f2,g2,h2;
	rvec dtf1,dtg1,dth1,dtf2,dtg2,dth2;
	ivec jt1,dt1_ij,dt1_kj,dt1_lj;
	ivec jt2,dt2_ij,dt2_kj,dt2_lj;

    const real *cmapd;

	int loop_index[4][4] = {
		{0,4,8,12},
		{1,5,9,13},
		{2,6,10,14},
		{3,7,11,15}
	};
	
	/* Total CMAP energy */
	vtot = 0;
	
	for(n=0;n<nbonds; )
	{
		/* Five atoms are involved in the two torsions */
		type   = forceatoms[n++];
		ai     = forceatoms[n++];
		aj     = forceatoms[n++];
		ak     = forceatoms[n++];
		al     = forceatoms[n++];
		am     = forceatoms[n++];
		
		/* Which CMAP type is this */
		cmapA = forceparams[type].cmap.cmapA;
        cmapd = cmap_grid->cmapdata[cmapA].cmap;

		/* First torsion */
		a1i   = ai;
		a1j   = aj;
		a1k   = ak;
		a1l   = al;
		
		phi1  = dih_angle(x[a1i], x[a1j], x[a1k], x[a1l], pbc, r1_ij, r1_kj, r1_kl, m1, n1,
						   &sign1, &t11, &t21, &t31); /* 84 */
		
        cos_phi1 = cos(phi1);
        
		a1[0] = r1_ij[1]*r1_kj[2]-r1_ij[2]*r1_kj[1];
		a1[1] = r1_ij[2]*r1_kj[0]-r1_ij[0]*r1_kj[2];
		a1[2] = r1_ij[0]*r1_kj[1]-r1_ij[1]*r1_kj[0]; /* 9 */
		
		b1[0] = r1_kl[1]*r1_kj[2]-r1_kl[2]*r1_kj[1];
		b1[1] = r1_kl[2]*r1_kj[0]-r1_kl[0]*r1_kj[2];
		b1[2] = r1_kl[0]*r1_kj[1]-r1_kl[1]*r1_kj[0]; /* 9 */
		
		tmp = pbc_rvec_sub(pbc,x[a1l],x[a1k],h1);
		
		ra21  = iprod(a1,a1);       /* 5 */
		rb21  = iprod(b1,b1);       /* 5 */
		rg21  = iprod(r1_kj,r1_kj); /* 5 */
		rg1   = sqrt(rg21);
		
		rgr1  = 1.0/rg1;
		ra2r1 = 1.0/ra21;
		rb2r1 = 1.0/rb21;
		rabr1 = sqrt(ra2r1*rb2r1);
		
		sin_phi1 = rg1 * rabr1 * iprod(a1,h1) * (-1);
		
		if(cos_phi1 < -0.5 || cos_phi1 > 0.5)
		{
			phi1 = asin(sin_phi1);
			
			if(cos_phi1 < 0)
			{
				if(phi1 > 0)
				{
					phi1 = M_PI - phi1;
				}
				else
				{
					phi1 = -M_PI - phi1;
				}
			}
		}
		else
		{
			phi1 = acos(cos_phi1);
			
			if(sin_phi1 < 0)
			{
				phi1 = -phi1;
			}
		}
		
		xphi1 = phi1 + M_PI; /* 1 */
		
		/* Second torsion */
		a2i   = aj;
		a2j   = ak;
		a2k   = al;
		a2l   = am;
		
		phi2  = dih_angle(x[a2i], x[a2j], x[a2k], x[a2l], pbc, r2_ij, r2_kj, r2_kl, m2, n2,
						  &sign2, &t12, &t22, &t32); /* 84 */
		
        cos_phi2 = cos(phi2);

		a2[0] = r2_ij[1]*r2_kj[2]-r2_ij[2]*r2_kj[1];
		a2[1] = r2_ij[2]*r2_kj[0]-r2_ij[0]*r2_kj[2];
		a2[2] = r2_ij[0]*r2_kj[1]-r2_ij[1]*r2_kj[0]; /* 9 */
		
		b2[0] = r2_kl[1]*r2_kj[2]-r2_kl[2]*r2_kj[1];
		b2[1] = r2_kl[2]*r2_kj[0]-r2_kl[0]*r2_kj[2];
		b2[2] = r2_kl[0]*r2_kj[1]-r2_kl[1]*r2_kj[0]; /* 9 */
		
		tmp = pbc_rvec_sub(pbc,x[a2l],x[a2k],h2);
		
		ra22  = iprod(a2,a2);         /* 5 */
		rb22  = iprod(b2,b2);         /* 5 */
		rg22  = iprod(r2_kj,r2_kj);   /* 5 */
		rg2   = sqrt(rg22);
		
		rgr2  = 1.0/rg2;
		ra2r2 = 1.0/ra22;
		rb2r2 = 1.0/rb22;
		rabr2 = sqrt(ra2r2*rb2r2);
		
		sin_phi2 = rg2 * rabr2 * iprod(a2,h2) * (-1);
		
		if(cos_phi2 < -0.5 || cos_phi2 > 0.5)
		{
			phi2 = asin(sin_phi2);
			
			if(cos_phi2 < 0)
			{
				if(phi2 > 0)
				{
					phi2 = M_PI - phi2;
				}
				else
				{
					phi2 = -M_PI - phi2;
				}
			}
		}
		else
		{
			phi2 = acos(cos_phi2);
			
			if(sin_phi2 < 0)
			{
				phi2 = -phi2;
			}
		}
		
		xphi2 = phi2 + M_PI; /* 1 */
		
		/* Range mangling */
		if(xphi1<0)
		{
			xphi1 = xphi1 + 2*M_PI;
		}
		else if(xphi1>=2*M_PI)
		{
			xphi1 = xphi1 - 2*M_PI;
		}
		
		if(xphi2<0)
		{
			xphi2 = xphi2 + 2*M_PI;
		}
		else if(xphi2>=2*M_PI)
		{
			xphi2 = xphi2 - 2*M_PI;
		}
		
		/* Number of grid points */
		dx = 2*M_PI / cmap_grid->grid_spacing;
		
		/* Where on the grid are we */
		iphi1 = (int)(xphi1/dx);
		iphi2 = (int)(xphi2/dx);
		
		iphi1 = cmap_setup_grid_index(iphi1, cmap_grid->grid_spacing, &ip1m1,&ip1p1,&ip1p2);
		iphi2 = cmap_setup_grid_index(iphi2, cmap_grid->grid_spacing, &ip2m1,&ip2p1,&ip2p2);
		
		pos1    = iphi1*cmap_grid->grid_spacing+iphi2;
		pos2    = ip1p1*cmap_grid->grid_spacing+iphi2;
		pos3    = ip1p1*cmap_grid->grid_spacing+ip2p1;
		pos4    = iphi1*cmap_grid->grid_spacing+ip2p1;

		ty[0]   = cmapd[pos1*4];
		ty[1]   = cmapd[pos2*4];
		ty[2]   = cmapd[pos3*4];
		ty[3]   = cmapd[pos4*4];
		
		ty1[0]   = cmapd[pos1*4+1];
		ty1[1]   = cmapd[pos2*4+1];
		ty1[2]   = cmapd[pos3*4+1];
		ty1[3]   = cmapd[pos4*4+1];
		
		ty2[0]   = cmapd[pos1*4+2];
		ty2[1]   = cmapd[pos2*4+2];
		ty2[2]   = cmapd[pos3*4+2];
		ty2[3]   = cmapd[pos4*4+2];
		
		ty12[0]   = cmapd[pos1*4+3];
		ty12[1]   = cmapd[pos2*4+3];
		ty12[2]   = cmapd[pos3*4+3];
		ty12[3]   = cmapd[pos4*4+3];
		
		/* Switch to degrees */
		dx = 360.0 / cmap_grid->grid_spacing;
		xphi1 = xphi1 * RAD2DEG;
		xphi2 = xphi2 * RAD2DEG; 
		
		for(i=0;i<4;i++) /* 16 */
		{
			tx[i] = ty[i];
			tx[i+4] = ty1[i]*dx;
			tx[i+8] = ty2[i]*dx;
			tx[i+12] = ty12[i]*dx*dx;
		}
		
		idx=0;
		for(i=0;i<4;i++) /* 1056 */
		{
			for(j=0;j<4;j++)
			{
				xx = 0;
				for(k=0;k<16;k++)
				{
					xx = xx + cmap_coeff_matrix[k*16+idx]*tx[k];
				}
				
				idx++;
				tc[i*4+j]=xx;
			}
		}
		
		tt    = (xphi1-iphi1*dx)/dx;
		tu    = (xphi2-iphi2*dx)/dx;
		
		e     = 0;
		df1   = 0;
		df2   = 0;
		ddf1  = 0;
		ddf2  = 0;
		ddf12 = 0;
		
		for(i=3;i>=0;i--)
		{
			l1 = loop_index[i][3];
			l2 = loop_index[i][2];
			l3 = loop_index[i][1];
			
			e     = tt * e    + ((tc[i*4+3]*tu+tc[i*4+2])*tu + tc[i*4+1])*tu+tc[i*4];
			df1   = tu * df1  + (3.0*tc[l1]*tt+2.0*tc[l2])*tt+tc[l3];
			df2   = tt * df2  + (3.0*tc[i*4+3]*tu+2.0*tc[i*4+2])*tu+tc[i*4+1];
			ddf1  = tu * ddf1 + 2.0*3.0*tc[l1]*tt+2.0*tc[l2];
			ddf2  = tt * ddf2 + 2.0*3.0*tc[4*i+3]*tu+2.0*tc[4*i+2];
		}
		
		ddf12 = tc[5] + 2.0*tc[9]*tt + 3.0*tc[13]*tt*tt + 2.0*tu*(tc[6]+2.0*tc[10]*tt+3.0*tc[14]*tt*tt) +
		3.0*tu*tu*(tc[7]+2.0*tc[11]*tt+3.0*tc[15]*tt*tt);
		
		fac     = RAD2DEG/dx;
		df1     = df1   * fac;
		df2     = df2   * fac;
		ddf1    = ddf1  * fac * fac;
		ddf2    = ddf2  * fac * fac;
		ddf12   = ddf12 * fac * fac;
		
		/* CMAP energy */
		vtot += e;
		
		/* Do forces - first torsion */
		fg1       = iprod(r1_ij,r1_kj);
		hg1       = iprod(r1_kl,r1_kj);
		fga1      = fg1*ra2r1*rgr1;
		hgb1      = hg1*rb2r1*rgr1;
		gaa1      = -ra2r1*rg1;
		gbb1      = rb2r1*rg1;
		
		for(i=0;i<DIM;i++)
		{
			dtf1[i]   = gaa1 * a1[i];
			dtg1[i]   = fga1 * a1[i] - hgb1 * b1[i];
			dth1[i]   = gbb1 * b1[i];
			
			f1[i]     = df1  * dtf1[i];
			g1[i]     = df1  * dtg1[i];
			h1[i]     = df1  * dth1[i];
			
			f1_i[i]   =  f1[i];
			f1_j[i]   = -f1[i] - g1[i];
			f1_k[i]   =  h1[i] + g1[i];
			f1_l[i]   = -h1[i];
			
			f[a1i][i] = f[a1i][i] + f1_i[i];
			f[a1j][i] = f[a1j][i] + f1_j[i]; /* - f1[i] - g1[i] */                                                            
			f[a1k][i] = f[a1k][i] + f1_k[i]; /* h1[i] + g1[i] */                                                            
			f[a1l][i] = f[a1l][i] + f1_l[i]; /* h1[i] */                                                                       
		}
		
		/* Do forces - second torsion */
		fg2       = iprod(r2_ij,r2_kj);
		hg2       = iprod(r2_kl,r2_kj);
		fga2      = fg2*ra2r2*rgr2;
		hgb2      = hg2*rb2r2*rgr2;
		gaa2      = -ra2r2*rg2;
		gbb2      = rb2r2*rg2;
		
		for(i=0;i<DIM;i++)
		{
			dtf2[i]   = gaa2 * a2[i];
			dtg2[i]   = fga2 * a2[i] - hgb2 * b2[i];
			dth2[i]   = gbb2 * b2[i];
			
			f2[i]     = df2  * dtf2[i];
			g2[i]     = df2  * dtg2[i];
			h2[i]     = df2  * dth2[i];
			
			f2_i[i]   =  f2[i];
			f2_j[i]   = -f2[i] - g2[i];
			f2_k[i]   =  h2[i] + g2[i];
			f2_l[i]   = -h2[i];
			
			f[a2i][i] = f[a2i][i] + f2_i[i]; /* f2[i] */                                                                        
			f[a2j][i] = f[a2j][i] + f2_j[i]; /* - f2[i] - g2[i] */                                                              
			f[a2k][i] = f[a2k][i] + f2_k[i]; /* h2[i] + g2[i] */                   		
			f[a2l][i] = f[a2l][i] + f2_l[i]; /* - h2[i] */                                                                      
		}
		
		/* Shift forces */
		if(g)
		{
			copy_ivec(SHIFT_IVEC(g,a1j), jt1);
			ivec_sub(SHIFT_IVEC(g,a1i),  jt1,dt1_ij);
			ivec_sub(SHIFT_IVEC(g,a1k),  jt1,dt1_kj);
			ivec_sub(SHIFT_IVEC(g,a1l),  jt1,dt1_lj);
			t11 = IVEC2IS(dt1_ij);
			t21 = IVEC2IS(dt1_kj);
			t31 = IVEC2IS(dt1_lj);
			
			copy_ivec(SHIFT_IVEC(g,a2j), jt2);
			ivec_sub(SHIFT_IVEC(g,a2i),  jt2,dt2_ij);
			ivec_sub(SHIFT_IVEC(g,a2k),  jt2,dt2_kj);
			ivec_sub(SHIFT_IVEC(g,a2l),  jt2,dt2_lj);
			t12 = IVEC2IS(dt2_ij);
			t22 = IVEC2IS(dt2_kj);
			t32 = IVEC2IS(dt2_lj);
		}
		else if(pbc)
		{
			t31 = pbc_rvec_sub(pbc,x[a1l],x[a1j],h1);
			t32 = pbc_rvec_sub(pbc,x[a2l],x[a2j],h2);
		}
		else
		{
			t31 = CENTRAL;
			t32 = CENTRAL;
		}
		
		rvec_inc(fshift[t11],f1_i);
		rvec_inc(fshift[CENTRAL],f1_j);
		rvec_inc(fshift[t21],f1_k);
		rvec_inc(fshift[t31],f1_l);
		
		rvec_inc(fshift[t21],f2_i);
		rvec_inc(fshift[CENTRAL],f2_j);
		rvec_inc(fshift[t22],f2_k);
		rvec_inc(fshift[t32],f2_l);
	}	
	return vtot;
}



/***********************************************************
 *
 *   G R O M O S  9 6   F U N C T I O N S
 *
 ***********************************************************/
real g96harmonic(real kA,real kB,real xA,real xB,real x,real lambda,
		 real *V,real *F)
{
  const real half=0.5;
  real  L1,kk,x0,dx,dx2;
  real  v,f,dvdlambda;
  
  L1    = 1.0-lambda;
  kk    = L1*kA+lambda*kB;
  x0    = L1*xA+lambda*xB;
  
  dx    = x-x0;
  dx2   = dx*dx;
  
  f     = -kk*dx;
  v     = half*kk*dx2;
  dvdlambda  = half*(kB-kA)*dx2 + (xA-xB)*kk*dx;
  
  *F    = f;
  *V    = v;
  
  return dvdlambda;
  
  /* That was 21 flops */
}

real g96bonds(int nbonds,
	      const t_iatom forceatoms[],const t_iparams forceparams[],
	      const rvec x[],rvec f[],rvec fshift[],
	      const t_pbc *pbc,const t_graph *g,
	      real lambda,real *dvdlambda,
	      const t_mdatoms *md,t_fcdata *fcd,
	      int *global_atom_index)
{
  int  i,m,ki,ai,aj,type;
  real dr2,fbond,vbond,fij,vtot;
  rvec dx;
  ivec dt;
  
  vtot = 0.0;
  for(i=0; (i<nbonds); ) {
    type = forceatoms[i++];
    ai   = forceatoms[i++];
    aj   = forceatoms[i++];
  
    ki   = pbc_rvec_sub(pbc,x[ai],x[aj],dx);		/*   3 		*/
    dr2  = iprod(dx,dx);				/*   5		*/
      
    *dvdlambda += g96harmonic(forceparams[type].harmonic.krA,
                              forceparams[type].harmonic.krB,
                              forceparams[type].harmonic.rA,
                              forceparams[type].harmonic.rB,
                              dr2,lambda,&vbond,&fbond);

    vtot  += 0.5*vbond;                             /* 1*/
#ifdef DEBUG
    if (debug)
      fprintf(debug,"G96-BONDS: dr = %10g  vbond = %10g  fbond = %10g\n",
	      sqrt(dr2),vbond,fbond);
#endif
   
    if (g) {
      ivec_sub(SHIFT_IVEC(g,ai),SHIFT_IVEC(g,aj),dt);
      ki=IVEC2IS(dt);
    }
    for (m=0; (m<DIM); m++) {			/*  15		*/
      fij=fbond*dx[m];
      f[ai][m]+=fij;
      f[aj][m]-=fij;
      fshift[ki][m]+=fij;
      fshift[CENTRAL][m]-=fij;
    }
  }					/* 44 TOTAL	*/
  return vtot;
}

real g96bond_angle(const rvec xi,const rvec xj,const rvec xk,const t_pbc *pbc,
		   rvec r_ij,rvec r_kj,
		   int *t1,int *t2)
/* Return value is the angle between the bonds i-j and j-k */
{
  real costh;
  
  *t1 = pbc_rvec_sub(pbc,xi,xj,r_ij);			/*  3		*/
  *t2 = pbc_rvec_sub(pbc,xk,xj,r_kj);			/*  3		*/

  costh=cos_angle(r_ij,r_kj); 		/* 25		*/
					/* 41 TOTAL	*/
  return costh;
}

real g96angles(int nbonds,
	       const t_iatom forceatoms[],const t_iparams forceparams[],
	       const rvec x[],rvec f[],rvec fshift[],
	       const t_pbc *pbc,const t_graph *g,
	       real lambda,real *dvdlambda,
	       const t_mdatoms *md,t_fcdata *fcd,
	       int *global_atom_index)
{
  int  i,ai,aj,ak,type,m,t1,t2;
  rvec r_ij,r_kj;
  real cos_theta,dVdt,va,vtot;
  real rij_1,rij_2,rkj_1,rkj_2,rijrkj_1;
  rvec f_i,f_j,f_k;
  ivec jt,dt_ij,dt_kj;
  
  vtot = 0.0;
  for(i=0; (i<nbonds); ) {
    type = forceatoms[i++];
    ai   = forceatoms[i++];
    aj   = forceatoms[i++];
    ak   = forceatoms[i++];
    
    cos_theta  = g96bond_angle(x[ai],x[aj],x[ak],pbc,r_ij,r_kj,&t1,&t2);

    *dvdlambda += g96harmonic(forceparams[type].harmonic.krA,
                              forceparams[type].harmonic.krB,
                              forceparams[type].harmonic.rA,
                              forceparams[type].harmonic.rB,
                              cos_theta,lambda,&va,&dVdt);
    vtot    += va;
    
    rij_1    = gmx_invsqrt(iprod(r_ij,r_ij));
    rkj_1    = gmx_invsqrt(iprod(r_kj,r_kj));
    rij_2    = rij_1*rij_1;
    rkj_2    = rkj_1*rkj_1;
    rijrkj_1 = rij_1*rkj_1;                     /* 23 */
    
#ifdef DEBUG
    if (debug)
      fprintf(debug,"G96ANGLES: costheta = %10g  vth = %10g  dV/dct = %10g\n",
	      cos_theta,va,dVdt);
#endif
    for (m=0; (m<DIM); m++) {			/*  42	*/
      f_i[m]=dVdt*(r_kj[m]*rijrkj_1 - r_ij[m]*rij_2*cos_theta);
      f_k[m]=dVdt*(r_ij[m]*rijrkj_1 - r_kj[m]*rkj_2*cos_theta);
      f_j[m]=-f_i[m]-f_k[m];
      f[ai][m]+=f_i[m];
      f[aj][m]+=f_j[m];
      f[ak][m]+=f_k[m];
    }
    
    if (g) {
      copy_ivec(SHIFT_IVEC(g,aj),jt);
      
      ivec_sub(SHIFT_IVEC(g,ai),jt,dt_ij);
      ivec_sub(SHIFT_IVEC(g,ak),jt,dt_kj);
      t1=IVEC2IS(dt_ij);
      t2=IVEC2IS(dt_kj);
    }      
    rvec_inc(fshift[t1],f_i);
    rvec_inc(fshift[CENTRAL],f_j);
    rvec_inc(fshift[t2],f_k);               /* 9 */
    /* 163 TOTAL	*/
  }
  return vtot;
}

real cross_bond_bond(int nbonds,
		     const t_iatom forceatoms[],const t_iparams forceparams[],
		     const rvec x[],rvec f[],rvec fshift[],
		     const t_pbc *pbc,const t_graph *g,
		     real lambda,real *dvdlambda,
		     const t_mdatoms *md,t_fcdata *fcd,
		     int *global_atom_index)
{
  /* Potential from Lawrence and Skimmer, Chem. Phys. Lett. 372 (2003)
   * pp. 842-847
   */
  int  i,ai,aj,ak,type,m,t1,t2;
  rvec r_ij,r_kj;
  real vtot,vrr,s1,s2,r1,r2,r1e,r2e,krr;
  rvec f_i,f_j,f_k;
  ivec jt,dt_ij,dt_kj;
  
  vtot = 0.0;
  for(i=0; (i<nbonds); ) {
    type = forceatoms[i++];
    ai   = forceatoms[i++];
    aj   = forceatoms[i++];
    ak   = forceatoms[i++];
    r1e  = forceparams[type].cross_bb.r1e;
    r2e  = forceparams[type].cross_bb.r2e;
    krr  = forceparams[type].cross_bb.krr;
    
    /* Compute distance vectors ... */
    t1 = pbc_rvec_sub(pbc,x[ai],x[aj],r_ij);
    t2 = pbc_rvec_sub(pbc,x[ak],x[aj],r_kj);
    
    /* ... and their lengths */
    r1 = norm(r_ij);
    r2 = norm(r_kj);
    
    /* Deviations from ideality */
    s1 = r1-r1e;
    s2 = r2-r2e;
    
    /* Energy (can be negative!) */
    vrr   = krr*s1*s2;
    vtot += vrr;
    
    /* Forces */
    svmul(-krr*s2/r1,r_ij,f_i);
    svmul(-krr*s1/r2,r_kj,f_k);
    
    for (m=0; (m<DIM); m++) {			/*  12	*/
      f_j[m]    = -f_i[m] - f_k[m];
      f[ai][m] += f_i[m];
      f[aj][m] += f_j[m];
      f[ak][m] += f_k[m];
    }
    
    /* Virial stuff */
    if (g) {
      copy_ivec(SHIFT_IVEC(g,aj),jt);
      
      ivec_sub(SHIFT_IVEC(g,ai),jt,dt_ij);
      ivec_sub(SHIFT_IVEC(g,ak),jt,dt_kj);
      t1=IVEC2IS(dt_ij);
      t2=IVEC2IS(dt_kj);
    }      
    rvec_inc(fshift[t1],f_i);
    rvec_inc(fshift[CENTRAL],f_j);
    rvec_inc(fshift[t2],f_k);               /* 9 */
    /* 163 TOTAL	*/
  }
  return vtot;
}

real cross_bond_angle(int nbonds,
		      const t_iatom forceatoms[],const t_iparams forceparams[],
		      const rvec x[],rvec f[],rvec fshift[],
		      const t_pbc *pbc,const t_graph *g,
		      real lambda,real *dvdlambda,
		      const t_mdatoms *md,t_fcdata *fcd,
		      int *global_atom_index)
{
  /* Potential from Lawrence and Skimmer, Chem. Phys. Lett. 372 (2003)
   * pp. 842-847
   */
  int  i,ai,aj,ak,type,m,t1,t2,t3;
  rvec r_ij,r_kj,r_ik;
  real vtot,vrt,s1,s2,s3,r1,r2,r3,r1e,r2e,r3e,krt,k1,k2,k3;
  rvec f_i,f_j,f_k;
  ivec jt,dt_ij,dt_kj;
  
  vtot = 0.0;
  for(i=0; (i<nbonds); ) {
    type = forceatoms[i++];
    ai   = forceatoms[i++];
    aj   = forceatoms[i++];
    ak   = forceatoms[i++];
    r1e  = forceparams[type].cross_ba.r1e;
    r2e  = forceparams[type].cross_ba.r2e;
    r3e  = forceparams[type].cross_ba.r3e;
    krt  = forceparams[type].cross_ba.krt;
    
    /* Compute distance vectors ... */
    t1 = pbc_rvec_sub(pbc,x[ai],x[aj],r_ij);
    t2 = pbc_rvec_sub(pbc,x[ak],x[aj],r_kj);
    t3 = pbc_rvec_sub(pbc,x[ai],x[ak],r_ik);
    
    /* ... and their lengths */
    r1 = norm(r_ij);
    r2 = norm(r_kj);
    r3 = norm(r_ik);
    
    /* Deviations from ideality */
    s1 = r1-r1e;
    s2 = r2-r2e;
    s3 = r3-r3e;
    
    /* Energy (can be negative!) */
    vrt   = krt*s3*(s1+s2);
    vtot += vrt;
    
    /* Forces */
    k1 = -krt*(s3/r1);
    k2 = -krt*(s3/r2);
    k3 = -krt*(s1+s2)/r3;
    for(m=0; (m<DIM); m++) {
      f_i[m] = k1*r_ij[m] + k3*r_ik[m];
      f_k[m] = k2*r_kj[m] - k3*r_ik[m];
      f_j[m] = -f_i[m] - f_k[m];
    }
    
    for (m=0; (m<DIM); m++) {			/*  12	*/
      f[ai][m] += f_i[m];
      f[aj][m] += f_j[m];
      f[ak][m] += f_k[m];
    }
    
    /* Virial stuff */
    if (g) {
      copy_ivec(SHIFT_IVEC(g,aj),jt);
      
      ivec_sub(SHIFT_IVEC(g,ai),jt,dt_ij);
      ivec_sub(SHIFT_IVEC(g,ak),jt,dt_kj);
      t1=IVEC2IS(dt_ij);
      t2=IVEC2IS(dt_kj);
    }      
    rvec_inc(fshift[t1],f_i);
    rvec_inc(fshift[CENTRAL],f_j);
    rvec_inc(fshift[t2],f_k);               /* 9 */
    /* 163 TOTAL	*/
  }
  return vtot;
}

static real bonded_tab(const char *type,int table_nr,
		       const bondedtable_t *table,real kA,real kB,real r,
		       real lambda,real *V,real *F)
{
  real k,tabscale,*VFtab,rt,eps,eps2,Yt,Ft,Geps,Heps2,Fp,VV,FF;
  int  n0,nnn;
  real v,f,dvdlambda;

  k = (1.0 - lambda)*kA + lambda*kB;

  tabscale = table->scale;
  VFtab    = table->tab;
  
  rt    = r*tabscale;
  n0    = rt;
  if (n0 >= table->n) {
    gmx_fatal(FARGS,"A tabulated %s interaction table number %d is out of the table range: r %f, between table indices %d and %d, table length %d",
	      type,table_nr,r,n0,n0+1,table->n);
  }
  eps   = rt - n0;
  eps2  = eps*eps;
  nnn   = 4*n0;
  Yt    = VFtab[nnn];
  Ft    = VFtab[nnn+1];
  Geps  = VFtab[nnn+2]*eps;
  Heps2 = VFtab[nnn+3]*eps2;
  Fp    = Ft + Geps + Heps2;
  VV    = Yt + Fp*eps;
  FF    = Fp + Geps + 2.0*Heps2;
  
  *F    = -k*FF*tabscale;
  *V    = k*VV;
  dvdlambda  = (kB - kA)*VV;
  
  return dvdlambda;
  
  /* That was 22 flops */
}

real tab_bonds(int nbonds,
	       const t_iatom forceatoms[],const t_iparams forceparams[],
	       const rvec x[],rvec f[],rvec fshift[],
	       const t_pbc *pbc,const t_graph *g,
	       real lambda,real *dvdlambda,
	       const t_mdatoms *md,t_fcdata *fcd,
	       int *global_atom_index)
{
  int  i,m,ki,ai,aj,type,table;
  real dr,dr2,fbond,vbond,fij,vtot;
  rvec dx;
  ivec dt;

  vtot = 0.0;
  for(i=0; (i<nbonds); ) {
    type = forceatoms[i++];
    ai   = forceatoms[i++];
    aj   = forceatoms[i++];
  
    ki   = pbc_rvec_sub(pbc,x[ai],x[aj],dx);	/*   3 		*/
    dr2  = iprod(dx,dx);			/*   5		*/
    dr   = dr2*gmx_invsqrt(dr2);		        /*  10		*/

    table = forceparams[type].tab.table;

    *dvdlambda += bonded_tab("bond",table,
                             &fcd->bondtab[table],
                             forceparams[type].tab.kA,
                             forceparams[type].tab.kB,
                             dr,lambda,&vbond,&fbond);  /*  22 */

    if (dr2 == 0.0)
      continue;

    
    vtot  += vbond;/* 1*/
    fbond *= gmx_invsqrt(dr2);			/*   6		*/
#ifdef DEBUG
    if (debug)
      fprintf(debug,"TABBONDS: dr = %10g  vbond = %10g  fbond = %10g\n",
	      dr,vbond,fbond);
#endif
    if (g) {
      ivec_sub(SHIFT_IVEC(g,ai),SHIFT_IVEC(g,aj),dt);
      ki=IVEC2IS(dt);
    }
    for (m=0; (m<DIM); m++) {			/*  15		*/
      fij=fbond*dx[m];
      f[ai][m]+=fij;
      f[aj][m]-=fij;
      fshift[ki][m]+=fij;
      fshift[CENTRAL][m]-=fij;
    }
  }					/* 62 TOTAL	*/
  return vtot;
}

real tab_angles(int nbonds,
		const t_iatom forceatoms[],const t_iparams forceparams[],
		const rvec x[],rvec f[],rvec fshift[],
		const t_pbc *pbc,const t_graph *g,
		real lambda,real *dvdlambda,
		const t_mdatoms *md,t_fcdata *fcd,
		int *global_atom_index)
{
  int  i,ai,aj,ak,t1,t2,type,table;
  rvec r_ij,r_kj;
  real cos_theta,cos_theta2,theta,dVdt,va,vtot;
  ivec jt,dt_ij,dt_kj;
  
  vtot = 0.0;
  for(i=0; (i<nbonds); ) {
    type = forceatoms[i++];
    ai   = forceatoms[i++];
    aj   = forceatoms[i++];
    ak   = forceatoms[i++];
    
    theta  = bond_angle(x[ai],x[aj],x[ak],pbc,
			r_ij,r_kj,&cos_theta,&t1,&t2);	/*  41		*/

    table = forceparams[type].tab.table;
  
    *dvdlambda += bonded_tab("angle",table,
                             &fcd->angletab[table],
                             forceparams[type].tab.kA,
                             forceparams[type].tab.kB,
                             theta,lambda,&va,&dVdt);  /*  22  */
    vtot += va;
    
    cos_theta2 = sqr(cos_theta);                /*   1		*/
    if (cos_theta2 < 1) {
      int  m;
      real snt,st,sth;
      real cik,cii,ckk;
      real nrkj2,nrij2;
      rvec f_i,f_j,f_k;
      
      st  = dVdt*gmx_invsqrt(1 - cos_theta2);	/*  12		*/
      sth = st*cos_theta;			/*   1		*/
#ifdef DEBUG
      if (debug)
	fprintf(debug,"ANGLES: theta = %10g  vth = %10g  dV/dtheta = %10g\n",
		theta*RAD2DEG,va,dVdt);
#endif
      nrkj2=iprod(r_kj,r_kj);			/*   5		*/
      nrij2=iprod(r_ij,r_ij);
      
      cik=st*gmx_invsqrt(nrkj2*nrij2);		/*  12		*/ 
      cii=sth/nrij2;				/*  10		*/
      ckk=sth/nrkj2;				/*  10		*/
      
      for (m=0; (m<DIM); m++) {			/*  39		*/
	f_i[m]=-(cik*r_kj[m]-cii*r_ij[m]);
	f_k[m]=-(cik*r_ij[m]-ckk*r_kj[m]);
	f_j[m]=-f_i[m]-f_k[m];
	f[ai][m]+=f_i[m];
	f[aj][m]+=f_j[m];
	f[ak][m]+=f_k[m];
      }
      if (g) {
	copy_ivec(SHIFT_IVEC(g,aj),jt);
      
	ivec_sub(SHIFT_IVEC(g,ai),jt,dt_ij);
	ivec_sub(SHIFT_IVEC(g,ak),jt,dt_kj);
	t1=IVEC2IS(dt_ij);
	t2=IVEC2IS(dt_kj);
      }
      rvec_inc(fshift[t1],f_i);
      rvec_inc(fshift[CENTRAL],f_j);
      rvec_inc(fshift[t2],f_k);
    }                                           /* 169 TOTAL	*/
  }
  return vtot;
}

real tab_dihs(int nbonds,
	      const t_iatom forceatoms[],const t_iparams forceparams[],
	      const rvec x[],rvec f[],rvec fshift[],
	      const t_pbc *pbc,const t_graph *g,
	      real lambda,real *dvdlambda,
	      const t_mdatoms *md,t_fcdata *fcd,
	      int *global_atom_index)
{
  int  i,type,ai,aj,ak,al,table;
  int  t1,t2,t3;
  rvec r_ij,r_kj,r_kl,m,n;
  real phi,sign,ddphi,vpd,vtot;

  vtot = 0.0;
  for(i=0; (i<nbonds); ) {
    type = forceatoms[i++];
    ai   = forceatoms[i++];
    aj   = forceatoms[i++];
    ak   = forceatoms[i++];
    al   = forceatoms[i++];
    
    phi=dih_angle(x[ai],x[aj],x[ak],x[al],pbc,r_ij,r_kj,r_kl,m,n,
                  &sign,&t1,&t2,&t3);			/*  84  */

    table = forceparams[type].tab.table;

    /* Hopefully phi+M_PI never results in values < 0 */
    *dvdlambda += bonded_tab("dihedral",table,
                             &fcd->dihtab[table],
                             forceparams[type].tab.kA,
                             forceparams[type].tab.kB,
                             phi+M_PI,lambda,&vpd,&ddphi);
		       
    vtot += vpd;
    do_dih_fup(ai,aj,ak,al,-ddphi,r_ij,r_kj,r_kl,m,n,
	       f,fshift,pbc,g,x,t1,t2,t3);			/* 112	*/

#ifdef DEBUG
    fprintf(debug,"pdih: (%d,%d,%d,%d) phi=%g\n",
	    ai,aj,ak,al,phi);
#endif
  } /* 227 TOTAL 	*/

  return vtot;
}

<<<<<<< HEAD
static unsigned
calc_bonded_reduction_mask(const t_idef *idef,
                           int shift,
                           int t,int nt)
{
    unsigned mask;
    int ftype,nb,nat1,nb0,nb1,i,a;

    mask = 0;

    for(ftype=0; ftype<F_NRE; ftype++)
    {
        if (interaction_function[ftype].flags & IF_BOND &&
            !(ftype == F_CONNBONDS || ftype == F_POSRES) &&
            (ftype<F_GB12 || ftype>F_GB14))
        {
            nb = idef->il[ftype].nr;
            if (nb > 0)
            {
                nat1 = interaction_function[ftype].nratoms + 1;

                /* Divide this interaction equally over the threads.
                 * This is not stored: should match division in calc_bonds.
                 */
                nb0 = (((nb/nat1)* t   )/nt)*nat1;
                nb1 = (((nb/nat1)*(t+1))/nt)*nat1;

                for(i=nb0; i<nb1; i+=nat1)
                {
                    for(a=1; a<nat1; a++)
                    {
                        mask |= (1U << (idef->il[ftype].iatoms[i+a]>>shift));
                    }
                }
            }
        }
    }

    return mask;
}

void init_bonded_thread_force_reduction(t_forcerec *fr,
                                        const t_idef *idef)
{
#define MAX_BLOCK_BITS 32
    int t;
    int ctot,c,b;

    if (fr->nthreads <= 1)
    {
        fr->red_nblock = 0;

        return;
    }

    /* We divide the force array in a maximum of 32 blocks.
     * Minimum force block reduction size is 2^6=64.
     */
    fr->red_ashift = 6;
    while (fr->natoms_force > (int)(MAX_BLOCK_BITS*(1U<<fr->red_ashift)))
    {
        fr->red_ashift++;
    }
    if (debug)
    {
        fprintf(debug,"bonded force buffer block atom shift %d bits\n",
                fr->red_ashift);
    }

    /* Determine to which blocks each thread's bonded force calculation
     * contributes. Store this is a mask for each thread.
     */
#pragma omp parallel for num_threads(fr->nthreads) schedule(static)
    for(t=1; t<fr->nthreads; t++)
    {
        fr->f_t[t].red_mask =
            calc_bonded_reduction_mask(idef,fr->red_ashift,t,fr->nthreads);
    }

    /* Determine the maximum number of blocks we need to reduce over */
    fr->red_nblock = 0;
    ctot = 0;
    for(t=0; t<fr->nthreads; t++)
    {
        c = 0;
        for(b=0; b<MAX_BLOCK_BITS; b++)
        {
            if (fr->f_t[t].red_mask & (1U<<b))
            {
                fr->red_nblock = max(fr->red_nblock,b+1);
                c++;
            }
        }
        if (debug)
        {
            fprintf(debug,"thread %d flags %x count %d\n",
                    t,fr->f_t[t].red_mask,c);
        }
        ctot += c;
    }
    if (debug)
    {
        fprintf(debug,"Number of blocks to reduce: %d of size %d\n",
                fr->red_nblock,1<<fr->red_ashift);
        fprintf(debug,"Reduction density %.2f density/#thread %.2f\n",
                ctot*(1<<fr->red_ashift)/(double)fr->natoms_force,
                ctot*(1<<fr->red_ashift)/(double)(fr->natoms_force*fr->nthreads));
    }
}

static void zero_thread_forces(f_thread_t *f_t,int n,
                               int nblock,int blocksize)
{
    int b,a0,a1,a,i,j;

    if (n > f_t->f_nalloc)
    {
        f_t->f_nalloc = over_alloc_large(n);
        srenew(f_t->f,f_t->f_nalloc);
    }

    if (f_t->red_mask != 0)
    {
        for(b=0; b<nblock; b++)
        {
            if (f_t->red_mask && (1U<<b))
            {
                a0 = b*blocksize;
                a1 = min((b+1)*blocksize,n);
                for(a=a0; a<a1; a++)
                {
                    clear_rvec(f_t->f[a]);
                }
            }
        }
    }
    for(i=0; i<SHIFTS; i++)
    {
        clear_rvec(f_t->fshift[i]);
    }
    for(i=0; i<F_NRE; i++)
    {
        f_t->ener[i] = 0;
    }
    for(i=0; i<egNR; i++)
    {
        for(j=0; j<f_t->grpp.nener; j++)
        {
            f_t->grpp.ener[i][j] = 0;
        }
    }
    f_t->dvdl = 0;
}

static void reduce_thread_force_buffer(int n,rvec *f,
                                       int nthreads,f_thread_t *f_t,
                                       int nblock,int block_size)
{
    int b;

    if (nthreads > 256)
    {
        gmx_fatal(FARGS,"Can not reduce bonded forces on more than 256 threads");
    }

    /* This reduction can run on any number of threads,
     * independently of nthreads.
     */
#pragma omp parallel for num_threads(nthreads) schedule(static)
    for(b=0; b<nblock; b++)
    {
        rvec *fp[256];
        int nfb,ft,fb;
        int a0,a1,a;

        /* Determine which threads contribute to this block */
        nfb = 0;
        for(ft=1; ft<nthreads; ft++)
        {
            if (f_t[ft].red_mask & (1U<<b))
            {
                fp[nfb++] = f_t[ft].f;
            }
        }
        if (nfb > 0)
        {
            /* Reduce force buffers for threads that contribute */
            a0 =  b   *block_size;
            a1 = (b+1)*block_size;
            a1 = min(a1,n);
            for(a=a0; a<a1; a++)
            {
                for(fb=0; fb<nfb; fb++)
                {
                    rvec_inc(f[a],fp[fb][a]);
                }
            }
        }
    }
}

static void reduce_thread_forces(int n,rvec *f,rvec *fshift,
                                 real *ener,gmx_grppairener_t *grpp,real *dvdl,
                                 int nthreads,f_thread_t *f_t,
                                 int nblock,int block_size,
                                 gmx_bool bCalcEnerVir)
{
    if (nblock > 0)
    {
        /* Reduce the bonded force buffer */
        reduce_thread_force_buffer(n,f,nthreads,f_t,nblock,block_size);
    }

    /* When necessary, reduce energy and virial using one thread only */
    if (bCalcEnerVir)
    {
        int t,i,j;

        for(i=0; i<SHIFTS; i++)
        {
            for(t=1; t<nthreads; t++)
            {
                rvec_inc(fshift[i],f_t[t].fshift[i]);
            }
        }
        for(i=0; i<F_NRE; i++)
        {
            for(t=1; t<nthreads; t++)
            {
                ener[i] += f_t[t].ener[i];
            }
        }
        for(i=0; i<egNR; i++)
        {
            for(j=0; j<f_t[1].grpp.nener; j++)
            {
                for(t=1; t<nthreads; t++)
                {
                    
                    grpp->ener[i][j] += f_t[t].grpp.ener[i][j];
                }
            }
        }
        for(t=1; t<nthreads; t++)
        {
            *dvdl += f_t[t].dvdl;
        }
    }
}

void calc_bonds(FILE *fplog,const gmx_multisim_t *ms,
		const t_idef *idef,
		rvec x[],history_t *hist,
		rvec f[],t_forcerec *fr,
		const t_pbc *pbc,const t_graph *g,
		gmx_enerdata_t *enerd,t_nrnb *nrnb,
		real lambda,
		const t_mdatoms *md,
		t_fcdata *fcd,int *global_atom_index,
		t_atomtypes *atype, gmx_genborn_t *born,
                gmx_bool bCalcEnerVir,
		gmx_bool bPrintSepPot,gmx_large_int_t step)
{
    real   *epot,dvdl_nl;
    const  t_pbc *pbc_null;
    char   buf[22];
    int    thread;
=======
real calc_one_bond(FILE *fplog,int ftype, const t_idef *idef,
                   rvec x[], rvec f[], t_forcerec *fr,
                   const t_pbc *pbc,const t_graph *g,
                   gmx_enerdata_t *enerd, t_nrnb *nrnb,
                   real *lambda, real *dvdl,
                   const t_mdatoms *md,t_fcdata *fcd,
                   int *global_atom_index, gmx_bool bPrintSepPot)
{
    int ind,nat1,nbonds,efptFTYPE;
    real v=0;
    t_iatom *iatoms;
>>>>>>> c7a82654

    if (IS_RESTRAINT_TYPE(ftype))
    {
        efptFTYPE = efptRESTRAINT;
    }
    else
    {
        efptFTYPE = efptBONDED;
    }

    if (ftype<F_GB12 || ftype>F_GB14)
    {
        if (interaction_function[ftype].flags & IF_BOND &&
            !(ftype == F_CONNBONDS || ftype == F_POSRES))
        {
            ind  = interaction_function[ftype].nrnb_ind;
            nat1 = interaction_function[ftype].nratoms+1;
            nbonds    = idef->il[ftype].nr;
            iatoms    = idef->il[ftype].iatoms;
            if (nbonds > 0)
            {
                if (ftype < F_LJ14 || ftype > F_LJC_PAIRS_NB)
                {
                    if(ftype==F_CMAP)
                    {
                        v = cmap_dihs(nbonds,iatoms,
                                      idef->iparams,&idef->cmap_grid,
                                      (const rvec*)x,f,fr->fshift,
                                      pbc,g,lambda[efptFTYPE],&(dvdl[efptFTYPE]),
                                      md,fcd,global_atom_index);
                    }
                    else
                    {
                        v =	    interaction_function[ftype].ifunc(nbonds,iatoms,
                                                                  idef->iparams,
                                                                  (const rvec*)x,f,fr->fshift,
                                                                  pbc,g,lambda[efptFTYPE],&(dvdl[efptFTYPE]),
                                                                  md,fcd,global_atom_index);
                    }
                    enerd->dvdl_nonlin[efptFTYPE] += dvdl[efptFTYPE];
                    if (bPrintSepPot)
                    {
                        fprintf(fplog,"  %-23s #%4d  V %12.5e  dVdl %12.5e\n",
                                interaction_function[ftype].longname,
                                nbonds/nat1,v,lambda[efptFTYPE]);
                    }
                }
                else
                {
                    v = do_listed_vdw_q(ftype,nbonds,iatoms,
                                        idef->iparams,
                                        (const rvec*)x,f,fr->fshift,
                                        pbc,g,lambda,dvdl,
                                        md,fr,&enerd->grpp,global_atom_index);
                    enerd->dvdl_nonlin[efptCOUL] += dvdl[efptCOUL];
                    enerd->dvdl_nonlin[efptVDW] += dvdl[efptVDW];

                    if (bPrintSepPot)
                    {
                        fprintf(fplog,"  %-5s + %-15s #%4d                  dVdl %12.5e\n",
                                interaction_function[ftype].longname,
                                interaction_function[F_LJ14].longname,nbonds/nat1,dvdl[efptVDW]);
                        fprintf(fplog,"  %-5s + %-15s #%4d                  dVdl %12.5e\n",
                                interaction_function[ftype].longname,
                                interaction_function[F_COUL14].longname,nbonds/nat1,dvdl[efptCOUL]);
                    }
                }
                if (ind != -1)
                {
                    inc_nrnb(nrnb,ind,nbonds/nat1);
                }
            }
        }
    }
    return v;
}

/* WARNING!  THIS FUNCTION MUST EXACTLY TRACK THE calc_one_bond
   function, or horrible things will happen when doing free energy
   calculations!  In a good coding world, this would not be a
   different function, but for speed reasons, it needs to be made a
   separate function.  TODO for 5.0 - figure out a way to reorganize
   to reduce duplication.
*/

real calc_one_bond_foreign(FILE *fplog,int ftype, const t_idef *idef,
                           rvec x[], rvec f[], t_forcerec *fr,
                           const t_pbc *pbc,const t_graph *g,
                           gmx_enerdata_t *enerd, t_nrnb *nrnb,
                           real *lambda, real *dvdl,
                           const t_mdatoms *md,t_fcdata *fcd,
                           int *global_atom_index, gmx_bool bPrintSepPot)
{
    int ind,nat1,nbonds,efptFTYPE,nbonds_np;
    real v=0;
    t_iatom *iatoms;

    if (IS_RESTRAINT_TYPE(ftype))
    {
        efptFTYPE = efptRESTRAINT;
    }
    else
    {
        efptFTYPE = efptBONDED;
    }

    if (ftype<F_GB12 || ftype>F_GB14)
    {
        if (interaction_function[ftype].flags & IF_BOND &&
            !(ftype == F_CONNBONDS || ftype == F_POSRES))
        {
            ind  = interaction_function[ftype].nrnb_ind;
            nat1 = interaction_function[ftype].nratoms+1;
            nbonds_np = idef->il[ftype].nr_nonperturbed;
            nbonds    = idef->il[ftype].nr - nbonds_np;
            iatoms    = idef->il[ftype].iatoms + nbonds_np;
            if (nbonds > 0)
            {
                if (ftype < F_LJ14 || ftype > F_LJC_PAIRS_NB)
                {
                    if(ftype==F_CMAP)
                    {
                        v = cmap_dihs(nbonds,iatoms,
                                      idef->iparams,&idef->cmap_grid,
                                      (const rvec*)x,f,fr->fshift,
                                      pbc,g,lambda[efptFTYPE],&(dvdl[efptFTYPE]),md,fcd,
                                      global_atom_index);
                    }
                    else
                    {
                        v =	    interaction_function[ftype].ifunc(nbonds,iatoms,
                                                                  idef->iparams,
                                                                  (const rvec*)x,f,fr->fshift,
                                                                  pbc,g,lambda[efptFTYPE],&dvdl[efptFTYPE],
                                                                  md,fcd,global_atom_index);
                    }
                }
                else
                {
                    v = do_listed_vdw_q(ftype,nbonds,iatoms,
                                        idef->iparams,
                                        (const rvec*)x,f,fr->fshift,
                                        pbc,g,lambda,dvdl,
                                        md,fr,&enerd->grpp,global_atom_index);
                }
                if (ind != -1)
                {
                    inc_nrnb(nrnb,ind,nbonds/nat1);
                }
            }
        }
    }
    return v;
}

void calc_bonds(FILE *fplog,const gmx_multisim_t *ms,
                const t_idef *idef,
                rvec x[],history_t *hist,
                rvec f[],t_forcerec *fr,
                const t_pbc *pbc,const t_graph *g,
                gmx_enerdata_t *enerd,t_nrnb *nrnb,
                real *lambda,
                const t_mdatoms *md,
                t_fcdata *fcd,int *global_atom_index,
                t_atomtypes *atype, gmx_genborn_t *born,
                gmx_bool bPrintSepPot,gmx_large_int_t step)
{
    int    i,ftype,nbonds,ind,nat;
    real   v,dvdl[efptNR],dvdl_dum[efptNR]; /* The dummy array is to have a place to store the dhdl at other values
                                               of lambda, which will be thrown away in the end*/
    real   *epot;
    const  t_pbc *pbc_null;
    char   buf[22];

    for (i=0;i<efptNR;i++)
    {
        dvdl[i] = 0.0;
    }
    if (fr->bMolPBC)
    {
        pbc_null = pbc;
    }
    else
    {
        pbc_null = NULL;
    }
    if (bPrintSepPot)
    {
        fprintf(fplog,"Step %s: bonded V and dVdl for this node\n",
                gmx_step_str(step,buf));
    }

#ifdef DEBUG
    if (g && debug)
    {
        p_graph(debug,"Bondage is fun",g);
    }
#endif
<<<<<<< HEAD
  
  epot = enerd->term;

  /* Do pre force calculation stuff which might require communication */
  if (idef->il[F_ORIRES].nr) {
    epot[F_ORIRESDEV] = calc_orires_dev(ms,idef->il[F_ORIRES].nr,
					idef->il[F_ORIRES].iatoms,
					idef->iparams,md,(const rvec*)x,
					pbc_null,fcd,hist);
  }
  if (idef->il[F_DISRES].nr) {
    calc_disres_R_6(ms,idef->il[F_DISRES].nr,
		    idef->il[F_DISRES].iatoms,
		    idef->iparams,(const rvec*)x,pbc_null,
		    fcd,hist);
  }

    dvdl_nl = 0;

#pragma omp parallel for num_threads(fr->nthreads) schedule(static)
    for(thread=0; thread<fr->nthreads; thread++)
    {
        int    ftype,nbonds,ind,nat1;
        real   *epot,v,dvdl;
        /* thread stuff */
        rvec   *ft,*fshift;
        real   *dvdlt;
        gmx_grppairener_t *grpp;
        int    nb0,nbn;

        if (thread == 0)
        {
            ft     = f;
            fshift = fr->fshift;
            epot   = enerd->term;
            grpp   = &enerd->grpp;
            dvdlt  = &dvdl_nl;
        }
        else
        {
            zero_thread_forces(&fr->f_t[thread],fr->natoms_force,
                               fr->red_nblock,1<<fr->red_ashift);

            ft     = fr->f_t[thread].f;
            fshift = fr->f_t[thread].fshift;
            epot   = fr->f_t[thread].ener;
            grpp   = &fr->f_t[thread].grpp;
            dvdlt  = &fr->f_t[thread].dvdl;
        }
        /* Loop over all bonded force types to calculate the bonded forces */
        for(ftype=0; (ftype<F_NRE); ftype++)
        {
            if(ftype<F_GB12 || ftype>F_GB14)
            {
                if (interaction_function[ftype].flags & IF_BOND &&
                    !(ftype == F_CONNBONDS || ftype == F_POSRES))
                {
                    nbonds=idef->il[ftype].nr;
                    if (nbonds > 0)
                    {
                        ind  = interaction_function[ftype].nrnb_ind;
                        nat1 = interaction_function[ftype].nratoms + 1;
                        nbonds /= nat1;

                        nb0 = ((nbonds* thread   )/(fr->nthreads))*nat1;
                        nbn = ((nbonds*(thread+1))/(fr->nthreads))*nat1 - nb0;

                        dvdl = 0;
                        if (ftype < F_LJ14 || ftype > F_LJC_PAIRS_NB)
                        {
                            if(ftype==F_CMAP)
                            {
                                v = cmap_dihs(nbn,idef->il[ftype].iatoms+nb0,
                                              idef->iparams,&idef->cmap_grid,
                                              (const rvec*)x,ft,fshift,
                                              pbc_null,g,lambda,&dvdl,md,fcd,
                                              global_atom_index);
                            }
                            else if (ftype == F_PDIHS &&
                                     !bCalcEnerVir && fr->efep==efepNO)
                            {
                                /* No energies, shift forces, dvdl */
#ifndef SSE_PROPER_DIHEDRALS
                                pdihs_noener
#else
                                pdihs_noener_sse
#endif
                                    (nbn,idef->il[ftype].iatoms+nb0,
                                     idef->iparams,
                                     (const rvec*)x,ft,
                                     pbc_null,g,lambda,md,fcd,
                                     global_atom_index);
                                v    = 0;
                                dvdl = 0;
                            }
                            else
                            {
                                v =
                                    interaction_function[ftype].ifunc(nbn,idef->il[ftype].iatoms+nb0,
                                                                      idef->iparams,
                                                                      (const rvec*)x,ft,fshift,
                                                                      pbc_null,g,lambda,&dvdl,md,fcd,
                                                                      global_atom_index);
                            }
                            
                            if (bPrintSepPot)
                            {
                                fprintf(fplog,"  %-23s #%4d  V %12.5e  dVdl %12.5e\n",
                                        interaction_function[ftype].longname,nbonds,v,dvdl);
                            }
                        }
                        else
                        {
                            v = do_listed_vdw_q(ftype,nbn,idef->il[ftype].iatoms+nb0,
                                                idef->iparams,
                                                (const rvec*)x,ft,fshift,
                                                pbc_null,g,
                                                lambda,&dvdl,
                                                md,fr,grpp,global_atom_index);
                            if (bPrintSepPot)
                            {
                                fprintf(fplog,"  %-5s + %-15s #%4d                  dVdl %12.5e\n",
                                        interaction_function[ftype].longname,
                                        interaction_function[F_COUL14].longname,nbonds,dvdl);
                            }
                        }
                        if (ind != -1 && thread == 0)
                        {
                            inc_nrnb(nrnb,ind,nbonds);
                        }
                        epot[ftype] += v;
                        *dvdlt      += dvdl;
                    }
                }
            }
        }
    }
    if (fr->nthreads > 1)
    {
        reduce_thread_forces(fr->natoms_force,f,fr->fshift,
                             enerd->term,&enerd->grpp,&dvdl_nl,
                             fr->nthreads,fr->f_t,
                             fr->red_nblock,1<<fr->red_ashift,
                             bCalcEnerVir);
    }
    enerd->dvdl_nonlin += dvdl_nl;

    /* Copy the sum of violations for the distance restraints from fcd */
    if (fcd)
    {
        enerd->term[F_DISRESVIOL] = fcd->disres.sumviol;
=======

    epot = enerd->term;

    /* Do pre force calculation stuff which might require communication */
    if (idef->il[F_ORIRES].nr) {
        epot[F_ORIRESDEV] = calc_orires_dev(ms,idef->il[F_ORIRES].nr,
                                            idef->il[F_ORIRES].iatoms,
                                            idef->iparams,md,(const rvec*)x,
                                            pbc_null,fcd,hist);
    }
    if (idef->il[F_DISRES].nr) {
        calc_disres_R_6(ms,idef->il[F_DISRES].nr,
                        idef->il[F_DISRES].iatoms,
                        idef->iparams,(const rvec*)x,pbc_null,
                        fcd,hist);
    }

    /* Loop over all bonded force types to calculate the bonded forces */
    for(ftype=0; (ftype<F_NRE); ftype++) 
    {
        v = calc_one_bond(fplog,ftype,idef,x, 
                          f,fr,pbc_null,g,enerd,nrnb,lambda,dvdl,
                          md,fcd,global_atom_index,bPrintSepPot);
        epot[ftype]        += v;
    }
    /* Copy the sum of violations for the distance restraints from fcd */
    if (fcd)
    {
        epot[F_DISRESVIOL] = fcd->disres.sumviol;
>>>>>>> c7a82654
    }
}

void calc_bonds_lambda(FILE *fplog,
                       const t_idef *idef,
                       rvec x[],
                       t_forcerec *fr,
                       const t_pbc *pbc,const t_graph *g,
                       gmx_enerdata_t *enerd,t_nrnb *nrnb,
                       real *lambda,
                       const t_mdatoms *md,
                       t_fcdata *fcd,
                       int *global_atom_index)
{
    int    i,ftype,nbonds_np,nbonds,ind,nat;
    real   v,dr,dr2,*epot;
    real   dvdl_dum[efptNR];
    rvec   *f,*fshift_orig;
    const  t_pbc *pbc_null;
    t_iatom *iatom_fe;

    if (fr->bMolPBC)
    {
        pbc_null = pbc;
    }
    else
    {
        pbc_null = NULL;
    }

    epot = enerd->term;

    snew(f,fr->natoms_force);
    /* We want to preserve the fshift array in forcerec */
    fshift_orig = fr->fshift;
    snew(fr->fshift,SHIFTS);

    /* Loop over all bonded force types to calculate the bonded forces */
    for(ftype=0; (ftype<F_NRE); ftype++) 
    {
        v = calc_one_bond_foreign(fplog,ftype,idef,x, 
                                  f,fr,pbc_null,g,enerd,nrnb,lambda,dvdl_dum,
                                  md,fcd,global_atom_index,FALSE);
        epot[ftype] += v;
    }

    sfree(fr->fshift);
    fr->fshift = fshift_orig;
    sfree(f);
}<|MERGE_RESOLUTION|>--- conflicted
+++ resolved
@@ -3217,7 +3217,6 @@
   return vtot;
 }
 
-<<<<<<< HEAD
 static unsigned
 calc_bonded_reduction_mask(const t_idef *idef,
                            int shift,
@@ -3369,7 +3368,10 @@
             f_t->grpp.ener[i][j] = 0;
         }
     }
-    f_t->dvdl = 0;
+    for(i=0; i<efptNR; i++)
+    {
+        f_t->dvdl[i] = 0;
+    }
 }
 
 static void reduce_thread_force_buffer(int n,rvec *f,
@@ -3423,7 +3425,8 @@
                                  real *ener,gmx_grppairener_t *grpp,real *dvdl,
                                  int nthreads,f_thread_t *f_t,
                                  int nblock,int block_size,
-                                 gmx_bool bCalcEnerVir)
+                                 gmx_bool bCalcEnerVir,
+                                 gmx_bool bDHDL)
 {
     if (nblock > 0)
     {
@@ -3461,43 +3464,35 @@
                 }
             }
         }
-        for(t=1; t<nthreads; t++)
+        if (bDHDL)
         {
-            *dvdl += f_t[t].dvdl;
+            for(i=0; i<efptNR; i++)
+            {
+                
+                for(t=1; t<nthreads; t++)
+                {
+                    dvdl[i] += f_t[t].dvdl[i];
+                }
+            }
         }
     }
 }
 
-void calc_bonds(FILE *fplog,const gmx_multisim_t *ms,
-		const t_idef *idef,
-		rvec x[],history_t *hist,
-		rvec f[],t_forcerec *fr,
-		const t_pbc *pbc,const t_graph *g,
-		gmx_enerdata_t *enerd,t_nrnb *nrnb,
-		real lambda,
-		const t_mdatoms *md,
-		t_fcdata *fcd,int *global_atom_index,
-		t_atomtypes *atype, gmx_genborn_t *born,
-                gmx_bool bCalcEnerVir,
-		gmx_bool bPrintSepPot,gmx_large_int_t step)
-{
-    real   *epot,dvdl_nl;
-    const  t_pbc *pbc_null;
-    char   buf[22];
-    int    thread;
-=======
-real calc_one_bond(FILE *fplog,int ftype, const t_idef *idef,
-                   rvec x[], rvec f[], t_forcerec *fr,
-                   const t_pbc *pbc,const t_graph *g,
-                   gmx_enerdata_t *enerd, t_nrnb *nrnb,
-                   real *lambda, real *dvdl,
-                   const t_mdatoms *md,t_fcdata *fcd,
-                   int *global_atom_index, gmx_bool bPrintSepPot)
+static real calc_one_bond(FILE *fplog,int thread,
+                          int ftype,const t_idef *idef,
+                          rvec x[], rvec f[], t_forcerec *fr,
+                          const t_pbc *pbc,const t_graph *g,
+                          gmx_enerdata_t *enerd, gmx_grppairener_t *grpp,
+                          t_nrnb *nrnb,
+                          real *lambda, real *dvdl,
+                          const t_mdatoms *md,t_fcdata *fcd,
+                          gmx_bool bCalcEnerVir,
+                          int *global_atom_index, gmx_bool bPrintSepPot)
 {
     int ind,nat1,nbonds,efptFTYPE;
     real v=0;
     t_iatom *iatoms;
->>>>>>> c7a82654
+    int nb0,nbn;
 
     if (IS_RESTRAINT_TYPE(ftype))
     {
@@ -3508,74 +3503,90 @@
         efptFTYPE = efptBONDED;
     }
 
-    if (ftype<F_GB12 || ftype>F_GB14)
-    {
-        if (interaction_function[ftype].flags & IF_BOND &&
-            !(ftype == F_CONNBONDS || ftype == F_POSRES))
+    if (interaction_function[ftype].flags & IF_BOND &&
+        !(ftype == F_CONNBONDS || ftype == F_POSRES))
+    {
+        ind  = interaction_function[ftype].nrnb_ind;
+        nat1 = interaction_function[ftype].nratoms + 1;
+        nbonds    = idef->il[ftype].nr/nat1;
+        iatoms    = idef->il[ftype].iatoms;
+
+        nb0 = ((nbonds* thread   )/(fr->nthreads))*nat1;
+        nbn = ((nbonds*(thread+1))/(fr->nthreads))*nat1 - nb0;
+
+        if (ftype < F_LJ14 || ftype > F_LJC_PAIRS_NB)
         {
-            ind  = interaction_function[ftype].nrnb_ind;
-            nat1 = interaction_function[ftype].nratoms+1;
-            nbonds    = idef->il[ftype].nr;
-            iatoms    = idef->il[ftype].iatoms;
-            if (nbonds > 0)
+            if(ftype==F_CMAP)
             {
-                if (ftype < F_LJ14 || ftype > F_LJC_PAIRS_NB)
-                {
-                    if(ftype==F_CMAP)
-                    {
-                        v = cmap_dihs(nbonds,iatoms,
-                                      idef->iparams,&idef->cmap_grid,
-                                      (const rvec*)x,f,fr->fshift,
-                                      pbc,g,lambda[efptFTYPE],&(dvdl[efptFTYPE]),
-                                      md,fcd,global_atom_index);
-                    }
-                    else
-                    {
-                        v =	    interaction_function[ftype].ifunc(nbonds,iatoms,
-                                                                  idef->iparams,
-                                                                  (const rvec*)x,f,fr->fshift,
-                                                                  pbc,g,lambda[efptFTYPE],&(dvdl[efptFTYPE]),
-                                                                  md,fcd,global_atom_index);
-                    }
-                    enerd->dvdl_nonlin[efptFTYPE] += dvdl[efptFTYPE];
-                    if (bPrintSepPot)
-                    {
-                        fprintf(fplog,"  %-23s #%4d  V %12.5e  dVdl %12.5e\n",
-                                interaction_function[ftype].longname,
-                                nbonds/nat1,v,lambda[efptFTYPE]);
-                    }
-                }
-                else
-                {
-                    v = do_listed_vdw_q(ftype,nbonds,iatoms,
-                                        idef->iparams,
-                                        (const rvec*)x,f,fr->fshift,
-                                        pbc,g,lambda,dvdl,
-                                        md,fr,&enerd->grpp,global_atom_index);
-                    enerd->dvdl_nonlin[efptCOUL] += dvdl[efptCOUL];
-                    enerd->dvdl_nonlin[efptVDW] += dvdl[efptVDW];
-
-                    if (bPrintSepPot)
-                    {
-                        fprintf(fplog,"  %-5s + %-15s #%4d                  dVdl %12.5e\n",
-                                interaction_function[ftype].longname,
-                                interaction_function[F_LJ14].longname,nbonds/nat1,dvdl[efptVDW]);
-                        fprintf(fplog,"  %-5s + %-15s #%4d                  dVdl %12.5e\n",
-                                interaction_function[ftype].longname,
-                                interaction_function[F_COUL14].longname,nbonds/nat1,dvdl[efptCOUL]);
-                    }
-                }
-                if (ind != -1)
-                {
-                    inc_nrnb(nrnb,ind,nbonds/nat1);
-                }
+                v = cmap_dihs(nbn,iatoms+nb0,
+                              idef->iparams,&idef->cmap_grid,
+                              (const rvec*)x,f,fr->fshift,
+                              pbc,g,lambda[efptFTYPE],&(dvdl[efptFTYPE]),
+                              md,fcd,global_atom_index);
+            }
+            else if (ftype == F_PDIHS &&
+                     !bCalcEnerVir && fr->efep==efepNO)
+            {
+                /* No energies, shift forces, dvdl */
+#ifndef SSE_PROPER_DIHEDRALS
+                pdihs_noener
+#else
+                pdihs_noener_sse
+#endif
+                    (nbn,idef->il[ftype].iatoms+nb0,
+                     idef->iparams,
+                     (const rvec*)x,f,
+                     pbc,g,lambda[efptFTYPE],md,fcd,
+                     global_atom_index);
+                v = 0;
+                dvdl[efptFTYPE] = 0;
+            }
+            else
+            {
+                v = interaction_function[ftype].ifunc(nbn,iatoms+nb0,
+                                                      idef->iparams,
+                                                      (const rvec*)x,f,fr->fshift,
+                                                      pbc,g,lambda[efptFTYPE],&(dvdl[efptFTYPE]),
+                                                      md,fcd,global_atom_index);
+            }
+            enerd->dvdl_nonlin[efptFTYPE] += dvdl[efptFTYPE];
+            if (bPrintSepPot)
+            {
+                fprintf(fplog,"  %-23s #%4d  V %12.5e  dVdl %12.5e\n",
+                        interaction_function[ftype].longname,
+                        nbonds/nat1,v,lambda[efptFTYPE]);
             }
         }
-    }
+        else
+        {
+            v = do_listed_vdw_q(ftype,nbn,iatoms+nb0,
+                                idef->iparams,
+                                (const rvec*)x,f,fr->fshift,
+                                pbc,g,lambda,dvdl,
+                                md,fr,grpp,global_atom_index);
+            enerd->dvdl_nonlin[efptCOUL] += dvdl[efptCOUL];
+            enerd->dvdl_nonlin[efptVDW] += dvdl[efptVDW];
+            
+            if (bPrintSepPot)
+            {
+                fprintf(fplog,"  %-5s + %-15s #%4d                  dVdl %12.5e\n",
+                        interaction_function[ftype].longname,
+                        interaction_function[F_LJ14].longname,nbonds/nat1,dvdl[efptVDW]);
+                fprintf(fplog,"  %-5s + %-15s #%4d                  dVdl %12.5e\n",
+                        interaction_function[ftype].longname,
+                        interaction_function[F_COUL14].longname,nbonds/nat1,dvdl[efptCOUL]);
+            }
+        }
+        if (ind != -1 && thread == 0)
+        {
+            inc_nrnb(nrnb,ind,nbonds);
+        }
+    }
+
     return v;
 }
 
-/* WARNING!  THIS FUNCTION MUST EXACTLY TRACK THE calc_one_bond
+/* WARNING!  THIS FUNCTION MUST EXACTLY TRACK THE calc
    function, or horrible things will happen when doing free energy
    calculations!  In a good coding world, this would not be a
    different function, but for speed reasons, it needs to be made a
@@ -3583,13 +3594,13 @@
    to reduce duplication.
 */
 
-real calc_one_bond_foreign(FILE *fplog,int ftype, const t_idef *idef,
-                           rvec x[], rvec f[], t_forcerec *fr,
-                           const t_pbc *pbc,const t_graph *g,
-                           gmx_enerdata_t *enerd, t_nrnb *nrnb,
-                           real *lambda, real *dvdl,
-                           const t_mdatoms *md,t_fcdata *fcd,
-                           int *global_atom_index, gmx_bool bPrintSepPot)
+static real calc_one_bond_foreign(FILE *fplog,int ftype, const t_idef *idef,
+                                  rvec x[], rvec f[], t_forcerec *fr,
+                                  const t_pbc *pbc,const t_graph *g,
+                                  gmx_enerdata_t *enerd, t_nrnb *nrnb,
+                                  real *lambda, real *dvdl,
+                                  const t_mdatoms *md,t_fcdata *fcd,
+                                  int *global_atom_index, gmx_bool bPrintSepPot)
 {
     int ind,nat1,nbonds,efptFTYPE,nbonds_np;
     real v=0;
@@ -3663,14 +3674,18 @@
                 const t_mdatoms *md,
                 t_fcdata *fcd,int *global_atom_index,
                 t_atomtypes *atype, gmx_genborn_t *born,
+                int force_flags,
                 gmx_bool bPrintSepPot,gmx_large_int_t step)
 {
-    int    i,ftype,nbonds,ind,nat;
+    gmx_bool bCalcEnerVir;
+    int    i;
     real   v,dvdl[efptNR],dvdl_dum[efptNR]; /* The dummy array is to have a place to store the dhdl at other values
                                                of lambda, which will be thrown away in the end*/
-    real   *epot;
     const  t_pbc *pbc_null;
     char   buf[22];
+    int    thread;
+
+    bCalcEnerVir = (force_flags & (GMX_FORCE_VIRIAL | GMX_FORCE_ENERGY));
 
     for (i=0;i<efptNR;i++)
     {
@@ -3696,31 +3711,29 @@
         p_graph(debug,"Bondage is fun",g);
     }
 #endif
-<<<<<<< HEAD
-  
-  epot = enerd->term;
-
-  /* Do pre force calculation stuff which might require communication */
-  if (idef->il[F_ORIRES].nr) {
-    epot[F_ORIRESDEV] = calc_orires_dev(ms,idef->il[F_ORIRES].nr,
-					idef->il[F_ORIRES].iatoms,
-					idef->iparams,md,(const rvec*)x,
-					pbc_null,fcd,hist);
-  }
-  if (idef->il[F_DISRES].nr) {
-    calc_disres_R_6(ms,idef->il[F_DISRES].nr,
-		    idef->il[F_DISRES].iatoms,
-		    idef->iparams,(const rvec*)x,pbc_null,
-		    fcd,hist);
-  }
-
-    dvdl_nl = 0;
+
+    /* Do pre force calculation stuff which might require communication */
+    if (idef->il[F_ORIRES].nr)
+    {
+        enerd->term[F_ORIRESDEV] =
+            calc_orires_dev(ms,idef->il[F_ORIRES].nr,
+                            idef->il[F_ORIRES].iatoms,
+                            idef->iparams,md,(const rvec*)x,
+                            pbc_null,fcd,hist);
+    }
+    if (idef->il[F_DISRES].nr)
+    {
+        calc_disres_R_6(ms,idef->il[F_DISRES].nr,
+                        idef->il[F_DISRES].iatoms,
+                        idef->iparams,(const rvec*)x,pbc_null,
+                        fcd,hist);
+    }
 
 #pragma omp parallel for num_threads(fr->nthreads) schedule(static)
     for(thread=0; thread<fr->nthreads; thread++)
     {
         int    ftype,nbonds,ind,nat1;
-        real   *epot,v,dvdl;
+        real   *epot,v;
         /* thread stuff */
         rvec   *ft,*fshift;
         real   *dvdlt;
@@ -3733,7 +3746,7 @@
             fshift = fr->fshift;
             epot   = enerd->term;
             grpp   = &enerd->grpp;
-            dvdlt  = &dvdl_nl;
+            dvdlt  = dvdl;
         }
         else
         {
@@ -3744,141 +3757,40 @@
             fshift = fr->f_t[thread].fshift;
             epot   = fr->f_t[thread].ener;
             grpp   = &fr->f_t[thread].grpp;
-            dvdlt  = &fr->f_t[thread].dvdl;
+            dvdlt  = fr->f_t[thread].dvdl;
         }
         /* Loop over all bonded force types to calculate the bonded forces */
         for(ftype=0; (ftype<F_NRE); ftype++)
         {
-            if(ftype<F_GB12 || ftype>F_GB14)
+            if (idef->il[ftype].nr > 0 &&
+                (interaction_function[ftype].flags & IF_BOND) &&
+                (ftype < F_GB12 || ftype > F_GB14) &&
+                !(ftype == F_CONNBONDS || ftype == F_POSRES))
             {
-                if (interaction_function[ftype].flags & IF_BOND &&
-                    !(ftype == F_CONNBONDS || ftype == F_POSRES))
-                {
-                    nbonds=idef->il[ftype].nr;
-                    if (nbonds > 0)
-                    {
-                        ind  = interaction_function[ftype].nrnb_ind;
-                        nat1 = interaction_function[ftype].nratoms + 1;
-                        nbonds /= nat1;
-
-                        nb0 = ((nbonds* thread   )/(fr->nthreads))*nat1;
-                        nbn = ((nbonds*(thread+1))/(fr->nthreads))*nat1 - nb0;
-
-                        dvdl = 0;
-                        if (ftype < F_LJ14 || ftype > F_LJC_PAIRS_NB)
-                        {
-                            if(ftype==F_CMAP)
-                            {
-                                v = cmap_dihs(nbn,idef->il[ftype].iatoms+nb0,
-                                              idef->iparams,&idef->cmap_grid,
-                                              (const rvec*)x,ft,fshift,
-                                              pbc_null,g,lambda,&dvdl,md,fcd,
-                                              global_atom_index);
-                            }
-                            else if (ftype == F_PDIHS &&
-                                     !bCalcEnerVir && fr->efep==efepNO)
-                            {
-                                /* No energies, shift forces, dvdl */
-#ifndef SSE_PROPER_DIHEDRALS
-                                pdihs_noener
-#else
-                                pdihs_noener_sse
-#endif
-                                    (nbn,idef->il[ftype].iatoms+nb0,
-                                     idef->iparams,
-                                     (const rvec*)x,ft,
-                                     pbc_null,g,lambda,md,fcd,
-                                     global_atom_index);
-                                v    = 0;
-                                dvdl = 0;
-                            }
-                            else
-                            {
-                                v =
-                                    interaction_function[ftype].ifunc(nbn,idef->il[ftype].iatoms+nb0,
-                                                                      idef->iparams,
-                                                                      (const rvec*)x,ft,fshift,
-                                                                      pbc_null,g,lambda,&dvdl,md,fcd,
-                                                                      global_atom_index);
-                            }
-                            
-                            if (bPrintSepPot)
-                            {
-                                fprintf(fplog,"  %-23s #%4d  V %12.5e  dVdl %12.5e\n",
-                                        interaction_function[ftype].longname,nbonds,v,dvdl);
-                            }
-                        }
-                        else
-                        {
-                            v = do_listed_vdw_q(ftype,nbn,idef->il[ftype].iatoms+nb0,
-                                                idef->iparams,
-                                                (const rvec*)x,ft,fshift,
-                                                pbc_null,g,
-                                                lambda,&dvdl,
-                                                md,fr,grpp,global_atom_index);
-                            if (bPrintSepPot)
-                            {
-                                fprintf(fplog,"  %-5s + %-15s #%4d                  dVdl %12.5e\n",
-                                        interaction_function[ftype].longname,
-                                        interaction_function[F_COUL14].longname,nbonds,dvdl);
-                            }
-                        }
-                        if (ind != -1 && thread == 0)
-                        {
-                            inc_nrnb(nrnb,ind,nbonds);
-                        }
-                        epot[ftype] += v;
-                        *dvdlt      += dvdl;
-                    }
-                }
+                v = calc_one_bond(fplog,thread,ftype,idef,x, 
+                                  f,fr,pbc_null,g,enerd,grpp,
+                                  nrnb,lambda,dvdlt,
+                                  md,fcd,bCalcEnerVir,
+                                  global_atom_index,bPrintSepPot);
+                epot[ftype]        += v;
             }
         }
     }
     if (fr->nthreads > 1)
     {
         reduce_thread_forces(fr->natoms_force,f,fr->fshift,
-                             enerd->term,&enerd->grpp,&dvdl_nl,
+                             enerd->term,&enerd->grpp,dvdl,
                              fr->nthreads,fr->f_t,
                              fr->red_nblock,1<<fr->red_ashift,
-                             bCalcEnerVir);
-    }
-    enerd->dvdl_nonlin += dvdl_nl;
+                             bCalcEnerVir,
+                             force_flags & GMX_FORCE_DHDL);
+    }
 
     /* Copy the sum of violations for the distance restraints from fcd */
     if (fcd)
     {
         enerd->term[F_DISRESVIOL] = fcd->disres.sumviol;
-=======
-
-    epot = enerd->term;
-
-    /* Do pre force calculation stuff which might require communication */
-    if (idef->il[F_ORIRES].nr) {
-        epot[F_ORIRESDEV] = calc_orires_dev(ms,idef->il[F_ORIRES].nr,
-                                            idef->il[F_ORIRES].iatoms,
-                                            idef->iparams,md,(const rvec*)x,
-                                            pbc_null,fcd,hist);
-    }
-    if (idef->il[F_DISRES].nr) {
-        calc_disres_R_6(ms,idef->il[F_DISRES].nr,
-                        idef->il[F_DISRES].iatoms,
-                        idef->iparams,(const rvec*)x,pbc_null,
-                        fcd,hist);
-    }
-
-    /* Loop over all bonded force types to calculate the bonded forces */
-    for(ftype=0; (ftype<F_NRE); ftype++) 
-    {
-        v = calc_one_bond(fplog,ftype,idef,x, 
-                          f,fr,pbc_null,g,enerd,nrnb,lambda,dvdl,
-                          md,fcd,global_atom_index,bPrintSepPot);
-        epot[ftype]        += v;
-    }
-    /* Copy the sum of violations for the distance restraints from fcd */
-    if (fcd)
-    {
-        epot[F_DISRESVIOL] = fcd->disres.sumviol;
->>>>>>> c7a82654
+
     }
 }
 
