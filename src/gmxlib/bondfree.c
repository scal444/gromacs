--- conflicted
+++ resolved
@@ -1,8 +1,5 @@
 /* -*- mode: c; tab-width: 4; indent-tabs-mode: nil; c-basic-offset: 4; c-file-style: "stroustrup"; -*-
-<<<<<<< HEAD
-=======
  *
->>>>>>> 9bc2b681
  * 
  *                This source code is part of
  * 
@@ -375,13 +372,13 @@
   return vtot;
 }
 
-real restraint_bonds(int nbonds,
-                     const t_iatom forceatoms[],const t_iparams forceparams[],
-                     const rvec x[],rvec f[],rvec fshift[],
-                     const t_pbc *pbc,const t_graph *g,
-                     real lambda,real *dvdlambda,
-                     const t_mdatoms *md,t_fcdata *fcd,
-                     int *global_atom_index)
+real disrestraint_bonds(int nbonds,
+                        const t_iatom forceatoms[],const t_iparams forceparams[],
+                        const rvec x[],rvec f[],rvec fshift[],
+                        const t_pbc *pbc,const t_graph *g,
+                        real lambda,real *dvdlambda,
+                        const t_mdatoms *md,t_fcdata *fcd,
+                        int *global_atom_index)
 {
     int  i,m,ki,ai,aj,type;
     real dr,dr2,fbond,vbond,fij,vtot;
@@ -404,14 +401,14 @@
         dr2  = iprod(dx,dx);		             	/*   5		*/
         dr   = dr2*gmx_invsqrt(dr2);		        /*  10		*/
 
-        low  = L1*forceparams[type].restraint.lowA + lambda*forceparams[type].restraint.lowB;
-        dlow =   -forceparams[type].restraint.lowA +        forceparams[type].restraint.lowB;
-        up1  = L1*forceparams[type].restraint.up1A + lambda*forceparams[type].restraint.up1B;
-        dup1 =   -forceparams[type].restraint.up1A +        forceparams[type].restraint.up1B;
-        up2  = L1*forceparams[type].restraint.up2A + lambda*forceparams[type].restraint.up2B;
-        dup2 =   -forceparams[type].restraint.up2A +        forceparams[type].restraint.up2B;
-        k    = L1*forceparams[type].restraint.kA   + lambda*forceparams[type].restraint.kB;
-        dk   =   -forceparams[type].restraint.kA   +        forceparams[type].restraint.kB;
+        low  = L1*forceparams[type].disrestraint.lowA + lambda*forceparams[type].disrestraint.lowB;
+        dlow =   -forceparams[type].disrestraint.lowA +        forceparams[type].disrestraint.lowB;
+        up1  = L1*forceparams[type].disrestraint.up1A + lambda*forceparams[type].disrestraint.up1B;
+        dup1 =   -forceparams[type].disrestraint.up1A +        forceparams[type].disrestraint.up1B;
+        up2  = L1*forceparams[type].disrestraint.up2A + lambda*forceparams[type].disrestraint.up2B;
+        dup2 =   -forceparams[type].disrestraint.up2A +        forceparams[type].disrestraint.up2B;
+        k    = L1*forceparams[type].disrestraint.kA   + lambda*forceparams[type].disrestraint.kB;
+        dk   =   -forceparams[type].disrestraint.kA   +        forceparams[type].disrestraint.kB;
         /* 24 */
 
         if (dr < low)
@@ -420,7 +417,8 @@
             drh2  = drh*drh;
             vbond = 0.5*k*drh2;
             fbond = -k*drh;
-            *dvdlambda += 0.5*dk*drh2 - k*dlow*drh;
+            *dvdlambda += 0.5*dk*drh2 + k*dlow*drh; /* sign on k*dlow*drh term should 
+                                                       be positive because of the definition of drh */
         } /* 11 */
         else if (dr <= up1)
         {
@@ -1382,6 +1380,7 @@
     return vtot;
 }
 
+#if 0
 real simple_disres(int nfa,const t_iatom forceatoms[],const t_iparams ip[],
                    const rvec x[],rvec f[],rvec fshift[],
                    const t_pbc *pbc,const t_graph *g,
@@ -1486,6 +1485,7 @@
     /* Return energy */
     return vtot;
 }
+#endif
 
 static real low_angres(int nbonds,
                        const t_iatom forceatoms[],const t_iparams forceparams[],
@@ -2704,7 +2704,6 @@
   return vtot;
 }
 
-
 real calc_one_bond(FILE *fplog,int ftype, const t_idef *idef, 
                    rvec x[], rvec f[], t_forcerec *fr,
                    const t_pbc *pbc,const t_graph *g, 
@@ -2714,8 +2713,7 @@
                    int *global_atom_index, gmx_cmap_t *cmap_grid, 
                    bool bPrintSepPot)
 {
-<<<<<<< HEAD
-    int ind,nat,nbonds,efptCURRENT,nbonds_np;
+    int ind,nat1,nbonds,efptCURRENT,nbonds_np;
     real v=0;
     real *pdvdl;
     real dvdl_dum[efptNR];
@@ -2736,11 +2734,14 @@
         if (interaction_function[ftype].flags & IF_BOND &&
             !(ftype == F_CONNBONDS || ftype == F_POSRES)) 
         {
+            ind  = interaction_function[ftype].nrnb_ind;
+            nat1 = interaction_function[ftype].nratoms+1;
+
             if (bForeign) 
             {
                 nbonds_np = idef->il[ftype].nr_nonperturbed;
-                iatoms = idef->il[ftype].iatoms + nbonds_np;
                 nbonds    = idef->il[ftype].nr - nbonds_np;
+                iatoms    = idef->il[ftype].iatoms + nbonds_np*nat1;
             } 
             else
             {
@@ -2749,8 +2750,6 @@
             }
             if (nbonds > 0)
             {
-                ind = interaction_function[ftype].nrnb_ind;
-                nat = interaction_function[ftype].nratoms+1;
                 if (ftype < F_LJ14 || ftype > F_LJC_PAIRS_NB) 
                 {
                     if (IS_RESTRAINT_TYPE(ftype)) 
@@ -2784,7 +2783,7 @@
                         if (bPrintSepPot) 
                         {
                             fprintf(fplog,"  %-23s #%4d  V %12.5e  dVdl %12.5e\n",
-                                    interaction_function[ftype].longname,nbonds/nat,v,pdvdl[efptCURRENT]);
+                                    interaction_function[ftype].longname,nbonds/nat1,v,pdvdl[efptCURRENT]);
                         }
                     } 
                 }
@@ -2803,29 +2802,25 @@
                         
                         if (bPrintSepPot) 
                         {
-                            /* I'm not sure this is ideal -- there are other 1-4 terms in idef.h! */
                             fprintf(fplog,"  %-5s + %-15s #%4d                  dVdl %12.5e\n",
                                     interaction_function[ftype].longname,
-                                    interaction_function[F_LJ14].longname,nbonds/nat,pdvdl[efptVDW]);
+                                    interaction_function[F_LJ14].longname,nbonds/nat1,pdvdl[efptVDW]);
+                            fprintf(fplog,"  %-5s + %-15s #%4d                  dVdl %12.5e\n",
+                                    interaction_function[ftype].longname,
+                                    interaction_function[F_COUL14].longname,nbonds/nat1,pdvdl[efptCOUL]);
                         }
                     }
                     
                 }
                 if (ind != -1)
                 {
-                    inc_nrnb(nrnb,ind,nbonds/nat);
+                    inc_nrnb(nrnb,ind,nbonds/nat1);
                 }
             }
         }
     }
     return v;
 }
-=======
-  int    ftype,nbonds,ind,nat1;
-  real   *epot,v,dvdl;
-  const  t_pbc *pbc_null;
-  char   buf[22];
->>>>>>> 9bc2b681
 
 void calc_bonds(FILE *fplog,const gmx_multisim_t *ms,
                 const t_idef *idef,
@@ -2869,7 +2864,6 @@
         p_graph(debug,"Bondage is fun",g);
     }
 #endif
-<<<<<<< HEAD
     
     epot = enerd->term;
     
@@ -2901,76 +2895,6 @@
     if (fcd)
     {
         epot[F_DISRESVIOL] = fcd->disres.sumviol;
-=======
-  
-  epot = enerd->term;
-
-  /* Do pre force calculation stuff which might require communication */
-  if (idef->il[F_ORIRES].nr) {
-    epot[F_ORIRESDEV] = calc_orires_dev(ms,idef->il[F_ORIRES].nr,
-					idef->il[F_ORIRES].iatoms,
-					idef->iparams,md,(const rvec*)x,
-					pbc_null,fcd,hist);
-  }
-  if (idef->il[F_DISRES].nr) {
-    calc_disres_R_6(ms,idef->il[F_DISRES].nr,
-		    idef->il[F_DISRES].iatoms,
-		    idef->iparams,(const rvec*)x,pbc_null,
-		    fcd,hist);
-  }
-  
-  /* Loop over all bonded force types to calculate the bonded forces */
-  for(ftype=0; (ftype<F_NRE); ftype++) {
-	  if(ftype<F_GB12 || ftype>F_GB14) {
-    if (interaction_function[ftype].flags & IF_BOND &&
-	!(ftype == F_CONNBONDS || ftype == F_POSRES)) {
-      nbonds=idef->il[ftype].nr;
-      if (nbonds > 0) {
-	ind  = interaction_function[ftype].nrnb_ind;
-	nat1 = interaction_function[ftype].nratoms + 1;
-	dvdl = 0;
-	if (ftype < F_LJ14 || ftype > F_LJC_PAIRS_NB) {
-		if(ftype==F_CMAP)
-		{
-			v = cmap_dihs(nbonds,idef->il[ftype].iatoms,
-						  idef->iparams,cmap_grid,
-						  (const rvec*)x,f,fr->fshift,
-						  pbc_null,g,lambda,&dvdl,md,fcd,
-						  global_atom_index);
-		}
-		else
-		{
-			v =
-	    interaction_function[ftype].ifunc(nbonds,idef->il[ftype].iatoms,
-					      idef->iparams,
-					      (const rvec*)x,f,fr->fshift,
-					      pbc_null,g,lambda,&dvdl,md,fcd,
-					      global_atom_index);
-		}
-
-	  if (bPrintSepPot) {
-	    fprintf(fplog,"  %-23s #%4d  V %12.5e  dVdl %12.5e\n",
-		    interaction_function[ftype].longname,nbonds/nat1,v,dvdl);
-	  }
-	} else {
-	  v = do_listed_vdw_q(ftype,nbonds,idef->il[ftype].iatoms,
-			      idef->iparams,
-			      (const rvec*)x,f,fr->fshift,
-			      pbc_null,g,
-			      lambda,&dvdl,
-			      md,fr,&enerd->grpp,global_atom_index);
-	  if (bPrintSepPot) {
-	    fprintf(fplog,"  %-5s + %-15s #%4d                  dVdl %12.5e\n",
-		    interaction_function[ftype].longname,
-		    interaction_function[F_COUL14].longname,nbonds/nat1,dvdl);
-	  }
-	}
-	if (ind != -1)
-	  inc_nrnb(nrnb,ind,nbonds/nat1);
-	epot[ftype]        += v;
-	enerd->dvdl_nonlin += dvdl;
-      }
->>>>>>> 9bc2b681
     }
 }
 
@@ -2986,7 +2910,6 @@
                        gmx_cmap_t *cmap_grid,
                        int *global_atom_index)
 {
-<<<<<<< HEAD
     int    i,ftype,nbonds_np,nbonds,ind,nat,efptCURRENT;
     real   v,dr,dr2,*epot;
     rvec   *f,*fshift_orig;
@@ -2996,58 +2919,6 @@
     if (fr->bMolPBC)
     {
         pbc_null = pbc;
-=======
-  int    ftype,nbonds_np,nbonds,ind,nat1;
-  real   *epot,v,dvdl;
-  rvec   *f,*fshift_orig;
-  const  t_pbc *pbc_null;
-  t_iatom *iatom_fe;
-
-  if (fr->bMolPBC)
-    pbc_null = pbc;
-  else
-    pbc_null = NULL;
-  
-  epot = enerd->term;
-  
-  snew(f,fr->natoms_force);
-  /* We want to preserve the fshift array in forcerec */
-  fshift_orig = fr->fshift;
-  snew(fr->fshift,SHIFTS);
-
-  /* Loop over all bonded force types to calculate the bonded forces */
-  for(ftype=0; (ftype<F_NRE); ftype++) {
-    if(ftype<F_GB12 || ftype>F_GB14) {
-      if (interaction_function[ftype].flags & IF_BOND &&
-	  !(ftype == F_CONNBONDS || ftype == F_POSRES)) {
-	nbonds_np = idef->il[ftype].nr_nonperturbed;
-	nbonds    = idef->il[ftype].nr - nbonds_np;
-	if (nbonds > 0) {
-	  ind  = interaction_function[ftype].nrnb_ind;
-	  nat1 = interaction_function[ftype].nratoms + 1;
-	  iatom_fe = idef->il[ftype].iatoms + nbonds_np*nat1;
-	  dvdl = 0;
-	  if (ftype < F_LJ14 || ftype > F_LJC_PAIRS_NB) {
-	    v =
-	      interaction_function[ftype].ifunc(nbonds,iatom_fe,
-						idef->iparams,
-						(const rvec*)x,f,fr->fshift,
-						pbc_null,g,lambda,&dvdl,md,fcd,
-						global_atom_index);
-	  } else {
-	    v = do_listed_vdw_q(ftype,nbonds,iatom_fe,
-				idef->iparams,
-				(const rvec*)x,f,fr->fshift,
-				pbc_null,g,
-				lambda,&dvdl,
-				md,fr,&enerd->grpp,global_atom_index);
-	  }
-	  if (ind != -1)
-	    inc_nrnb(nrnb,ind,nbonds/nat1);
-	  epot[ftype] += v;
-	}
-      }
->>>>>>> 9bc2b681
     }
     else
     {
