--- conflicted
+++ resolved
@@ -255,15 +255,6 @@
 }
 
 
-<<<<<<< HEAD
-int gmx_host_num() 
-{
-#ifndef GMX_MPI
-  return 0;
-#else
-  int  resultlen,hostnum,i,j;
-  char mpi_hostname[MPI_MAX_PROCESSOR_NAME],num[MPI_MAX_PROCESSOR_NAME];
-=======
 int gmx_hostname_num()
 {
 #ifndef GMX_MPI
@@ -303,41 +294,6 @@
 
 void gmx_setup_nodecomm(FILE *fplog,t_commrec *cr)
 {
-  gmx_nodecomm_t *nc;
-  int  n,rank,hostnum,ng,ni;
->>>>>>> 0fd439d0
-
-  MPI_Get_processor_name(mpi_hostname,&resultlen);
-  /* This procedure can only differentiate nodes with host names
-   * that end on unique numbers.
-   */
-  i = 0;
-  j = 0;
-  /* Only parse the host name up to the first dot */
-  while(i < resultlen && mpi_hostname[i] != '.') {
-    if (isdigit(mpi_hostname[i])) {
-      num[j++] = mpi_hostname[i];
-    }
-    i++;
-  }
-  num[j] = '\0';
-  if (j == 0) {
-    hostnum = 0;
-  } else {
-    /* Use only the last 9 decimals, so we don't overflow an int */
-    hostnum = strtol(num + max(0,j-9), NULL, 10); 
-  }
-  
-  if (debug) {
-    fprintf(debug,"In gmx_setup_nodecomm: hostname '%s', hostnum %d\n",
-	    mpi_hostname,hostnum);
-  }
-  return hostnum;
-#endif
-}
-
-void gmx_setup_nodecomm(FILE *fplog,t_commrec *cr)
-{
     gmx_nodecomm_t *nc;
     int  n,rank,hostnum,ng,ni;
 
@@ -359,22 +315,12 @@
 #ifdef GMX_MPI
     MPI_Comm_size(cr->mpi_comm_mygroup,&n);
     MPI_Comm_rank(cr->mpi_comm_mygroup,&rank);
-<<<<<<< HEAD
-
-    hostnum = gmx_host_num();
+
+    hostnum = gmx_hostname_num();
 
     if (debug)
     {
         fprintf(debug,"In gmx_setup_nodecomm: splitting communicator of size %d\n",n);
-=======
-
-    hostnum = gmx_hostname_num();
-
-    if (debug) {
-      fprintf(debug,
-              "In gmx_setup_nodecomm: splitting communicator of size %d\n",
-              n);
->>>>>>> 0fd439d0
     }
 
 
@@ -675,19 +621,6 @@
 #else
     int i;
 
-<<<<<<< HEAD
-    if (nr > cr->mpb->ibuf_alloc) {
-        cr->mpb->ibuf_alloc = nr;
-        srenew(cr->mpb->ibuf,cr->mpb->ibuf_alloc);
-    }
-    if (cr->nc.bUse) {
-        /* Use two step summing */
-        MPI_Allreduce(r,cr->mpb->ibuf,nr,GMX_MPI_LARGE_INT,MPI_SUM,
-                      cr->nc.comm_intra);
-        if (cr->nc.rank_intra == 0) {
-            /* Sum with the buffers reversed */
-            MPI_Allreduce(cr->mpb->ibuf,r,nr,GMX_MPI_LARGE_INT,MPI_SUM,
-=======
     if (nr > cr->mpb->libuf_alloc) {
         cr->mpb->libuf_alloc = nr;
         srenew(cr->mpb->libuf,cr->mpb->libuf_alloc);
@@ -699,22 +632,14 @@
         if (cr->nc.rank_intra == 0) {
             /* Sum with the buffers reversed */
             MPI_Allreduce(cr->mpb->libuf,r,nr,GMX_MPI_LARGE_INT,MPI_SUM,
->>>>>>> 0fd439d0
                           cr->nc.comm_inter);
         }
         MPI_Bcast(r,nr,GMX_MPI_LARGE_INT,0,cr->nc.comm_intra);
     } else {
-<<<<<<< HEAD
-        MPI_Allreduce(r,cr->mpb->ibuf,nr,GMX_MPI_LARGE_INT,MPI_SUM,
-                      cr->mpi_comm_mygroup);
-        for(i=0; i<nr; i++)
-            r[i] = cr->mpb->ibuf[i];
-=======
         MPI_Allreduce(r,cr->mpb->libuf,nr,GMX_MPI_LARGE_INT,MPI_SUM,
                       cr->mpi_comm_mygroup);
         for(i=0; i<nr; i++)
             r[i] = cr->mpb->libuf[i];
->>>>>>> 0fd439d0
     }
 #endif
 #endif
@@ -816,16 +741,6 @@
     /* this is thread-unsafe, but it will do for now: */
     int i;
 
-<<<<<<< HEAD
-    if (nr > ms->mpb->ibuf_alloc) {
-        ms->mpb->ibuf_alloc = nr;
-        srenew(ms->mpb->ibuf,ms->mpb->ibuf_alloc);
-    }
-    MPI_Allreduce(r,ms->mpb->ibuf,nr,GMX_MPI_LARGE_INT,MPI_SUM,
-                  ms->mpi_comm_masters);
-    for(i=0; i<nr; i++)
-        r[i] = ms->mpb->ibuf[i];
-=======
     if (nr > ms->mpb->libuf_alloc) {
         ms->mpb->libuf_alloc = nr;
         srenew(ms->mpb->libuf,ms->mpb->libuf_alloc);
@@ -834,7 +749,6 @@
                   ms->mpi_comm_masters);
     for(i=0; i<nr; i++)
         r[i] = ms->mpb->libuf[i];
->>>>>>> 0fd439d0
 #endif
 #endif
 }
