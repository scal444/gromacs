/*
 * This file is part of the GROMACS molecular simulation package.
 *
 * Copyright (c) 1991-2000, University of Groningen, The Netherlands.
 * Copyright (c) 2001-2004, The GROMACS development team.
 * Copyright (c) 2011,2012,2013,2014,2015,2016,2017,2018,2019, by the GROMACS development team, led by
 * Mark Abraham, David van der Spoel, Berk Hess, and Erik Lindahl,
 * and including many others, as listed in the AUTHORS file in the
 * top-level source directory and at http://www.gromacs.org.
 *
 * GROMACS is free software; you can redistribute it and/or
 * modify it under the terms of the GNU Lesser General Public License
 * as published by the Free Software Foundation; either version 2.1
 * of the License, or (at your option) any later version.
 *
 * GROMACS is distributed in the hope that it will be useful,
 * but WITHOUT ANY WARRANTY; without even the implied warranty of
 * MERCHANTABILITY or FITNESS FOR A PARTICULAR PURPOSE.  See the GNU
 * Lesser General Public License for more details.
 *
 * You should have received a copy of the GNU Lesser General Public
 * License along with GROMACS; if not, see
 * http://www.gnu.org/licenses, or write to the Free Software Foundation,
 * Inc., 51 Franklin Street, Fifth Floor, Boston, MA  02110-1301  USA.
 *
 * If you want to redistribute modifications to GROMACS, please
 * consider that scientific software is very special. Version
 * control is crucial - bugs must be traceable. We will be happy to
 * consider code for inclusion in the official distribution, but
 * derived work must not be called official GROMACS. Details are found
 * in the README & COPYING files - if they are missing, get the
 * official version at http://www.gromacs.org.
 *
 * To help us fund GROMACS development, we humbly ask that you cite
 * the research papers on the package. Check out http://www.gromacs.org.
 */
/*! \internal \file
 *
 * \brief Implements the integrator for normal molecular dynamics simulations
 *
 * \author David van der Spoel <david.vanderspoel@icm.uu.se>
 * \ingroup module_mdrun
 */
#include "gmxpre.h"

#include <cinttypes>
#include <cmath>
#include <cstdio>
#include <cstdlib>

#include <algorithm>
#include <memory>

#include "gromacs/awh/awh.h"
#include "gromacs/commandline/filenm.h"
#include "gromacs/domdec/collect.h"
#include "gromacs/domdec/dlbtiming.h"
#include "gromacs/domdec/domdec.h"
#include "gromacs/domdec/domdec_network.h"
#include "gromacs/domdec/domdec_struct.h"
#include "gromacs/domdec/mdsetup.h"
#include "gromacs/domdec/partition.h"
#include "gromacs/essentialdynamics/edsam.h"
#include "gromacs/ewald/pme.h"
#include "gromacs/ewald/pme_load_balancing.h"
#include "gromacs/fileio/trxio.h"
#include "gromacs/gmxlib/network.h"
#include "gromacs/gmxlib/nrnb.h"
#include "gromacs/gpu_utils/gpu_utils.h"
#include "gromacs/imd/imd.h"
#include "gromacs/listed_forces/manage_threading.h"
#include "gromacs/math/functions.h"
#include "gromacs/math/utilities.h"
#include "gromacs/math/vec.h"
#include "gromacs/math/vectypes.h"
#include "gromacs/mdlib/checkpointhandler.h"
#include "gromacs/mdlib/compute_io.h"
#include "gromacs/mdlib/constr.h"
#include "gromacs/mdlib/ebin.h"
#include "gromacs/mdlib/enerdata_utils.h"
#include "gromacs/mdlib/energyoutput.h"
#include "gromacs/mdlib/expanded.h"
#include "gromacs/mdlib/force.h"
#include "gromacs/mdlib/force_flags.h"
#include "gromacs/mdlib/forcerec.h"
#include "gromacs/mdlib/md_support.h"
#include "gromacs/mdlib/mdatoms.h"
#include "gromacs/mdlib/mdoutf.h"
#include "gromacs/mdlib/membed.h"
#include "gromacs/mdlib/resethandler.h"
#include "gromacs/mdlib/sighandler.h"
#include "gromacs/mdlib/simulationsignal.h"
#include "gromacs/mdlib/stat.h"
#include "gromacs/mdlib/stophandler.h"
#include "gromacs/mdlib/tgroup.h"
#include "gromacs/mdlib/trajectory_writing.h"
#include "gromacs/mdlib/update.h"
#include "gromacs/mdlib/update_constrain_cuda.h"
#include "gromacs/mdlib/vcm.h"
#include "gromacs/mdlib/vsite.h"
#include "gromacs/mdrunutility/handlerestart.h"
#include "gromacs/mdrunutility/multisim.h"
#include "gromacs/mdrunutility/printtime.h"
#include "gromacs/mdtypes/awh_history.h"
#include "gromacs/mdtypes/awh_params.h"
#include "gromacs/mdtypes/commrec.h"
#include "gromacs/mdtypes/df_history.h"
#include "gromacs/mdtypes/energyhistory.h"
#include "gromacs/mdtypes/fcdata.h"
#include "gromacs/mdtypes/forcerec.h"
#include "gromacs/mdtypes/group.h"
#include "gromacs/mdtypes/inputrec.h"
#include "gromacs/mdtypes/interaction_const.h"
#include "gromacs/mdtypes/md_enums.h"
#include "gromacs/mdtypes/mdatom.h"
#include "gromacs/mdtypes/mdrunoptions.h"
#include "gromacs/mdtypes/observableshistory.h"
#include "gromacs/mdtypes/pullhistory.h"
#include "gromacs/mdtypes/simulation_workload.h"
#include "gromacs/mdtypes/state.h"
#include "gromacs/mdtypes/state_propagator_data_gpu.h"
#include "gromacs/modularsimulator/energyelement.h"
#include "gromacs/nbnxm/gpu_data_mgmt.h"
#include "gromacs/nbnxm/nbnxm.h"
#include "gromacs/pbcutil/mshift.h"
#include "gromacs/pbcutil/pbc.h"
#include "gromacs/pulling/output.h"
#include "gromacs/pulling/pull.h"
#include "gromacs/swap/swapcoords.h"
#include "gromacs/timing/wallcycle.h"
#include "gromacs/timing/walltime_accounting.h"
#include "gromacs/topology/atoms.h"
#include "gromacs/topology/idef.h"
#include "gromacs/topology/mtop_util.h"
#include "gromacs/topology/topology.h"
#include "gromacs/trajectory/trajectoryframe.h"
#include "gromacs/utility/basedefinitions.h"
#include "gromacs/utility/cstringutil.h"
#include "gromacs/utility/fatalerror.h"
#include "gromacs/utility/logger.h"
#include "gromacs/utility/real.h"
#include "gromacs/utility/smalloc.h"

#include "legacysimulator.h"
#include "replicaexchange.h"
#include "shellfc.h"

#if GMX_FAHCORE
#include "corewrap.h"
#endif

using gmx::SimulationSignaller;

void gmx::LegacySimulator::do_md()
{
    // TODO Historically, the EM and MD "integrators" used different
    // names for the t_inputrec *parameter, but these must have the
    // same name, now that it's a member of a struct. We use this ir
    // alias to avoid a large ripple of nearly useless changes.
    // t_inputrec is being replaced by IMdpOptionsProvider, so this
    // will go away eventually.
    t_inputrec                 *ir   = inputrec;
    int64_t                     step, step_rel;
    double                      t, t0 = ir->init_t, lam0[efptNR];
    gmx_bool                    bGStatEveryStep, bGStat, bCalcVir, bCalcEnerStep, bCalcEner;
    gmx_bool                    bNS, bNStList, bStopCM,
                                bFirstStep, bInitStep, bLastStep = FALSE;
    gmx_bool                    bDoDHDL = FALSE, bDoFEP = FALSE, bDoExpanded = FALSE;
    gmx_bool                    do_ene, do_log, do_verbose;
    gmx_bool                    bMasterState;
    unsigned int                force_flags;
    tensor                      force_vir     = {{0}}, shake_vir = {{0}}, total_vir = {{0}},
                                tmp_vir       = {{0}}, pres = {{0}};
    int                         i, m;
    rvec                        mu_tot;
    matrix                      parrinellorahmanMu, M;
    gmx_repl_ex_t               repl_ex = nullptr;
    gmx_localtop_t              top;
    PaddedHostVector<gmx::RVec> f {};
    gmx_global_stat_t           gstat;
    t_graph                    *graph = nullptr;
    gmx_shellfc_t              *shellfc;
    gmx_bool                    bSumEkinhOld, bDoReplEx, bExchanged, bNeedRepartition;
    gmx_bool                    bTemp, bPres, bTrotter;
    real                        dvdl_constr;
    std::vector<RVec>           cbuf;
    matrix                      lastbox;
    int                         lamnew  = 0;
    /* for FEP */
    int                         nstfep = 0;
    double                      cycles;
    real                        saved_conserved_quantity = 0;
    real                        last_ekin                = 0;
    t_extmass                   MassQ;
    char                        sbuf[STEPSTRSIZE], sbuf2[STEPSTRSIZE];

    /* PME load balancing data for GPU kernels */
    gmx_bool              bPMETune         = FALSE;
    gmx_bool              bPMETunePrinting = FALSE;

    bool                  bInteractiveMDstep = false;

    /* Domain decomposition could incorrectly miss a bonded
       interaction, but checking for that requires a global
       communication stage, which does not otherwise happen in DD
       code. So we do that alongside the first global energy reduction
       after a new DD is made. These variables handle whether the
       check happens, and the result it returns. */
    bool              shouldCheckNumberOfBondedInteractions = false;
    int               totalNumberOfBondedInteractions       = -1;

    SimulationSignals signals;
    // Most global communnication stages don't propagate mdrun
    // signals, and will use this object to achieve that.
    SimulationSignaller nullSignaller(nullptr, nullptr, nullptr, false, false);

    if (!mdrunOptions.writeConfout)
    {
        // This is on by default, and the main known use case for
        // turning it off is for convenience in benchmarking, which is
        // something that should not show up in the general user
        // interface.
        GMX_LOG(mdlog.info).asParagraph().
            appendText("The -noconfout functionality is deprecated, and may be removed in a future version.");
    }

    /* md-vv uses averaged full step velocities for T-control
       md-vv-avek uses averaged half step velocities for T-control (but full step ekin for P control)
       md uses averaged half step kinetic energies to determine temperature unless defined otherwise by GMX_EKIN_AVE_VEL; */
    bTrotter = (EI_VV(ir->eI) && (inputrecNptTrotter(ir) || inputrecNphTrotter(ir) || inputrecNvtTrotter(ir)));

    const bool bRerunMD      = false;

    int        nstglobalcomm = computeGlobalCommunicationPeriod(mdlog, ir, cr);
    bGStatEveryStep = (nstglobalcomm == 1);

    SimulationGroups                  *groups = &top_global->groups;

    std::unique_ptr<EssentialDynamics> ed = nullptr;
    if (opt2bSet("-ei", nfile, fnm))
    {
        /* Initialize essential dynamics sampling */
        ed = init_edsam(mdlog,
                        opt2fn_null("-ei", nfile, fnm), opt2fn("-eo", nfile, fnm),
                        top_global,
                        ir, cr, constr,
                        state_global, observablesHistory,
                        oenv,
                        startingBehavior);
    }
    else if (observablesHistory->edsamHistory)
    {
        gmx_fatal(FARGS,
                  "The checkpoint is from a run with essential dynamics sampling, "
                  "but the current run did not specify the -ei option. "
                  "Either specify the -ei option to mdrun, or do not use this checkpoint file.");
    }

    initialize_lambdas(fplog, *ir, MASTER(cr), &state_global->fep_state, state_global->lambda, lam0);
    Update     upd(ir, deform);
    const bool doSimulatedAnnealing = initSimulatedAnnealing(ir, &upd);
    if (startingBehavior != StartingBehavior::RestartWithAppending)
    {
        pleaseCiteCouplingAlgorithms(fplog, *ir);
    }
    gmx_mdoutf       *outf = init_mdoutf(fplog, nfile, fnm, mdrunOptions, cr, outputProvider, mdModulesNotifier, ir, top_global, oenv, wcycle,
                                         startingBehavior);
    gmx::EnergyOutput energyOutput(mdoutf_get_fp_ene(outf), top_global, ir, pull_work, mdoutf_get_fp_dhdl(outf), false, mdModulesNotifier);

    gstat = global_stat_init(ir);

    /* Check for polarizable models and flexible constraints */
    shellfc = init_shell_flexcon(fplog,
                                 top_global, constr ? constr->numFlexibleConstraints() : 0,
                                 ir->nstcalcenergy, DOMAINDECOMP(cr));

    {
        double io = compute_io(ir, top_global->natoms, *groups, energyOutput.numEnergyTerms(), 1);
        if ((io > 2000) && MASTER(cr))
        {
            fprintf(stderr,
                    "\nWARNING: This run will generate roughly %.0f Mb of data\n\n",
                    io);
        }
    }

    // Local state only becomes valid now.
    std::unique_ptr<t_state> stateInstance;
    t_state *                state;


    auto mdatoms = mdAtoms->mdatoms();

    std::unique_ptr<UpdateConstrainCuda> integrator;

    if (DOMAINDECOMP(cr))
    {
        dd_init_local_top(*top_global, &top);

        stateInstance = std::make_unique<t_state>();
        state         = stateInstance.get();
        dd_init_local_state(cr->dd, state_global, state);

        /* Distribute the charge groups over the nodes from the master node */
        dd_partition_system(fplog, mdlog, ir->init_step, cr, TRUE, 1,
                            state_global, *top_global, ir, imdSession,
                            pull_work,
                            state, &f, mdAtoms, &top, fr,
                            vsite, constr,
                            nrnb, nullptr, FALSE);
        shouldCheckNumberOfBondedInteractions = true;
        upd.setNumAtoms(state->natoms);
    }
    else
    {
        state_change_natoms(state_global, state_global->natoms);
        f.resizeWithPadding(state_global->natoms);
        /* Copy the pointer to the global state */
        state = state_global;

        /* Generate and initialize new topology */
        mdAlgorithmsSetupAtomData(cr, ir, *top_global, &top, fr,
                                  &graph, mdAtoms, constr, vsite, shellfc);

        upd.setNumAtoms(state->natoms);
    }

/*****************************************************************************************/
// TODO: The following block of code should be refactored, once:
//       1. We have the useGpuForBufferOps variable set and available here and in do_force(...)
//       2. The proper GPU syncronization is introduced, so that the H2D and D2H data copies can be performed in the separate
//          stream owned by the StatePropagatorDataGpu
    const auto &simulationWork     = runScheduleWork->simulationWork;
    const bool  useGpuForPme       = simulationWork.usePmeGpu;
    const bool  useGpuForNonbonded = simulationWork.useGpuNonbonded;
    // Temporary solution to make sure that the buffer ops are offloaded when update is offloaded
    const bool  useGpuForBufferOps = simulationWork.useGpuBufferOps;
    const bool  useGpuForUpdate    = simulationWork.useGpuUpdate;


    StatePropagatorDataGpu *stateGpu = fr->stateGpu;

    if (useGpuForUpdate)
    {
        GMX_RELEASE_ASSERT(!DOMAINDECOMP(cr), "Domain decomposition is not supported with the GPU update.\n");
        GMX_RELEASE_ASSERT(useGpuForPme || (useGpuForNonbonded && simulationWork.useGpuBufferOps),
                           "Either PME or short-ranged non-bonded interaction tasks must run on the GPU to use GPU update.\n");
        GMX_RELEASE_ASSERT(ir->eI == eiMD, "Only the md integrator is supported with the GPU update.\n");
        GMX_RELEASE_ASSERT(ir->etc != etcNOSEHOOVER, "Nose-Hoover temperature coupling is not supported with the GPU update.\n");
        GMX_RELEASE_ASSERT(ir->epc == epcNO || ir->epc == epcPARRINELLORAHMAN, "Only Parrinello-Rahman pressure control is supported with the GPU update.\n");
        GMX_RELEASE_ASSERT(!mdatoms->haveVsites, "Virtual sites are not supported with the GPU update.\n");
        GMX_RELEASE_ASSERT(ed == nullptr, "Essential dynamics is not supported with the GPU update.\n");
        GMX_RELEASE_ASSERT(!ir->bPull && !ir->pull, "Pulling is not supported with the GPU update.\n");
        GMX_RELEASE_ASSERT(fcd->orires.nr == 0, "Orientation restraints are not supported with the GPU update.\n");
        GMX_RELEASE_ASSERT(fcd->disres.npair  == 0, "Distance restraints are not supported with the GPU update.\n");
        GMX_RELEASE_ASSERT(ir->efep == efepNO, "Free energy perturbations are not supported with the GPU update.");

        if (constr != nullptr && constr->numConstraintsTotal() > 0)
        {
            GMX_LOG(mdlog.info).asParagraph().
                appendText("Updating coordinates and applying constraints on the GPU.");
        }
        else
        {
            GMX_LOG(mdlog.info).asParagraph().
                appendText("Updating coordinates on the GPU.");
        }
        integrator = std::make_unique<UpdateConstrainCuda>(*ir, *top_global, stateGpu->getUpdateStream(), stateGpu->xUpdatedOnDevice());
    }

    if (useGpuForPme || (useGpuForNonbonded && useGpuForBufferOps) || useGpuForUpdate)
    {
        changePinningPolicy(&state->x, PinningPolicy::PinnedIfSupported);
    }
    if ((useGpuForNonbonded && useGpuForBufferOps) || useGpuForUpdate)
    {
        changePinningPolicy(&f, PinningPolicy::PinnedIfSupported);
    }
    if (useGpuForUpdate)
    {
        changePinningPolicy(&state->v, PinningPolicy::PinnedIfSupported);
    }
/*****************************************************************************************/

    // NOTE: The global state is no longer used at this point.
    // But state_global is still used as temporary storage space for writing
    // the global state to file and potentially for replica exchange.
    // (Global topology should persist.)

    update_mdatoms(mdatoms, state->lambda[efptMASS]);

    if (ir->bExpanded)
    {
        /* Check nstexpanded here, because the grompp check was broken */
        if (ir->expandedvals->nstexpanded % ir->nstcalcenergy != 0)
        {
            gmx_fatal(FARGS, "With expanded ensemble, nstexpanded should be a multiple of nstcalcenergy");
        }
        init_expanded_ensemble(startingBehavior != StartingBehavior::NewSimulation,
                               ir, state->dfhist);
    }

    if (MASTER(cr))
    {
        EnergyElement::initializeEnergyHistory(
                startingBehavior, observablesHistory, &energyOutput);
    }

    preparePrevStepPullCom(ir, pull_work, mdatoms, state, state_global, cr,
                           startingBehavior != StartingBehavior::NewSimulation);

    // TODO: Remove this by converting AWH into a ForceProvider
    auto awh = prepareAwhModule(fplog, *ir, state_global, cr, ms, startingBehavior != StartingBehavior::NewSimulation,
                                shellfc != nullptr,
                                opt2fn("-awh", nfile, fnm), pull_work);

    const bool useReplicaExchange = (replExParams.exchangeInterval > 0);
    if (useReplicaExchange && MASTER(cr))
    {
        repl_ex = init_replica_exchange(fplog, ms, top_global->natoms, ir,
                                        replExParams);
    }
    /* PME tuning is only supported in the Verlet scheme, with PME for
     * Coulomb. It is not supported with only LJ PME. */
    bPMETune = (mdrunOptions.tunePme && EEL_PME(fr->ic->eeltype) &&
                !mdrunOptions.reproducible && ir->cutoff_scheme != ecutsGROUP);

    pme_load_balancing_t *pme_loadbal      = nullptr;
    if (bPMETune)
    {
        pme_loadbal_init(&pme_loadbal, cr, mdlog, *ir, state->box,
                         *fr->ic, *fr->nbv, fr->pmedata, fr->nbv->useGpu(),
                         &bPMETunePrinting);
    }

    if (!ir->bContinuation)
    {
        if (state->flags & (1U << estV))
        {
            auto v = makeArrayRef(state->v);
            /* Set the velocities of vsites, shells and frozen atoms to zero */
            for (i = 0; i < mdatoms->homenr; i++)
            {
                if (mdatoms->ptype[i] == eptVSite ||
                    mdatoms->ptype[i] == eptShell)
                {
                    clear_rvec(v[i]);
                }
                else if (mdatoms->cFREEZE)
                {
                    for (m = 0; m < DIM; m++)
                    {
                        if (ir->opts.nFreeze[mdatoms->cFREEZE[i]][m])
                        {
                            v[i][m] = 0;
                        }
                    }
                }
            }
        }

        if (constr)
        {
            /* Constrain the initial coordinates and velocities */
            do_constrain_first(fplog, constr, ir, mdatoms,
                               state->natoms,
                               state->x.arrayRefWithPadding(),
                               state->v.arrayRefWithPadding(),
                               state->box, state->lambda[efptBONDED]);
        }
        if (vsite)
        {
            /* Construct the virtual sites for the initial configuration */
            construct_vsites(vsite, state->x.rvec_array(), ir->delta_t, nullptr,
                             top.idef.iparams, top.idef.il,
                             fr->ePBC, fr->bMolPBC, cr, state->box);
        }
    }

    if (ir->efep != efepNO)
    {
        /* Set free energy calculation frequency as the greatest common
         * denominator of nstdhdl and repl_ex_nst. */
        nstfep = ir->fepvals->nstdhdl;
        if (ir->bExpanded)
        {
            nstfep = gmx_greatest_common_divisor(ir->expandedvals->nstexpanded, nstfep);
        }
        if (useReplicaExchange)
        {
            nstfep = gmx_greatest_common_divisor(replExParams.exchangeInterval, nstfep);
        }
    }

    /* Be REALLY careful about what flags you set here. You CANNOT assume
     * this is the first step, since we might be restarting from a checkpoint,
     * and in that case we should not do any modifications to the state.
     */
    bStopCM = (ir->comm_mode != ecmNO && !ir->bContinuation);

    // When restarting from a checkpoint, it can be appropriate to
    // initialize ekind from quantities in the checkpoint. Otherwise,
    // compute_globals must initialize ekind before the simulation
    // starts/restarts. However, only the master rank knows what was
    // found in the checkpoint file, so we have to communicate in
    // order to coordinate the restart.
    //
    // TODO Consider removing this communication if/when checkpoint
    // reading directly follows .tpr reading, because all ranks can
    // agree on hasReadEkinState at that time.
    bool hasReadEkinState = MASTER(cr) ? state_global->ekinstate.hasReadEkinState : false;
    if (PAR(cr))
    {
        gmx_bcast(sizeof(hasReadEkinState), &hasReadEkinState, cr);
    }
    if (hasReadEkinState)
    {
        restore_ekinstate_from_state(cr, ekind, &state_global->ekinstate);
    }

    unsigned int cglo_flags = (CGLO_TEMPERATURE | CGLO_GSTAT
                               | (EI_VV(ir->eI) ? CGLO_PRESSURE : 0)
                               | (EI_VV(ir->eI) ? CGLO_CONSTRAINT : 0)
                               | (hasReadEkinState ? CGLO_READEKIN : 0));

    bSumEkinhOld = FALSE;

    t_vcm vcm(top_global->groups, *ir);
    reportComRemovalInfo(fplog, vcm);

    /* To minimize communication, compute_globals computes the COM velocity
     * and the kinetic energy for the velocities without COM motion removed.
     * Thus to get the kinetic energy without the COM contribution, we need
     * to call compute_globals twice.
     */
    for (int cgloIteration = 0; cgloIteration < (bStopCM ? 2 : 1); cgloIteration++)
    {
        unsigned int cglo_flags_iteration = cglo_flags;
        if (bStopCM && cgloIteration == 0)
        {
            cglo_flags_iteration |= CGLO_STOPCM;
            cglo_flags_iteration &= ~CGLO_TEMPERATURE;
        }
        compute_globals(gstat, cr, ir, fr, ekind,
                        state->x.rvec_array(), state->v.rvec_array(), state->box, state->lambda[efptVDW],
                        mdatoms, nrnb, &vcm,
                        nullptr, enerd, force_vir, shake_vir, total_vir, pres, mu_tot,
                        constr, &nullSignaller, state->box,
                        &totalNumberOfBondedInteractions, &bSumEkinhOld, cglo_flags_iteration
                        | (shouldCheckNumberOfBondedInteractions ? CGLO_CHECK_NUMBER_OF_BONDED_INTERACTIONS : 0));
        if (cglo_flags_iteration & CGLO_STOPCM)
        {
            /* At initialization, do not pass x with acceleration-correction mode
             * to avoid (incorrect) correction of the initial coordinates.
             */
            rvec *xPtr = nullptr;
            if (vcm.mode != ecmLINEAR_ACCELERATION_CORRECTION)
            {
                xPtr = state->x.rvec_array();
            }
            process_and_stopcm_grp(fplog, &vcm, *mdatoms, xPtr, state->v.rvec_array());
            inc_nrnb(nrnb, eNR_STOPCM, mdatoms->homenr);
        }
    }
    checkNumberOfBondedInteractions(mdlog, cr, totalNumberOfBondedInteractions,
                                    top_global, &top, state->x.rvec_array(), state->box,
                                    &shouldCheckNumberOfBondedInteractions);
    if (ir->eI == eiVVAK)
    {
        /* a second call to get the half step temperature initialized as well */
        /* we do the same call as above, but turn the pressure off -- internally to
           compute_globals, this is recognized as a velocity verlet half-step
           kinetic energy calculation.  This minimized excess variables, but
           perhaps loses some logic?*/

        compute_globals(gstat, cr, ir, fr, ekind,
                        state->x.rvec_array(), state->v.rvec_array(), state->box, state->lambda[efptVDW],
                        mdatoms, nrnb, &vcm,
                        nullptr, enerd, force_vir, shake_vir, total_vir, pres, mu_tot,
                        constr, &nullSignaller, state->box,
                        nullptr, &bSumEkinhOld,
                        cglo_flags & ~CGLO_PRESSURE);
    }

    /* Calculate the initial half step temperature, and save the ekinh_old */
    if (startingBehavior == StartingBehavior::NewSimulation)
    {
        for (i = 0; (i < ir->opts.ngtc); i++)
        {
            copy_mat(ekind->tcstat[i].ekinh, ekind->tcstat[i].ekinh_old);
        }
    }

    /* need to make an initiation call to get the Trotter variables set, as well as other constants for non-trotter
       temperature control */
    auto trotter_seq = init_npt_vars(ir, state, &MassQ, bTrotter);

    if (MASTER(cr))
    {
        if (!ir->bContinuation)
        {
            if (constr && ir->eConstrAlg == econtLINCS)
            {
                fprintf(fplog,
                        "RMS relative constraint deviation after constraining: %.2e\n",
                        constr->rmsd());
            }
            if (EI_STATE_VELOCITY(ir->eI))
            {
                real temp = enerd->term[F_TEMP];
                if (ir->eI != eiVV)
                {
                    /* Result of Ekin averaged over velocities of -half
                     * and +half step, while we only have -half step here.
                     */
                    temp *= 2;
                }
                fprintf(fplog, "Initial temperature: %g K\n", temp);
            }
        }

        char tbuf[20];
        fprintf(stderr, "starting mdrun '%s'\n",
                *(top_global->name));
        if (ir->nsteps >= 0)
        {
            sprintf(tbuf, "%8.1f", (ir->init_step+ir->nsteps)*ir->delta_t);
        }
        else
        {
            sprintf(tbuf, "%s", "infinite");
        }
        if (ir->init_step > 0)
        {
            fprintf(stderr, "%s steps, %s ps (continuing from step %s, %8.1f ps).\n",
                    gmx_step_str(ir->init_step+ir->nsteps, sbuf), tbuf,
                    gmx_step_str(ir->init_step, sbuf2),
                    ir->init_step*ir->delta_t);
        }
        else
        {
            fprintf(stderr, "%s steps, %s ps.\n",
                    gmx_step_str(ir->nsteps, sbuf), tbuf);
        }
        fprintf(fplog, "\n");
    }

    walltime_accounting_start_time(walltime_accounting);
    wallcycle_start(wcycle, ewcRUN);
    print_start(fplog, cr, walltime_accounting, "mdrun");

#if GMX_FAHCORE
    /* safest point to do file checkpointing is here.  More general point would be immediately before integrator call */
    int chkpt_ret = fcCheckPointParallel( cr->nodeid,
                                          NULL, 0);
    if (chkpt_ret == 0)
    {
        gmx_fatal( 3, __FILE__, __LINE__, "Checkpoint error on step %d\n", 0 );
    }
#endif

    /***********************************************************
     *
     *             Loop over MD steps
     *
     ************************************************************/

    bFirstStep       = TRUE;
    /* Skip the first Nose-Hoover integration when we get the state from tpx */
    bInitStep        = startingBehavior == StartingBehavior::NewSimulation || EI_VV(ir->eI);
    bSumEkinhOld     = FALSE;
    bExchanged       = FALSE;
    bNeedRepartition = FALSE;

    bool simulationsShareState = false;
    int  nstSignalComm         = nstglobalcomm;
    {
        // TODO This implementation of ensemble orientation restraints is nasty because
        // a user can't just do multi-sim with single-sim orientation restraints.
        bool usingEnsembleRestraints = (fcd->disres.nsystems > 1) || ((ms != nullptr) && (fcd->orires.nr != 0));
        bool awhUsesMultiSim         = (ir->bDoAwh && ir->awhParams->shareBiasMultisim && (ms != nullptr));

        // Replica exchange, ensemble restraints and AWH need all
        // simulations to remain synchronized, so they need
        // checkpoints and stop conditions to act on the same step, so
        // the propagation of such signals must take place between
        // simulations, not just within simulations.
        // TODO: Make algorithm initializers set these flags.
        simulationsShareState = useReplicaExchange || usingEnsembleRestraints || awhUsesMultiSim;

        if (simulationsShareState)
        {
            // Inter-simulation signal communication does not need to happen
            // often, so we use a minimum of 200 steps to reduce overhead.
            const int c_minimumInterSimulationSignallingInterval = 200;
            nstSignalComm = ((c_minimumInterSimulationSignallingInterval + nstglobalcomm - 1)/nstglobalcomm)*nstglobalcomm;
        }
    }

    auto stopHandler = stopHandlerBuilder->getStopHandlerMD(
                compat::not_null<SimulationSignal*>(&signals[eglsSTOPCOND]), simulationsShareState,
                MASTER(cr), ir->nstlist, mdrunOptions.reproducible, nstSignalComm,
                mdrunOptions.maximumHoursToRun, ir->nstlist == 0, fplog, step, bNS, walltime_accounting);

    auto checkpointHandler = std::make_unique<CheckpointHandler>(
                compat::make_not_null<SimulationSignal*>(&signals[eglsCHKPT]),
                simulationsShareState, ir->nstlist == 0, MASTER(cr),
                mdrunOptions.writeConfout, mdrunOptions.checkpointOptions.period);

    const bool resetCountersIsLocal = true;
    auto       resetHandler         = std::make_unique<ResetHandler>(
                compat::make_not_null<SimulationSignal*>(&signals[eglsRESETCOUNTERS]), !resetCountersIsLocal,
                ir->nsteps, MASTER(cr), mdrunOptions.timingOptions.resetHalfway,
                mdrunOptions.maximumHoursToRun, mdlog, wcycle, walltime_accounting);

    const DDBalanceRegionHandler ddBalanceRegionHandler(cr);

    step     = ir->init_step;
    step_rel = 0;

    // TODO extract this to new multi-simulation module
    if (MASTER(cr) && isMultiSim(ms) && !useReplicaExchange)
    {
        if (!multisim_int_all_are_equal(ms, ir->nsteps))
        {
            GMX_LOG(mdlog.warning).appendText(
                    "Note: The number of steps is not consistent across multi simulations,\n"
                    "but we are proceeding anyway!");
        }
        if (!multisim_int_all_are_equal(ms, ir->init_step))
        {
            GMX_LOG(mdlog.warning).appendText(
                    "Note: The initial step is not consistent across multi simulations,\n"
                    "but we are proceeding anyway!");
        }
    }

    /* and stop now if we should */
    bLastStep = (bLastStep || (ir->nsteps >= 0 && step_rel > ir->nsteps));
    while (!bLastStep)
    {

        /* Determine if this is a neighbor search step */
        bNStList = (ir->nstlist > 0  && step % ir->nstlist == 0);

        if (bPMETune && bNStList)
        {
            // This has to be here because PME load balancing is called so early.
            // TODO: Move to after all booleans are defined.
            if (useGpuForUpdate && !bFirstStep)
            {
                stateGpu->copyCoordinatesFromGpu(ArrayRef<RVec>(state->x), AtomLocality::Local);
                stateGpu->waitCoordinatesReadyOnHost(AtomLocality::Local);
            }
            /* PME grid + cut-off optimization with GPUs or PME nodes */
            pme_loadbal_do(pme_loadbal, cr,
                           (mdrunOptions.verbose && MASTER(cr)) ? stderr : nullptr,
                           fplog, mdlog,
                           *ir, fr, state->box, state->x,
                           wcycle,
                           step, step_rel,
                           &bPMETunePrinting);
        }

        wallcycle_start(wcycle, ewcSTEP);

        bLastStep = (step_rel == ir->nsteps);
        t         = t0 + step*ir->delta_t;

        // TODO Refactor this, so that nstfep does not need a default value of zero
        if (ir->efep != efepNO || ir->bSimTemp)
        {
            /* find and set the current lambdas */
            setCurrentLambdasLocal(step, ir->fepvals, lam0, state->lambda, state->fep_state);

            bDoDHDL      = do_per_step(step, ir->fepvals->nstdhdl);
            bDoFEP       = ((ir->efep != efepNO) && do_per_step(step, nstfep));
            bDoExpanded  = (do_per_step(step, ir->expandedvals->nstexpanded)
                            && (ir->bExpanded) && (step > 0) &&
                            (startingBehavior == StartingBehavior::NewSimulation));
        }

        bDoReplEx = (useReplicaExchange && (step > 0) && !bLastStep &&
                     do_per_step(step, replExParams.exchangeInterval));

        if (doSimulatedAnnealing)
        {
            update_annealing_target_temp(ir, t, &upd);
        }

        /* Stop Center of Mass motion */
        bStopCM = (ir->comm_mode != ecmNO && do_per_step(step, ir->nstcomm));

        /* Determine whether or not to do Neighbour Searching */
        bNS = (bFirstStep || bNStList || bExchanged || bNeedRepartition);

        /* Note that the stopHandler will cause termination at nstglobalcomm
         * steps. Since this concides with nstcalcenergy, nsttcouple and/or
         * nstpcouple steps, we have computed the half-step kinetic energy
         * of the previous step and can always output energies at the last step.
         */
        bLastStep = bLastStep || stopHandler->stoppingAfterCurrentStep(bNS);

        /* do_log triggers energy and virial calculation. Because this leads
         * to different code paths, forces can be different. Thus for exact
         * continuation we should avoid extra log output.
         * Note that the || bLastStep can result in non-exact continuation
         * beyond the last step. But we don't consider that to be an issue.
         */
        do_log     =
            (do_per_step(step, ir->nstlog) ||
             (bFirstStep && startingBehavior == StartingBehavior::NewSimulation) ||
             bLastStep);
        do_verbose = mdrunOptions.verbose &&
            (step % mdrunOptions.verboseStepPrintInterval == 0 || bFirstStep || bLastStep);

        if (useGpuForUpdate && !bFirstStep)
        {
            // Copy velocities from the GPU when needed:
            // - On search steps to keep copy on host (device buffers are reinitialized).
            // - When needed for the output.
            if (bNS || do_per_step(step, ir->nstvout))
            {
                stateGpu->copyVelocitiesFromGpu(state->v, AtomLocality::Local);
                stateGpu->waitVelocitiesReadyOnHost(AtomLocality::Local);
            }

            // Copy coordinate from the GPU when needed:
            // - On search steps to keep copy on host (device buffers are reinitialized).
            // - There are CPU bonded forces that need current coordinates
            // - When needed for the output.
            if (bNS ||
                (runScheduleWork->domainWork.haveCpuBondedWork || runScheduleWork->domainWork.haveFreeEnergyWork) ||
                do_per_step(step, ir->nstxout) || do_per_step(step, ir->nstxout_compressed))
            {
                stateGpu->copyCoordinatesFromGpu(ArrayRef<RVec>(state->x), AtomLocality::Local);
                stateGpu->waitCoordinatesReadyOnHost(AtomLocality::Local);
            }
        }

        if (bNS && !(bFirstStep && ir->bContinuation))
        {
            bMasterState = FALSE;
            /* Correct the new box if it is too skewed */
            if (inputrecDynamicBox(ir))
            {
                if (correct_box(fplog, step, state->box, graph))
                {
                    bMasterState = TRUE;
                }
            }
            if (DOMAINDECOMP(cr) && bMasterState)
            {
                dd_collect_state(cr->dd, state, state_global);
            }

            if (DOMAINDECOMP(cr))
            {
                /* Repartition the domain decomposition */
                dd_partition_system(fplog, mdlog, step, cr,
                                    bMasterState, nstglobalcomm,
                                    state_global, *top_global, ir, imdSession,
                                    pull_work,
                                    state, &f, mdAtoms, &top, fr,
                                    vsite, constr,
                                    nrnb, wcycle,
                                    do_verbose && !bPMETunePrinting);
                shouldCheckNumberOfBondedInteractions = true;
                upd.setNumAtoms(state->natoms);
            }
        }

        if (MASTER(cr) && do_log)
        {
            energyOutput.printHeader(fplog, step, t); /* can we improve the information printed here? */
        }

        if (ir->efep != efepNO)
        {
            update_mdatoms(mdatoms, state->lambda[efptMASS]);
        }

        if (bExchanged)
        {

            /* We need the kinetic energy at minus the half step for determining
             * the full step kinetic energy and possibly for T-coupling.*/
            /* This may not be quite working correctly yet . . . . */
            compute_globals(gstat, cr, ir, fr, ekind,
                            state->x.rvec_array(), state->v.rvec_array(), state->box, state->lambda[efptVDW],
                            mdatoms, nrnb, &vcm,
                            wcycle, enerd, nullptr, nullptr, nullptr, nullptr, mu_tot,
                            constr, &nullSignaller, state->box,
                            &totalNumberOfBondedInteractions, &bSumEkinhOld,
                            CGLO_GSTAT | CGLO_TEMPERATURE | CGLO_CHECK_NUMBER_OF_BONDED_INTERACTIONS);
            checkNumberOfBondedInteractions(mdlog, cr, totalNumberOfBondedInteractions,
                                            top_global, &top, state->x.rvec_array(), state->box,
                                            &shouldCheckNumberOfBondedInteractions);
        }
        clear_mat(force_vir);

        checkpointHandler->decideIfCheckpointingThisStep(bNS, bFirstStep, bLastStep);

        /* Determine the energy and pressure:
         * at nstcalcenergy steps and at energy output steps (set below).
         */
        if (EI_VV(ir->eI) && (!bInitStep))
        {
            bCalcEnerStep = do_per_step(step, ir->nstcalcenergy);
            bCalcVir      = bCalcEnerStep ||
                (ir->epc != epcNO && (do_per_step(step, ir->nstpcouple) || do_per_step(step-1, ir->nstpcouple)));
        }
        else
        {
            bCalcEnerStep = do_per_step(step, ir->nstcalcenergy);
            bCalcVir      = bCalcEnerStep ||
                (ir->epc != epcNO && do_per_step(step, ir->nstpcouple));
        }
        bCalcEner = bCalcEnerStep;

        do_ene = (do_per_step(step, ir->nstenergy) || bLastStep);

        if (do_ene || do_log || bDoReplEx)
        {
            bCalcVir  = TRUE;
            bCalcEner = TRUE;
        }

        /* Do we need global communication ? */
        bGStat = (bCalcVir || bCalcEner || bStopCM ||
                  do_per_step(step, nstglobalcomm) ||
                  (EI_VV(ir->eI) && inputrecNvtTrotter(ir) && do_per_step(step-1, nstglobalcomm)));

        force_flags = (GMX_FORCE_STATECHANGED |
                       ((inputrecDynamicBox(ir)) ? GMX_FORCE_DYNAMICBOX : 0) |
                       GMX_FORCE_ALLFORCES |
                       (bCalcVir ? GMX_FORCE_VIRIAL : 0) |
                       (bCalcEner ? GMX_FORCE_ENERGY : 0) |
                       (bDoFEP ? GMX_FORCE_DHDL : 0)
                       );

        if (shellfc)
        {
            /* Now is the time to relax the shells */
            relax_shell_flexcon(fplog, cr, ms, mdrunOptions.verbose,
                                enforcedRotation, step,
                                ir, imdSession, pull_work, bNS, force_flags, &top,
                                constr, enerd, fcd,
                                state->natoms,
                                state->x.arrayRefWithPadding(),
                                state->v.arrayRefWithPadding(),
                                state->box,
                                state->lambda,
                                &state->hist,
                                f.arrayRefWithPadding(), force_vir, mdatoms,
                                nrnb, wcycle, graph,
                                shellfc, fr, runScheduleWork, t, mu_tot,
                                vsite,
                                ddBalanceRegionHandler);
        }
        else
        {
            /* The AWH history need to be saved _before_ doing force calculations where the AWH bias is updated
               (or the AWH update will be performed twice for one step when continuing). It would be best to
               call this update function from do_md_trajectory_writing but that would occur after do_force.
               One would have to divide the update_awh function into one function applying the AWH force
               and one doing the AWH bias update. The update AWH bias function could then be called after
               do_md_trajectory_writing (then containing update_awh_history).
               The checkpointing will in the future probably moved to the start of the md loop which will
               rid of this issue. */
            if (awh && checkpointHandler->isCheckpointingStep() && MASTER(cr))
            {
                awh->updateHistory(state_global->awhHistory.get());
            }

            /* The coordinates (x) are shifted (to get whole molecules)
             * in do_force.
             * This is parallellized as well, and does communication too.
             * Check comments in sim_util.c
             */
            do_force(fplog, cr, ms, ir, awh.get(), enforcedRotation, imdSession,
                     pull_work,
                     step, nrnb, wcycle, &top,
                     state->box, state->x.arrayRefWithPadding(), &state->hist,
                     f.arrayRefWithPadding(), force_vir, mdatoms, enerd, fcd,
                     state->lambda, graph,
                     fr, runScheduleWork, vsite, mu_tot, t, ed ? ed->getLegacyED() : nullptr,
                     (bNS ? GMX_FORCE_NS : 0) | force_flags,
                     ddBalanceRegionHandler);
        }

        // VV integrators do not need the following velocity half step
        // if it is the first step after starting from a checkpoint.
        // That is, the half step is needed on all other steps, and
        // also the first step when starting from a .tpr file.
        if (EI_VV(ir->eI) && (!bFirstStep || startingBehavior == StartingBehavior::NewSimulation))
        /*  ############### START FIRST UPDATE HALF-STEP FOR VV METHODS############### */
        {
            rvec *vbuf = nullptr;

            wallcycle_start(wcycle, ewcUPDATE);
            if (ir->eI == eiVV && bInitStep)
            {
                /* if using velocity verlet with full time step Ekin,
                 * take the first half step only to compute the
                 * virial for the first step. From there,
                 * revert back to the initial coordinates
                 * so that the input is actually the initial step.
                 */
                snew(vbuf, state->natoms);
                copy_rvecn(state->v.rvec_array(), vbuf, 0, state->natoms); /* should make this better for parallelizing? */
            }
            else
            {
                /* this is for NHC in the Ekin(t+dt/2) version of vv */
                trotter_update(ir, step, ekind, enerd, state, total_vir, mdatoms, &MassQ, trotter_seq, ettTSEQ1);
            }

            update_coords(step, ir, mdatoms, state, f.arrayRefWithPadding(), fcd,
                          ekind, M, &upd, etrtVELOCITY1,
                          cr, constr);

            wallcycle_stop(wcycle, ewcUPDATE);
            constrain_velocities(step, nullptr,
                                 state,
                                 shake_vir,
                                 constr,
                                 bCalcVir, do_log, do_ene);
            wallcycle_start(wcycle, ewcUPDATE);
            /* if VV, compute the pressure and constraints */
            /* For VV2, we strictly only need this if using pressure
             * control, but we really would like to have accurate pressures
             * printed out.
             * Think about ways around this in the future?
             * For now, keep this choice in comments.
             */
            /*bPres = (ir->eI==eiVV || inputrecNptTrotter(ir)); */
            /*bTemp = ((ir->eI==eiVV &&(!bInitStep)) || (ir->eI==eiVVAK && inputrecNptTrotter(ir)));*/
            bPres = TRUE;
            bTemp = ((ir->eI == eiVV && (!bInitStep)) || (ir->eI == eiVVAK));
            if (bCalcEner && ir->eI == eiVVAK)
            {
                bSumEkinhOld = TRUE;
            }
            /* for vv, the first half of the integration actually corresponds to the previous step.
               So we need information from the last step in the first half of the integration */
            if (bGStat || do_per_step(step-1, nstglobalcomm))
            {
                wallcycle_stop(wcycle, ewcUPDATE);
                compute_globals(gstat, cr, ir, fr, ekind,
                                state->x.rvec_array(), state->v.rvec_array(), state->box, state->lambda[efptVDW],
                                mdatoms, nrnb, &vcm,
                                wcycle, enerd, force_vir, shake_vir, total_vir, pres, mu_tot,
                                constr, &nullSignaller, state->box,
                                &totalNumberOfBondedInteractions, &bSumEkinhOld,
                                (bGStat ? CGLO_GSTAT : 0)
                                | (bCalcEner ? CGLO_ENERGY : 0)
                                | (bTemp ? CGLO_TEMPERATURE : 0)
                                | (bPres ? CGLO_PRESSURE : 0)
                                | (bPres ? CGLO_CONSTRAINT : 0)
                                | (bStopCM ? CGLO_STOPCM : 0)
                                | (shouldCheckNumberOfBondedInteractions ? CGLO_CHECK_NUMBER_OF_BONDED_INTERACTIONS : 0)
                                | CGLO_SCALEEKIN
                                );
                /* explanation of above:
                   a) We compute Ekin at the full time step
                   if 1) we are using the AveVel Ekin, and it's not the
                   initial step, or 2) if we are using AveEkin, but need the full
                   time step kinetic energy for the pressure (always true now, since we want accurate statistics).
                   b) If we are using EkinAveEkin for the kinetic energy for the temperature control, we still feed in
                   EkinAveVel because it's needed for the pressure */
                checkNumberOfBondedInteractions(mdlog, cr, totalNumberOfBondedInteractions,
                                                top_global, &top, state->x.rvec_array(), state->box,
                                                &shouldCheckNumberOfBondedInteractions);
                if (bStopCM)
                {
                    process_and_stopcm_grp(fplog, &vcm, *mdatoms, state->x.rvec_array(), state->v.rvec_array());
                    inc_nrnb(nrnb, eNR_STOPCM, mdatoms->homenr);
                }
                wallcycle_start(wcycle, ewcUPDATE);
            }
            /* temperature scaling and pressure scaling to produce the extended variables at t+dt */
            if (!bInitStep)
            {
                if (bTrotter)
                {
                    m_add(force_vir, shake_vir, total_vir);     /* we need the un-dispersion corrected total vir here */
                    trotter_update(ir, step, ekind, enerd, state, total_vir, mdatoms, &MassQ, trotter_seq, ettTSEQ2);

                    /* TODO This is only needed when we're about to write
                     * a checkpoint, because we use it after the restart
                     * (in a kludge?). But what should we be doing if
                     * the startingBehavior is NewSimulation or bInitStep are true? */
                    if (inputrecNptTrotter(ir) || inputrecNphTrotter(ir))
                    {
                        copy_mat(shake_vir, state->svir_prev);
                        copy_mat(force_vir, state->fvir_prev);
                    }
                    if (inputrecNvtTrotter(ir) && ir->eI == eiVV)
                    {
                        /* update temperature and kinetic energy now that step is over - this is the v(t+dt) point */
                        enerd->term[F_TEMP] = sum_ekin(&(ir->opts), ekind, nullptr, (ir->eI == eiVV), FALSE);
                        enerd->term[F_EKIN] = trace(ekind->ekin);
                    }
                }
                else if (bExchanged)
                {
                    wallcycle_stop(wcycle, ewcUPDATE);
                    /* We need the kinetic energy at minus the half step for determining
                     * the full step kinetic energy and possibly for T-coupling.*/
                    /* This may not be quite working correctly yet . . . . */
                    compute_globals(gstat, cr, ir, fr, ekind,
                                    state->x.rvec_array(), state->v.rvec_array(), state->box, state->lambda[efptVDW],
                                    mdatoms, nrnb, &vcm,
                                    wcycle, enerd, nullptr, nullptr, nullptr, nullptr, mu_tot,
                                    constr, &nullSignaller, state->box,
                                    nullptr, &bSumEkinhOld,
                                    CGLO_GSTAT | CGLO_TEMPERATURE);
                    wallcycle_start(wcycle, ewcUPDATE);
                }
            }
            /* if it's the initial step, we performed this first step just to get the constraint virial */
            if (ir->eI == eiVV && bInitStep)
            {
                copy_rvecn(vbuf, state->v.rvec_array(), 0, state->natoms);
                sfree(vbuf);
            }
            wallcycle_stop(wcycle, ewcUPDATE);
        }

        /* compute the conserved quantity */
        if (EI_VV(ir->eI))
        {
            saved_conserved_quantity = NPT_energy(ir, state, &MassQ);
            if (ir->eI == eiVV)
            {
                last_ekin = enerd->term[F_EKIN];
            }
            if ((ir->eDispCorr != edispcEnerPres) && (ir->eDispCorr != edispcAllEnerPres))
            {
                saved_conserved_quantity -= enerd->term[F_DISPCORR];
            }
            /* sum up the foreign energy and dhdl terms for vv.  currently done every step so that dhdl is correct in the .edr */
            if (ir->efep != efepNO)
            {
                sum_dhdl(enerd, state->lambda, *ir->fepvals);
            }
        }

        /* ########  END FIRST UPDATE STEP  ############## */
        /* ########  If doing VV, we now have v(dt) ###### */
        if (bDoExpanded)
        {
            /* perform extended ensemble sampling in lambda - we don't
               actually move to the new state before outputting
               statistics, but if performing simulated tempering, we
               do update the velocities and the tau_t. */

            lamnew = ExpandedEnsembleDynamics(fplog, ir, enerd, state, &MassQ, state->fep_state, state->dfhist, step, state->v.rvec_array(), mdatoms);
            /* history is maintained in state->dfhist, but state_global is what is sent to trajectory and log output */
            if (MASTER(cr))
            {
                copy_df_history(state_global->dfhist, state->dfhist);
            }
        }

        /* Now we have the energies and forces corresponding to the
         * coordinates at time t. We must output all of this before
         * the update.
         */
        do_md_trajectory_writing(fplog, cr, nfile, fnm, step, step_rel, t,
                                 ir, state, state_global, observablesHistory,
                                 top_global, fr,
                                 outf, energyOutput, ekind, f,
                                 checkpointHandler->isCheckpointingStep(),
                                 bRerunMD, bLastStep,
                                 mdrunOptions.writeConfout,
                                 bSumEkinhOld);
        /* Check if IMD step and do IMD communication, if bIMD is TRUE. */
        bInteractiveMDstep = imdSession->run(step, bNS, state->box, state->x.rvec_array(), t);

        /* kludge -- virial is lost with restart for MTTK NPT control. Must reload (saved earlier). */
        if (startingBehavior != StartingBehavior::NewSimulation &&
            (inputrecNptTrotter(ir) || inputrecNphTrotter(ir)))
        {
            copy_mat(state->svir_prev, shake_vir);
            copy_mat(state->fvir_prev, force_vir);
        }

        stopHandler->setSignal();
        resetHandler->setSignal(walltime_accounting);

        if (bGStat || !PAR(cr))
        {
            /* In parallel we only have to check for checkpointing in steps
             * where we do global communication,
             *  otherwise the other nodes don't know.
             */
            checkpointHandler->setSignal(walltime_accounting);
        }

        /* #########   START SECOND UPDATE STEP ################# */

        /* at the start of step, randomize or scale the velocities ((if vv. Restriction of Andersen controlled
           in preprocessing */

        if (ETC_ANDERSEN(ir->etc)) /* keep this outside of update_tcouple because of the extra info required to pass */
        {
            gmx_bool bIfRandomize;
            bIfRandomize = update_randomize_velocities(ir, step, cr, mdatoms, state->v, &upd, constr);
            /* if we have constraints, we have to remove the kinetic energy parallel to the bonds */
            if (constr && bIfRandomize)
            {
                constrain_velocities(step, nullptr,
                                     state,
                                     tmp_vir,
                                     constr,
                                     bCalcVir, do_log, do_ene);
            }
        }
        /* Box is changed in update() when we do pressure coupling,
         * but we should still use the old box for energy corrections and when
         * writing it to the energy file, so it matches the trajectory files for
         * the same timestep above. Make a copy in a separate array.
         */
        copy_mat(state->box, lastbox);

        dvdl_constr = 0;

        wallcycle_start(wcycle, ewcUPDATE);
        /* UPDATE PRESSURE VARIABLES IN TROTTER FORMULATION WITH CONSTRAINTS */
        if (bTrotter)
        {
            trotter_update(ir, step, ekind, enerd, state, total_vir, mdatoms, &MassQ, trotter_seq, ettTSEQ3);
            /* We can only do Berendsen coupling after we have summed
             * the kinetic energy or virial. Since the happens
             * in global_state after update, we should only do it at
             * step % nstlist = 1 with bGStatEveryStep=FALSE.
             */
        }
        else
        {
            update_tcouple(step, ir, state, ekind, &MassQ, mdatoms);
            update_pcouple_before_coordinates(fplog, step, ir, state,
                                              parrinellorahmanMu, M,
                                              bInitStep);
        }

        if (EI_VV(ir->eI))
        {
            /* velocity half-step update */
            update_coords(step, ir, mdatoms, state, f.arrayRefWithPadding(), fcd,
                          ekind, M, &upd, etrtVELOCITY2,
                          cr, constr);
        }

        /* Above, initialize just copies ekinh into ekin,
         * it doesn't copy position (for VV),
         * and entire integrator for MD.
         */

        if (ir->eI == eiVVAK)
        {
            cbuf.resize(state->x.size());
            std::copy(state->x.begin(), state->x.end(), cbuf.begin());
        }

        /* With leap-frog type integrators we compute the kinetic energy
         * at a whole time step as the average of the half-time step kinetic
         * energies of two subsequent steps. Therefore we need to compute the
         * half step kinetic energy also if we need energies at the next step.
         */
        const bool needHalfStepKineticEnergy = (!EI_VV(ir->eI) && do_per_step(step+1, nstglobalcomm));

        if (useGpuForUpdate)
        {
            if (bNS)
            {
                integrator->set(stateGpu->getCoordinates(), stateGpu->getVelocities(), stateGpu->getForces(),
                                top.idef, *mdatoms, ekind->ngtc);
                t_pbc pbc;
                set_pbc(&pbc, epbcXYZ, state->box);
                integrator->setPbc(&pbc);

                // Copy data to the GPU after buffers might have being reinitialized
                stateGpu->copyVelocitiesToGpu(state->v, AtomLocality::Local);
                stateGpu->copyCoordinatesToGpu(ArrayRef<RVec>(state->x), AtomLocality::Local);
            }

            stateGpu->copyForcesToGpu(ArrayRef<RVec>(f), AtomLocality::All);

            // TODO: Use StepWorkload fields.
            bool useGpuFBufferOps = simulationWork.useGpuBufferOps && !(bCalcVir || bCalcEner);

            bool doTempCouple       = (ir->etc != etcNO && do_per_step(step + ir->nsttcouple - 1, ir->nsttcouple));
            bool doParrinelloRahman = (ir->epc == epcPARRINELLORAHMAN && do_per_step(step + ir->nstpcouple - 1, ir->nstpcouple));

            // This applies Leap-Frog, LINCS and SETTLE in succession
            integrator->integrate(stateGpu->getForcesReadyOnDeviceEvent(AtomLocality::Local, useGpuFBufferOps),
                                  ir->delta_t, true, bCalcVir, shake_vir,
                                  doTempCouple, ekind->tcstat,
                                  doParrinelloRahman, ir->nstpcouple*ir->delta_t, M);

            // Copy velocities D2H after update if:
            // - Globals are computed this step (includes the energy output steps).
            // - Temperature is needed for the next step.
            if (bGStat || needHalfStepKineticEnergy)
            {
                stateGpu->copyVelocitiesFromGpu(state->v, AtomLocality::Local);
                stateGpu->waitVelocitiesReadyOnHost(AtomLocality::Local);
                stateGpu->copyCoordinatesFromGpu(ArrayRef<RVec>(state->x), AtomLocality::Local);
                stateGpu->waitCoordinatesReadyOnHost(AtomLocality::Local);
            }
        }
        else
        {
            update_coords(step, ir, mdatoms, state, f.arrayRefWithPadding(), fcd,
                          ekind, M, &upd, etrtPOSITION, cr, constr);

            wallcycle_stop(wcycle, ewcUPDATE);

            constrain_coordinates(step, &dvdl_constr, state,
                                  shake_vir,
                                  &upd, constr,
                                  bCalcVir, do_log, do_ene);

            update_sd_second_half(step, &dvdl_constr, ir, mdatoms, state,
                                  cr, nrnb, wcycle, &upd, constr, do_log, do_ene);
            finish_update(ir, mdatoms,
                          state, graph,
                          nrnb, wcycle, &upd, constr);
        }

        if (ir->bPull && ir->pull->bSetPbcRefToPrevStepCOM)
        {
            updatePrevStepPullCom(pull_work, state);
        }

        if (ir->eI == eiVVAK)
        {
            /* erase F_EKIN and F_TEMP here? */
            /* just compute the kinetic energy at the half step to perform a trotter step */
            compute_globals(gstat, cr, ir, fr, ekind,
                            state->x.rvec_array(), state->v.rvec_array(), state->box, state->lambda[efptVDW],
                            mdatoms, nrnb, &vcm,
                            wcycle, enerd, force_vir, shake_vir, total_vir, pres, mu_tot,
                            constr, &nullSignaller, lastbox,
                            nullptr, &bSumEkinhOld,
                            (bGStat ? CGLO_GSTAT : 0) | CGLO_TEMPERATURE
                            );
            wallcycle_start(wcycle, ewcUPDATE);
            trotter_update(ir, step, ekind, enerd, state, total_vir, mdatoms, &MassQ, trotter_seq, ettTSEQ4);
            /* now we know the scaling, we can compute the positions again */
            std::copy(cbuf.begin(), cbuf.end(), state->x.begin());

            update_coords(step, ir, mdatoms, state, f.arrayRefWithPadding(), fcd,
                          ekind, M, &upd, etrtPOSITION, cr, constr);
            wallcycle_stop(wcycle, ewcUPDATE);

            /* do we need an extra constraint here? just need to copy out of as_rvec_array(state->v.data()) to upd->xp? */
            /* are the small terms in the shake_vir here due
             * to numerical errors, or are they important
             * physically? I'm thinking they are just errors, but not completely sure.
             * For now, will call without actually constraining, constr=NULL*/
            finish_update(ir, mdatoms,
                          state, graph,
                          nrnb, wcycle, &upd, nullptr);
        }
        if (EI_VV(ir->eI))
        {
            /* this factor or 2 correction is necessary
               because half of the constraint force is removed
               in the vv step, so we have to double it.  See
               the Redmine issue #1255.  It is not yet clear
               if the factor of 2 is exact, or just a very
               good approximation, and this will be
               investigated.  The next step is to see if this
               can be done adding a dhdl contribution from the
               rattle step, but this is somewhat more
               complicated with the current code. Will be
               investigated, hopefully for 4.6.3. However,
               this current solution is much better than
               having it completely wrong.
             */
            enerd->term[F_DVDL_CONSTR] += 2*dvdl_constr;
        }
        else
        {
            enerd->term[F_DVDL_CONSTR] += dvdl_constr;
        }

        if (vsite != nullptr)
        {
            wallcycle_start(wcycle, ewcVSITECONSTR);
            if (graph != nullptr)
            {
                shift_self(graph, state->box, state->x.rvec_array());
            }
            construct_vsites(vsite, state->x.rvec_array(), ir->delta_t, state->v.rvec_array(),
                             top.idef.iparams, top.idef.il,
                             fr->ePBC, fr->bMolPBC, cr, state->box);

            if (graph != nullptr)
            {
                unshift_self(graph, state->box, state->x.rvec_array());
            }
            wallcycle_stop(wcycle, ewcVSITECONSTR);
        }

        /* ############## IF NOT VV, Calculate globals HERE  ############ */
        /* With Leap-Frog we can skip compute_globals at
         * non-communication steps, but we need to calculate
         * the kinetic energy one step before communication.
         */
        {
            // Organize to do inter-simulation signalling on steps if
            // and when algorithms require it.
            const bool doInterSimSignal = (simulationsShareState && do_per_step(step, nstSignalComm));

            // With leap-frog we also need to compute the half-step
            // kinetic energy at the step before we need to write
            // the full-step kinetic energy
            const bool needEkinAtNextStep =
                (!EI_VV(ir->eI) && (do_per_step(step + 1, nstglobalcomm) ||
                                    step_rel + 1 == ir->nsteps));

<<<<<<< HEAD
            if (bGStat || needHalfStepKineticEnergy || doInterSimSignal)
=======
            if (bGStat || needEkinAtNextStep || doInterSimSignal)
>>>>>>> c26b330a
            {
                // Since we're already communicating at this step, we
                // can propagate intra-simulation signals. Note that
                // check_nstglobalcomm has the responsibility for
                // choosing the value of nstglobalcomm that is one way
                // bGStat becomes true, so we can't get into a
                // situation where e.g. checkpointing can't be
                // signalled.
                bool                doIntraSimSignal = true;
                SimulationSignaller signaller(&signals, cr, ms, doInterSimSignal, doIntraSimSignal);

                compute_globals(gstat, cr, ir, fr, ekind,
                                state->x.rvec_array(), state->v.rvec_array(), state->box, state->lambda[efptVDW],
                                mdatoms, nrnb, &vcm,
                                wcycle, enerd, force_vir, shake_vir, total_vir, pres, mu_tot,
                                constr, &signaller,
                                lastbox,
                                &totalNumberOfBondedInteractions, &bSumEkinhOld,
                                (bGStat ? CGLO_GSTAT : 0)
                                | (!EI_VV(ir->eI) && bCalcEner ? CGLO_ENERGY : 0)
                                | (!EI_VV(ir->eI) && bStopCM ? CGLO_STOPCM : 0)
                                | (!EI_VV(ir->eI) ? CGLO_TEMPERATURE : 0)
                                | (!EI_VV(ir->eI) ? CGLO_PRESSURE : 0)
                                | CGLO_CONSTRAINT
                                | (shouldCheckNumberOfBondedInteractions ? CGLO_CHECK_NUMBER_OF_BONDED_INTERACTIONS : 0)
                                );
                checkNumberOfBondedInteractions(mdlog, cr, totalNumberOfBondedInteractions,
                                                top_global, &top, state->x.rvec_array(), state->box,
                                                &shouldCheckNumberOfBondedInteractions);
                if (!EI_VV(ir->eI) && bStopCM)
                {
                    process_and_stopcm_grp(fplog, &vcm, *mdatoms, state->x.rvec_array(), state->v.rvec_array());
                    inc_nrnb(nrnb, eNR_STOPCM, mdatoms->homenr);

                    // TODO: The special case of removing CM motion should be dealt more gracefully
                    if (useGpuForUpdate)
                    {
                        stateGpu->copyCoordinatesToGpu(ArrayRef<RVec>(state->x), AtomLocality::Local);
                        stateGpu->waitCoordinatesCopiedToDevice(AtomLocality::Local);
                    }
                }
            }
        }

        /* #############  END CALC EKIN AND PRESSURE ################# */

        /* Note: this is OK, but there are some numerical precision issues with using the convergence of
           the virial that should probably be addressed eventually. state->veta has better properies,
           but what we actually need entering the new cycle is the new shake_vir value. Ideally, we could
           generate the new shake_vir, but test the veta value for convergence.  This will take some thought. */

        if (ir->efep != efepNO && !EI_VV(ir->eI))
        {
            /* Sum up the foreign energy and dhdl terms for md and sd.
               Currently done every step so that dhdl is correct in the .edr */
            sum_dhdl(enerd, state->lambda, *ir->fepvals);
        }

        update_pcouple_after_coordinates(fplog, step, ir, mdatoms,
                                         pres, force_vir, shake_vir,
                                         parrinellorahmanMu,
                                         state, nrnb, &upd);

        /* ################# END UPDATE STEP 2 ################# */
        /* #### We now have r(t+dt) and v(t+dt/2)  ############# */

        /* The coordinates (x) were unshifted in update */
        if (!bGStat)
        {
            /* We will not sum ekinh_old,
             * so signal that we still have to do it.
             */
            bSumEkinhOld = TRUE;
        }

        if (bCalcEner)
        {
            /* #########  BEGIN PREPARING EDR OUTPUT  ###########  */

            /* use the directly determined last velocity, not actually the averaged half steps */
            if (bTrotter && ir->eI == eiVV)
            {
                enerd->term[F_EKIN] = last_ekin;
            }
            enerd->term[F_ETOT] = enerd->term[F_EPOT] + enerd->term[F_EKIN];

            if (integratorHasConservedEnergyQuantity(ir))
            {
                if (EI_VV(ir->eI))
                {
                    enerd->term[F_ECONSERVED] = enerd->term[F_ETOT] + saved_conserved_quantity;
                }
                else
                {
                    enerd->term[F_ECONSERVED] = enerd->term[F_ETOT] + NPT_energy(ir, state, &MassQ);
                }
            }
            /* #########  END PREPARING EDR OUTPUT  ###########  */
        }

        /* Output stuff */
        if (MASTER(cr))
        {
            if (fplog && do_log && bDoExpanded)
            {
                /* only needed if doing expanded ensemble */
                PrintFreeEnergyInfoToFile(fplog, ir->fepvals, ir->expandedvals, ir->bSimTemp ? ir->simtempvals : nullptr,
                                          state_global->dfhist, state->fep_state, ir->nstlog, step);
            }
            if (bCalcEner)
            {
                energyOutput.addDataAtEnergyStep(bDoDHDL, bCalcEnerStep,
                                                 t, mdatoms->tmass, enerd, state,
                                                 ir->fepvals, ir->expandedvals, lastbox,
                                                 shake_vir, force_vir, total_vir, pres,
                                                 ekind, mu_tot, constr);
            }
            else
            {
                energyOutput.recordNonEnergyStep();
            }

            gmx_bool do_dr  = do_per_step(step, ir->nstdisreout);
            gmx_bool do_or  = do_per_step(step, ir->nstorireout);

            if (doSimulatedAnnealing)
            {
                energyOutput.printAnnealingTemperatures(do_log ? fplog : nullptr, groups, &(ir->opts));
            }
            if (do_log || do_ene || do_dr || do_or)
            {
                energyOutput.printStepToEnergyFile(mdoutf_get_fp_ene(outf), do_ene, do_dr, do_or,
                                                   do_log ? fplog : nullptr,
                                                   step, t,
                                                   fcd, awh.get());
            }

            if (ir->bPull)
            {
                pull_print_output(pull_work, step, t);
            }

            if (do_per_step(step, ir->nstlog))
            {
                if (fflush(fplog) != 0)
                {
                    gmx_fatal(FARGS, "Cannot flush logfile - maybe you are out of disk space?");
                }
            }
        }
        if (bDoExpanded)
        {
            /* Have to do this part _after_ outputting the logfile and the edr file */
            /* Gets written into the state at the beginning of next loop*/
            state->fep_state = lamnew;
        }
        /* Print the remaining wall clock time for the run */
        if (isMasterSimMasterRank(ms, MASTER(cr)) &&
            (do_verbose || gmx_got_usr_signal()) &&
            !bPMETunePrinting)
        {
            if (shellfc)
            {
                fprintf(stderr, "\n");
            }
            print_time(stderr, walltime_accounting, step, ir, cr);
        }

        /* Ion/water position swapping.
         * Not done in last step since trajectory writing happens before this call
         * in the MD loop and exchanges would be lost anyway. */
        bNeedRepartition = FALSE;
        if ((ir->eSwapCoords != eswapNO) && (step > 0) && !bLastStep &&
            do_per_step(step, ir->swap->nstswap))
        {
            bNeedRepartition = do_swapcoords(cr, step, t, ir, swap, wcycle,
                                             as_rvec_array(state->x.data()),
                                             state->box,
                                             MASTER(cr) && mdrunOptions.verbose,
                                             bRerunMD);

            if (bNeedRepartition && DOMAINDECOMP(cr))
            {
                dd_collect_state(cr->dd, state, state_global);
            }
        }

        /* Replica exchange */
        bExchanged = FALSE;
        if (bDoReplEx)
        {
            bExchanged = replica_exchange(fplog, cr, ms, repl_ex,
                                          state_global, enerd,
                                          state, step, t);
        }

        if ( (bExchanged || bNeedRepartition) && DOMAINDECOMP(cr) )
        {
            dd_partition_system(fplog, mdlog, step, cr, TRUE, 1,
                                state_global, *top_global, ir, imdSession,
                                pull_work,
                                state, &f, mdAtoms, &top, fr,
                                vsite, constr,
                                nrnb, wcycle, FALSE);
            shouldCheckNumberOfBondedInteractions = true;
            upd.setNumAtoms(state->natoms);
        }

        bFirstStep             = FALSE;
        bInitStep              = FALSE;

        /* #######  SET VARIABLES FOR NEXT ITERATION IF THEY STILL NEED IT ###### */
        /* With all integrators, except VV, we need to retain the pressure
         * at the current step for coupling at the next step.
         */
        if ((state->flags & (1U<<estPRES_PREV)) &&
            (bGStatEveryStep ||
             (ir->nstpcouple > 0 && step % ir->nstpcouple == 0)))
        {
            /* Store the pressure in t_state for pressure coupling
             * at the next MD step.
             */
            copy_mat(pres, state->pres_prev);
        }

        /* #######  END SET VARIABLES FOR NEXT ITERATION ###### */

        if ( (membed != nullptr) && (!bLastStep) )
        {
            rescale_membed(step_rel, membed, as_rvec_array(state_global->x.data()));
        }

        cycles = wallcycle_stop(wcycle, ewcSTEP);
        if (DOMAINDECOMP(cr) && wcycle)
        {
            dd_cycles_add(cr->dd, cycles, ddCyclStep);
        }

        /* increase the MD step number */
        step++;
        step_rel++;

        resetHandler->resetCounters(
                step, step_rel, mdlog, fplog, cr, fr->nbv.get(),
                nrnb, fr->pmedata, pme_loadbal, wcycle, walltime_accounting);

        /* If bIMD is TRUE, the master updates the IMD energy record and sends positions to VMD client */
        imdSession->updateEnergyRecordAndSendPositionsAndEnergies(bInteractiveMDstep, step, bCalcEner);

    }
    /* End of main MD loop */

    /* Closing TNG files can include compressing data. Therefore it is good to do that
     * before stopping the time measurements. */
    mdoutf_tng_close(outf);

    /* Stop measuring walltime */
    walltime_accounting_end_time(walltime_accounting);

    if (!thisRankHasDuty(cr, DUTY_PME))
    {
        /* Tell the PME only node to finish */
        gmx_pme_send_finish(cr);
    }

    if (MASTER(cr))
    {
        if (ir->nstcalcenergy > 0)
        {
            energyOutput.printAnnealingTemperatures(fplog, groups, &(ir->opts));
            energyOutput.printAverages(fplog, groups);
        }
    }
    done_mdoutf(outf);

    if (bPMETune)
    {
        pme_loadbal_done(pme_loadbal, fplog, mdlog, fr->nbv->useGpu());
    }

    done_shellfc(fplog, shellfc, step_rel);

    if (useReplicaExchange && MASTER(cr))
    {
        print_replica_exchange_statistics(fplog, repl_ex);
    }

    walltime_accounting_set_nsteps_done(walltime_accounting, step_rel);

    global_stat_destroy(gstat);

}<|MERGE_RESOLUTION|>--- conflicted
+++ resolved
@@ -1424,11 +1424,7 @@
                 (!EI_VV(ir->eI) && (do_per_step(step + 1, nstglobalcomm) ||
                                     step_rel + 1 == ir->nsteps));
 
-<<<<<<< HEAD
-            if (bGStat || needHalfStepKineticEnergy || doInterSimSignal)
-=======
             if (bGStat || needEkinAtNextStep || doInterSimSignal)
->>>>>>> c26b330a
             {
                 // Since we're already communicating at this step, we
                 // can propagate intra-simulation signals. Note that
