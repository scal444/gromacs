/*
 * This file is part of the GROMACS molecular simulation package.
 *
 * Copyright (c) 1991-2000, University of Groningen, The Netherlands.
 * Copyright (c) 2001-2004, The GROMACS development team.
 * Copyright (c) 2011-2019, by the GROMACS development team, led by
 * Mark Abraham, David van der Spoel, Berk Hess, and Erik Lindahl,
 * and including many others, as listed in the AUTHORS file in the
 * top-level source directory and at http://www.gromacs.org.
 *
 * GROMACS is free software; you can redistribute it and/or
 * modify it under the terms of the GNU Lesser General Public License
 * as published by the Free Software Foundation; either version 2.1
 * of the License, or (at your option) any later version.
 *
 * GROMACS is distributed in the hope that it will be useful,
 * but WITHOUT ANY WARRANTY; without even the implied warranty of
 * MERCHANTABILITY or FITNESS FOR A PARTICULAR PURPOSE.  See the GNU
 * Lesser General Public License for more details.
 *
 * You should have received a copy of the GNU Lesser General Public
 * License along with GROMACS; if not, see
 * http://www.gnu.org/licenses, or write to the Free Software Foundation,
 * Inc., 51 Franklin Street, Fifth Floor, Boston, MA  02110-1301  USA.
 *
 * If you want to redistribute modifications to GROMACS, please
 * consider that scientific software is very special. Version
 * control is crucial - bugs must be traceable. We will be happy to
 * consider code for inclusion in the official distribution, but
 * derived work must not be called official GROMACS. Details are found
 * in the README & COPYING files - if they are missing, get the
 * official version at http://www.gromacs.org.
 *
 * To help us fund GROMACS development, we humbly ask that you cite
 * the research papers on the package. Check out http://www.gromacs.org.
 */
/*! \internal \file
 *
 * \brief Implements the integrator for normal molecular dynamics simulations
 *
 * \author David van der Spoel <david.vanderspoel@icm.uu.se>
 * \ingroup module_mdrun
 */
#include "gmxpre.h"

#include <cinttypes>
#include <cmath>
#include <cstdio>
#include <cstdlib>

#include <algorithm>
#include <memory>

#include "gromacs/awh/awh.h"
#include "gromacs/commandline/filenm.h"
#include "gromacs/domdec/collect.h"
#include "gromacs/domdec/dlbtiming.h"
#include "gromacs/domdec/domdec.h"
#include "gromacs/domdec/domdec_network.h"
#include "gromacs/domdec/domdec_struct.h"
#include "gromacs/domdec/mdsetup.h"
#include "gromacs/domdec/partition.h"
#include "gromacs/essentialdynamics/edsam.h"
#include "gromacs/ewald/pme.h"
#include "gromacs/ewald/pme_load_balancing.h"
#include "gromacs/fileio/trxio.h"
#include "gromacs/gmxlib/network.h"
#include "gromacs/gmxlib/nrnb.h"
#include "gromacs/gpu_utils/gpu_utils.h"
#include "gromacs/imd/imd.h"
#include "gromacs/listed_forces/manage_threading.h"
#include "gromacs/math/functions.h"
#include "gromacs/math/utilities.h"
#include "gromacs/math/vec.h"
#include "gromacs/math/vectypes.h"
#include "gromacs/mdlib/checkpointhandler.h"
#include "gromacs/mdlib/compute_io.h"
#include "gromacs/mdlib/constr.h"
#include "gromacs/mdlib/ebin.h"
#include "gromacs/mdlib/enerdata_utils.h"
#include "gromacs/mdlib/energyoutput.h"
#include "gromacs/mdlib/expanded.h"
#include "gromacs/mdlib/force.h"
#include "gromacs/mdlib/force_flags.h"
#include "gromacs/mdlib/forcerec.h"
#include "gromacs/mdlib/md_support.h"
#include "gromacs/mdlib/mdatoms.h"
#include "gromacs/mdlib/mdoutf.h"
#include "gromacs/mdlib/membed.h"
#include "gromacs/mdlib/resethandler.h"
#include "gromacs/mdlib/sighandler.h"
#include "gromacs/mdlib/simulationsignal.h"
#include "gromacs/mdlib/stat.h"
#include "gromacs/mdlib/stophandler.h"
#include "gromacs/mdlib/tgroup.h"
#include "gromacs/mdlib/trajectory_writing.h"
#include "gromacs/mdlib/update.h"
#include "gromacs/mdlib/update_constrain_cuda.h"
#include "gromacs/mdlib/vcm.h"
#include "gromacs/mdlib/vsite.h"
#include "gromacs/mdrunutility/handlerestart.h"
#include "gromacs/mdrunutility/multisim.h"
#include "gromacs/mdrunutility/printtime.h"
#include "gromacs/mdtypes/awh_history.h"
#include "gromacs/mdtypes/awh_params.h"
#include "gromacs/mdtypes/commrec.h"
#include "gromacs/mdtypes/df_history.h"
#include "gromacs/mdtypes/energyhistory.h"
#include "gromacs/mdtypes/fcdata.h"
#include "gromacs/mdtypes/forcerec.h"
#include "gromacs/mdtypes/group.h"
#include "gromacs/mdtypes/inputrec.h"
#include "gromacs/mdtypes/interaction_const.h"
#include "gromacs/mdtypes/md_enums.h"
#include "gromacs/mdtypes/mdatom.h"
#include "gromacs/mdtypes/mdrunoptions.h"
#include "gromacs/mdtypes/observableshistory.h"
#include "gromacs/mdtypes/pullhistory.h"
#include "gromacs/mdtypes/simulation_workload.h"
#include "gromacs/mdtypes/state.h"
#include "gromacs/mdtypes/state_propagator_data_gpu.h"
#include "gromacs/modularsimulator/energyelement.h"
#include "gromacs/nbnxm/gpu_data_mgmt.h"
#include "gromacs/nbnxm/nbnxm.h"
#include "gromacs/pbcutil/mshift.h"
#include "gromacs/pbcutil/pbc.h"
#include "gromacs/pulling/output.h"
#include "gromacs/pulling/pull.h"
#include "gromacs/swap/swapcoords.h"
#include "gromacs/timing/wallcycle.h"
#include "gromacs/timing/walltime_accounting.h"
#include "gromacs/topology/atoms.h"
#include "gromacs/topology/idef.h"
#include "gromacs/topology/mtop_util.h"
#include "gromacs/topology/topology.h"
#include "gromacs/trajectory/trajectoryframe.h"
#include "gromacs/utility/basedefinitions.h"
#include "gromacs/utility/cstringutil.h"
#include "gromacs/utility/fatalerror.h"
#include "gromacs/utility/logger.h"
#include "gromacs/utility/real.h"
#include "gromacs/utility/smalloc.h"

#include "legacysimulator.h"
#include "replicaexchange.h"
#include "shellfc.h"

#if GMX_FAHCORE
#    include "corewrap.h"
#endif

using gmx::SimulationSignaller;

void gmx::LegacySimulator::do_md()
{
    // TODO Historically, the EM and MD "integrators" used different
    // names for the t_inputrec *parameter, but these must have the
    // same name, now that it's a member of a struct. We use this ir
    // alias to avoid a large ripple of nearly useless changes.
    // t_inputrec is being replaced by IMdpOptionsProvider, so this
    // will go away eventually.
    t_inputrec*  ir = inputrec;
    int64_t      step, step_rel;
    double       t, t0 = ir->init_t, lam0[efptNR];
    gmx_bool     bGStatEveryStep, bGStat, bCalcVir, bCalcEnerStep, bCalcEner;
    gmx_bool     bNS, bNStList, bStopCM, bFirstStep, bInitStep, bLastStep = FALSE;
    gmx_bool     bDoDHDL = FALSE, bDoFEP = FALSE, bDoExpanded = FALSE;
    gmx_bool     do_ene, do_log, do_verbose;
    gmx_bool     bMasterState;
    unsigned int force_flags;
    tensor force_vir = { { 0 } }, shake_vir = { { 0 } }, total_vir = { { 0 } }, tmp_vir = { { 0 } },
           pres = { { 0 } };
    int                         i, m;
    rvec                        mu_tot;
    matrix                      pressureCouplingMu, M;
    gmx_repl_ex_t               repl_ex = nullptr;
    gmx_localtop_t              top;
    PaddedHostVector<gmx::RVec> f{};
    gmx_global_stat_t           gstat;
    t_graph*                    graph = nullptr;
    gmx_shellfc_t*              shellfc;
    gmx_bool                    bSumEkinhOld, bDoReplEx, bExchanged, bNeedRepartition;
    gmx_bool                    bTemp, bPres, bTrotter;
    real                        dvdl_constr;
    std::vector<RVec>           cbuf;
    matrix                      lastbox;
    int                         lamnew = 0;
    /* for FEP */
    int       nstfep = 0;
    double    cycles;
    real      saved_conserved_quantity = 0;
    real      last_ekin                = 0;
    t_extmass MassQ;
    char      sbuf[STEPSTRSIZE], sbuf2[STEPSTRSIZE];

    /* PME load balancing data for GPU kernels */
    gmx_bool bPMETune         = FALSE;
    gmx_bool bPMETunePrinting = FALSE;

    bool bInteractiveMDstep = false;

    /* Domain decomposition could incorrectly miss a bonded
       interaction, but checking for that requires a global
       communication stage, which does not otherwise happen in DD
       code. So we do that alongside the first global energy reduction
       after a new DD is made. These variables handle whether the
       check happens, and the result it returns. */
    bool shouldCheckNumberOfBondedInteractions = false;
    int  totalNumberOfBondedInteractions       = -1;

    SimulationSignals signals;
    // Most global communnication stages don't propagate mdrun
    // signals, and will use this object to achieve that.
    SimulationSignaller nullSignaller(nullptr, nullptr, nullptr, false, false);

    if (!mdrunOptions.writeConfout)
    {
        // This is on by default, and the main known use case for
        // turning it off is for convenience in benchmarking, which is
        // something that should not show up in the general user
        // interface.
        GMX_LOG(mdlog.info)
                .asParagraph()
                .appendText(
                        "The -noconfout functionality is deprecated, and may be removed in a "
                        "future version.");
    }

    /* md-vv uses averaged full step velocities for T-control
       md-vv-avek uses averaged half step velocities for T-control (but full step ekin for P control)
       md uses averaged half step kinetic energies to determine temperature unless defined otherwise by GMX_EKIN_AVE_VEL; */
    bTrotter = (EI_VV(ir->eI)
                && (inputrecNptTrotter(ir) || inputrecNphTrotter(ir) || inputrecNvtTrotter(ir)));

    const bool bRerunMD = false;

    int nstglobalcomm = computeGlobalCommunicationPeriod(mdlog, ir, cr);
    bGStatEveryStep   = (nstglobalcomm == 1);

    SimulationGroups* groups = &top_global->groups;

    std::unique_ptr<EssentialDynamics> ed = nullptr;
    if (opt2bSet("-ei", nfile, fnm))
    {
        /* Initialize essential dynamics sampling */
        ed = init_edsam(mdlog, opt2fn_null("-ei", nfile, fnm), opt2fn("-eo", nfile, fnm), top_global,
                        ir, cr, constr, state_global, observablesHistory, oenv, startingBehavior);
    }
    else if (observablesHistory->edsamHistory)
    {
        gmx_fatal(FARGS,
                  "The checkpoint is from a run with essential dynamics sampling, "
                  "but the current run did not specify the -ei option. "
                  "Either specify the -ei option to mdrun, or do not use this checkpoint file.");
    }

    initialize_lambdas(fplog, *ir, MASTER(cr), &state_global->fep_state, state_global->lambda, lam0);
    Update     upd(ir, deform);
    const bool doSimulatedAnnealing = initSimulatedAnnealing(ir, &upd);
    if (startingBehavior != StartingBehavior::RestartWithAppending)
    {
        pleaseCiteCouplingAlgorithms(fplog, *ir);
    }
    gmx_mdoutf*       outf = init_mdoutf(fplog, nfile, fnm, mdrunOptions, cr, outputProvider,
                                   mdModulesNotifier, ir, top_global, oenv, wcycle, startingBehavior);
    gmx::EnergyOutput energyOutput(mdoutf_get_fp_ene(outf), top_global, ir, pull_work,
                                   mdoutf_get_fp_dhdl(outf), false, mdModulesNotifier);

    gstat = global_stat_init(ir);

    /* Check for polarizable models and flexible constraints */
    shellfc = init_shell_flexcon(fplog, top_global, constr ? constr->numFlexibleConstraints() : 0,
                                 ir->nstcalcenergy, DOMAINDECOMP(cr));

    {
        double io = compute_io(ir, top_global->natoms, *groups, energyOutput.numEnergyTerms(), 1);
        if ((io > 2000) && MASTER(cr))
        {
            fprintf(stderr, "\nWARNING: This run will generate roughly %.0f Mb of data\n\n", io);
        }
    }

    // Local state only becomes valid now.
    std::unique_ptr<t_state> stateInstance;
    t_state*                 state;


    auto mdatoms = mdAtoms->mdatoms();

    std::unique_ptr<UpdateConstrainCuda> integrator;

    if (DOMAINDECOMP(cr))
    {
        dd_init_local_top(*top_global, &top);

        stateInstance = std::make_unique<t_state>();
        state         = stateInstance.get();
        dd_init_local_state(cr->dd, state_global, state);

        /* Distribute the charge groups over the nodes from the master node */
        dd_partition_system(fplog, mdlog, ir->init_step, cr, TRUE, 1, state_global, *top_global, ir,
                            imdSession, pull_work, state, &f, mdAtoms, &top, fr, vsite, constr,
                            nrnb, nullptr, FALSE);
        shouldCheckNumberOfBondedInteractions = true;
        upd.setNumAtoms(state->natoms);
    }
    else
    {
        state_change_natoms(state_global, state_global->natoms);
        f.resizeWithPadding(state_global->natoms);
        /* Copy the pointer to the global state */
        state = state_global;

        /* Generate and initialize new topology */
        mdAlgorithmsSetupAtomData(cr, ir, *top_global, &top, fr, &graph, mdAtoms, constr, vsite, shellfc);

        upd.setNumAtoms(state->natoms);
    }

    /*****************************************************************************************/
    // TODO: The following block of code should be refactored, once:
    //       1. We have the useGpuForBufferOps variable set and available here and in do_force(...)
    //       2. The proper GPU syncronization is introduced, so that the H2D and D2H data copies can be performed in the separate
    //          stream owned by the StatePropagatorDataGpu
    const auto& simulationWork     = runScheduleWork->simulationWork;
    const bool  useGpuForPme       = simulationWork.useGpuPme;
    const bool  useGpuForNonbonded = simulationWork.useGpuNonbonded;
    // Temporary solution to make sure that the buffer ops are offloaded when update is offloaded
    const bool useGpuForBufferOps = simulationWork.useGpuBufferOps;
    const bool useGpuForUpdate    = simulationWork.useGpuUpdate;


    StatePropagatorDataGpu* stateGpu = fr->stateGpu;

    if (useGpuForUpdate)
    {
        GMX_RELEASE_ASSERT(!DOMAINDECOMP(cr),
                           "Domain decomposition is not supported with the GPU update.\n");
        GMX_RELEASE_ASSERT(useGpuForPme || (useGpuForNonbonded && simulationWork.useGpuBufferOps),
                           "Either PME or short-ranged non-bonded interaction tasks must run on "
                           "the GPU to use GPU update.\n");
        GMX_RELEASE_ASSERT(ir->eI == eiMD,
                           "Only the md integrator is supported with the GPU update.\n");
        GMX_RELEASE_ASSERT(
                ir->etc != etcNOSEHOOVER,
                "Nose-Hoover temperature coupling is not supported with the GPU update.\n");
        GMX_RELEASE_ASSERT(ir->epc == epcNO || ir->epc == epcPARRINELLORAHMAN || ir->epc == epcBERENDSEN,
                           "Only Parrinello-Rahman and Berendsen pressure coupling are supported "
                           "with the GPU update.\n");
        GMX_RELEASE_ASSERT(!mdatoms->haveVsites,
                           "Virtual sites are not supported with the GPU update.\n");
        GMX_RELEASE_ASSERT(ed == nullptr,
                           "Essential dynamics is not supported with the GPU update.\n");
        GMX_RELEASE_ASSERT(!ir->bPull && !ir->pull,
                           "Pulling is not supported with the GPU update.\n");
        GMX_RELEASE_ASSERT(fcd->orires.nr == 0,
                           "Orientation restraints are not supported with the GPU update.\n");
        GMX_RELEASE_ASSERT(ir->efep == efepNO,
                           "Free energy perturbations are not supported with the GPU update.");
        GMX_RELEASE_ASSERT(graph == nullptr, "The graph is not supported with GPU update.");

        if (constr != nullptr && constr->numConstraintsTotal() > 0)
        {
            GMX_LOG(mdlog.info)
                    .asParagraph()
                    .appendText("Updating coordinates and applying constraints on the GPU.");
        }
        else
        {
            GMX_LOG(mdlog.info).asParagraph().appendText("Updating coordinates on the GPU.");
        }
        integrator = std::make_unique<UpdateConstrainCuda>(
                *ir, *top_global, stateGpu->getUpdateStream(), stateGpu->xUpdatedOnDevice());

        t_pbc pbc;
        set_pbc(&pbc, epbcXYZ, state->box);
        integrator->setPbc(&pbc);
    }

    if (useGpuForPme || (useGpuForNonbonded && useGpuForBufferOps) || useGpuForUpdate)
    {
        changePinningPolicy(&state->x, PinningPolicy::PinnedIfSupported);
    }
    if ((useGpuForNonbonded && useGpuForBufferOps) || useGpuForUpdate)
    {
        changePinningPolicy(&f, PinningPolicy::PinnedIfSupported);
    }
    if (useGpuForUpdate)
    {
        changePinningPolicy(&state->v, PinningPolicy::PinnedIfSupported);
    }
    /*****************************************************************************************/

    // NOTE: The global state is no longer used at this point.
    // But state_global is still used as temporary storage space for writing
    // the global state to file and potentially for replica exchange.
    // (Global topology should persist.)

    update_mdatoms(mdatoms, state->lambda[efptMASS]);

    if (ir->bExpanded)
    {
        /* Check nstexpanded here, because the grompp check was broken */
        if (ir->expandedvals->nstexpanded % ir->nstcalcenergy != 0)
        {
            gmx_fatal(FARGS,
                      "With expanded ensemble, nstexpanded should be a multiple of nstcalcenergy");
        }
        init_expanded_ensemble(startingBehavior != StartingBehavior::NewSimulation, ir, state->dfhist);
    }

    if (MASTER(cr))
    {
        EnergyElement::initializeEnergyHistory(startingBehavior, observablesHistory, &energyOutput);
    }

    preparePrevStepPullCom(ir, pull_work, mdatoms, state, state_global, cr,
                           startingBehavior != StartingBehavior::NewSimulation);

    // TODO: Remove this by converting AWH into a ForceProvider
    auto awh = prepareAwhModule(fplog, *ir, state_global, cr, ms,
                                startingBehavior != StartingBehavior::NewSimulation,
                                shellfc != nullptr, opt2fn("-awh", nfile, fnm), pull_work);

    const bool useReplicaExchange = (replExParams.exchangeInterval > 0);
    if (useReplicaExchange && MASTER(cr))
    {
        repl_ex = init_replica_exchange(fplog, ms, top_global->natoms, ir, replExParams);
    }
    /* PME tuning is only supported in the Verlet scheme, with PME for
     * Coulomb. It is not supported with only LJ PME. */
    bPMETune = (mdrunOptions.tunePme && EEL_PME(fr->ic->eeltype) && !mdrunOptions.reproducible
                && ir->cutoff_scheme != ecutsGROUP);

    pme_load_balancing_t* pme_loadbal = nullptr;
    if (bPMETune)
    {
        pme_loadbal_init(&pme_loadbal, cr, mdlog, *ir, state->box, *fr->ic, *fr->nbv, fr->pmedata,
                         fr->nbv->useGpu(), &bPMETunePrinting);
    }

    if (!ir->bContinuation)
    {
        if (state->flags & (1U << estV))
        {
            auto v = makeArrayRef(state->v);
            /* Set the velocities of vsites, shells and frozen atoms to zero */
            for (i = 0; i < mdatoms->homenr; i++)
            {
                if (mdatoms->ptype[i] == eptVSite || mdatoms->ptype[i] == eptShell)
                {
                    clear_rvec(v[i]);
                }
                else if (mdatoms->cFREEZE)
                {
                    for (m = 0; m < DIM; m++)
                    {
                        if (ir->opts.nFreeze[mdatoms->cFREEZE[i]][m])
                        {
                            v[i][m] = 0;
                        }
                    }
                }
            }
        }

        if (constr)
        {
            /* Constrain the initial coordinates and velocities */
            do_constrain_first(fplog, constr, ir, mdatoms, state->natoms, state->x.arrayRefWithPadding(),
                               state->v.arrayRefWithPadding(), state->box, state->lambda[efptBONDED]);
        }
        if (vsite)
        {
            /* Construct the virtual sites for the initial configuration */
            construct_vsites(vsite, state->x.rvec_array(), ir->delta_t, nullptr, top.idef.iparams,
                             top.idef.il, fr->ePBC, fr->bMolPBC, cr, state->box);
        }
    }

    if (ir->efep != efepNO)
    {
        /* Set free energy calculation frequency as the greatest common
         * denominator of nstdhdl and repl_ex_nst. */
        nstfep = ir->fepvals->nstdhdl;
        if (ir->bExpanded)
        {
            nstfep = gmx_greatest_common_divisor(ir->expandedvals->nstexpanded, nstfep);
        }
        if (useReplicaExchange)
        {
            nstfep = gmx_greatest_common_divisor(replExParams.exchangeInterval, nstfep);
        }
    }

    /* Be REALLY careful about what flags you set here. You CANNOT assume
     * this is the first step, since we might be restarting from a checkpoint,
     * and in that case we should not do any modifications to the state.
     */
    bStopCM = (ir->comm_mode != ecmNO && !ir->bContinuation);

    // When restarting from a checkpoint, it can be appropriate to
    // initialize ekind from quantities in the checkpoint. Otherwise,
    // compute_globals must initialize ekind before the simulation
    // starts/restarts. However, only the master rank knows what was
    // found in the checkpoint file, so we have to communicate in
    // order to coordinate the restart.
    //
    // TODO Consider removing this communication if/when checkpoint
    // reading directly follows .tpr reading, because all ranks can
    // agree on hasReadEkinState at that time.
    bool hasReadEkinState = MASTER(cr) ? state_global->ekinstate.hasReadEkinState : false;
    if (PAR(cr))
    {
        gmx_bcast(sizeof(hasReadEkinState), &hasReadEkinState, cr);
    }
    if (hasReadEkinState)
    {
        restore_ekinstate_from_state(cr, ekind, &state_global->ekinstate);
    }

    unsigned int cglo_flags =
            (CGLO_TEMPERATURE | CGLO_GSTAT | (EI_VV(ir->eI) ? CGLO_PRESSURE : 0)
             | (EI_VV(ir->eI) ? CGLO_CONSTRAINT : 0) | (hasReadEkinState ? CGLO_READEKIN : 0));

    bSumEkinhOld = FALSE;

    t_vcm vcm(top_global->groups, *ir);
    reportComRemovalInfo(fplog, vcm);

    /* To minimize communication, compute_globals computes the COM velocity
     * and the kinetic energy for the velocities without COM motion removed.
     * Thus to get the kinetic energy without the COM contribution, we need
     * to call compute_globals twice.
     */
    for (int cgloIteration = 0; cgloIteration < (bStopCM ? 2 : 1); cgloIteration++)
    {
        unsigned int cglo_flags_iteration = cglo_flags;
        if (bStopCM && cgloIteration == 0)
        {
            cglo_flags_iteration |= CGLO_STOPCM;
            cglo_flags_iteration &= ~CGLO_TEMPERATURE;
        }
        compute_globals(gstat, cr, ir, fr, ekind, state->x.rvec_array(), state->v.rvec_array(),
                        state->box, state->lambda[efptVDW], mdatoms, nrnb, &vcm, nullptr, enerd,
                        force_vir, shake_vir, total_vir, pres, mu_tot, constr, &nullSignaller,
                        state->box, &totalNumberOfBondedInteractions, &bSumEkinhOld,
                        cglo_flags_iteration
                                | (shouldCheckNumberOfBondedInteractions ? CGLO_CHECK_NUMBER_OF_BONDED_INTERACTIONS
                                                                         : 0));
        if (cglo_flags_iteration & CGLO_STOPCM)
        {
            /* At initialization, do not pass x with acceleration-correction mode
             * to avoid (incorrect) correction of the initial coordinates.
             */
            rvec* xPtr = nullptr;
            if (vcm.mode != ecmLINEAR_ACCELERATION_CORRECTION)
            {
                xPtr = state->x.rvec_array();
            }
            process_and_stopcm_grp(fplog, &vcm, *mdatoms, xPtr, state->v.rvec_array());
            inc_nrnb(nrnb, eNR_STOPCM, mdatoms->homenr);
        }
    }
    checkNumberOfBondedInteractions(mdlog, cr, totalNumberOfBondedInteractions, top_global, &top,
                                    state->x.rvec_array(), state->box,
                                    &shouldCheckNumberOfBondedInteractions);
    if (ir->eI == eiVVAK)
    {
        /* a second call to get the half step temperature initialized as well */
        /* we do the same call as above, but turn the pressure off -- internally to
           compute_globals, this is recognized as a velocity verlet half-step
           kinetic energy calculation.  This minimized excess variables, but
           perhaps loses some logic?*/

        compute_globals(gstat, cr, ir, fr, ekind, state->x.rvec_array(), state->v.rvec_array(),
                        state->box, state->lambda[efptVDW], mdatoms, nrnb, &vcm, nullptr, enerd,
                        force_vir, shake_vir, total_vir, pres, mu_tot, constr, &nullSignaller,
                        state->box, nullptr, &bSumEkinhOld, cglo_flags & ~CGLO_PRESSURE);
    }

    /* Calculate the initial half step temperature, and save the ekinh_old */
    if (startingBehavior == StartingBehavior::NewSimulation)
    {
        for (i = 0; (i < ir->opts.ngtc); i++)
        {
            copy_mat(ekind->tcstat[i].ekinh, ekind->tcstat[i].ekinh_old);
        }
    }

    /* need to make an initiation call to get the Trotter variables set, as well as other constants
       for non-trotter temperature control */
    auto trotter_seq = init_npt_vars(ir, state, &MassQ, bTrotter);

    if (MASTER(cr))
    {
        if (!ir->bContinuation)
        {
            if (constr && ir->eConstrAlg == econtLINCS)
            {
                fprintf(fplog, "RMS relative constraint deviation after constraining: %.2e\n",
                        constr->rmsd());
            }
            if (EI_STATE_VELOCITY(ir->eI))
            {
                real temp = enerd->term[F_TEMP];
                if (ir->eI != eiVV)
                {
                    /* Result of Ekin averaged over velocities of -half
                     * and +half step, while we only have -half step here.
                     */
                    temp *= 2;
                }
                fprintf(fplog, "Initial temperature: %g K\n", temp);
            }
        }

        char tbuf[20];
        fprintf(stderr, "starting mdrun '%s'\n", *(top_global->name));
        if (ir->nsteps >= 0)
        {
            sprintf(tbuf, "%8.1f", (ir->init_step + ir->nsteps) * ir->delta_t);
        }
        else
        {
            sprintf(tbuf, "%s", "infinite");
        }
        if (ir->init_step > 0)
        {
            fprintf(stderr, "%s steps, %s ps (continuing from step %s, %8.1f ps).\n",
                    gmx_step_str(ir->init_step + ir->nsteps, sbuf), tbuf,
                    gmx_step_str(ir->init_step, sbuf2), ir->init_step * ir->delta_t);
        }
        else
        {
            fprintf(stderr, "%s steps, %s ps.\n", gmx_step_str(ir->nsteps, sbuf), tbuf);
        }
        fprintf(fplog, "\n");
    }

    walltime_accounting_start_time(walltime_accounting);
    wallcycle_start(wcycle, ewcRUN);
    print_start(fplog, cr, walltime_accounting, "mdrun");

#if GMX_FAHCORE
    /* safest point to do file checkpointing is here.  More general point would be immediately before integrator call */
    int chkpt_ret = fcCheckPointParallel(cr->nodeid, NULL, 0);
    if (chkpt_ret == 0)
    {
        gmx_fatal(3, __FILE__, __LINE__, "Checkpoint error on step %d\n", 0);
    }
#endif

    /***********************************************************
     *
     *             Loop over MD steps
     *
     ************************************************************/

    bFirstStep = TRUE;
    /* Skip the first Nose-Hoover integration when we get the state from tpx */
    bInitStep        = startingBehavior == StartingBehavior::NewSimulation || EI_VV(ir->eI);
    bSumEkinhOld     = FALSE;
    bExchanged       = FALSE;
    bNeedRepartition = FALSE;

    bool simulationsShareState = false;
    int  nstSignalComm         = nstglobalcomm;
    {
        // TODO This implementation of ensemble orientation restraints is nasty because
        // a user can't just do multi-sim with single-sim orientation restraints.
        bool usingEnsembleRestraints =
                (fcd->disres.nsystems > 1) || ((ms != nullptr) && (fcd->orires.nr != 0));
        bool awhUsesMultiSim = (ir->bDoAwh && ir->awhParams->shareBiasMultisim && (ms != nullptr));

        // Replica exchange, ensemble restraints and AWH need all
        // simulations to remain synchronized, so they need
        // checkpoints and stop conditions to act on the same step, so
        // the propagation of such signals must take place between
        // simulations, not just within simulations.
        // TODO: Make algorithm initializers set these flags.
        simulationsShareState = useReplicaExchange || usingEnsembleRestraints || awhUsesMultiSim;

        if (simulationsShareState)
        {
            // Inter-simulation signal communication does not need to happen
            // often, so we use a minimum of 200 steps to reduce overhead.
            const int c_minimumInterSimulationSignallingInterval = 200;
            nstSignalComm = ((c_minimumInterSimulationSignallingInterval + nstglobalcomm - 1) / nstglobalcomm)
                            * nstglobalcomm;
        }
    }

    auto stopHandler = stopHandlerBuilder->getStopHandlerMD(
            compat::not_null<SimulationSignal*>(&signals[eglsSTOPCOND]), simulationsShareState,
            MASTER(cr), ir->nstlist, mdrunOptions.reproducible, nstSignalComm,
            mdrunOptions.maximumHoursToRun, ir->nstlist == 0, fplog, step, bNS, walltime_accounting);

    auto checkpointHandler = std::make_unique<CheckpointHandler>(
            compat::make_not_null<SimulationSignal*>(&signals[eglsCHKPT]), simulationsShareState,
            ir->nstlist == 0, MASTER(cr), mdrunOptions.writeConfout,
            mdrunOptions.checkpointOptions.period);

    const bool resetCountersIsLocal = true;
    auto       resetHandler         = std::make_unique<ResetHandler>(
            compat::make_not_null<SimulationSignal*>(&signals[eglsRESETCOUNTERS]),
            !resetCountersIsLocal, ir->nsteps, MASTER(cr), mdrunOptions.timingOptions.resetHalfway,
            mdrunOptions.maximumHoursToRun, mdlog, wcycle, walltime_accounting);

    const DDBalanceRegionHandler ddBalanceRegionHandler(cr);

    step     = ir->init_step;
    step_rel = 0;

    // TODO extract this to new multi-simulation module
    if (MASTER(cr) && isMultiSim(ms) && !useReplicaExchange)
    {
        if (!multisim_int_all_are_equal(ms, ir->nsteps))
        {
            GMX_LOG(mdlog.warning)
                    .appendText(
                            "Note: The number of steps is not consistent across multi "
                            "simulations,\n"
                            "but we are proceeding anyway!");
        }
        if (!multisim_int_all_are_equal(ms, ir->init_step))
        {
            GMX_LOG(mdlog.warning)
                    .appendText(
                            "Note: The initial step is not consistent across multi simulations,\n"
                            "but we are proceeding anyway!");
        }
    }

    /* and stop now if we should */
    bLastStep = (bLastStep || (ir->nsteps >= 0 && step_rel > ir->nsteps));
    while (!bLastStep)
    {

        /* Determine if this is a neighbor search step */
        bNStList = (ir->nstlist > 0 && step % ir->nstlist == 0);

        if (bPMETune && bNStList)
        {
            // This has to be here because PME load balancing is called so early.
            // TODO: Move to after all booleans are defined.
            if (useGpuForUpdate && !bFirstStep)
            {
                stateGpu->copyCoordinatesFromGpu(state->x, AtomLocality::Local);
                stateGpu->waitCoordinatesReadyOnHost(AtomLocality::Local);
            }
            /* PME grid + cut-off optimization with GPUs or PME nodes */
            pme_loadbal_do(pme_loadbal, cr, (mdrunOptions.verbose && MASTER(cr)) ? stderr : nullptr,
                           fplog, mdlog, *ir, fr, state->box, state->x, wcycle, step, step_rel,
                           &bPMETunePrinting);
        }

        wallcycle_start(wcycle, ewcSTEP);

        bLastStep = (step_rel == ir->nsteps);
        t         = t0 + step * ir->delta_t;

        // TODO Refactor this, so that nstfep does not need a default value of zero
        if (ir->efep != efepNO || ir->bSimTemp)
        {
            /* find and set the current lambdas */
            setCurrentLambdasLocal(step, ir->fepvals, lam0, state->lambda, state->fep_state);

            bDoDHDL     = do_per_step(step, ir->fepvals->nstdhdl);
            bDoFEP      = ((ir->efep != efepNO) && do_per_step(step, nstfep));
            bDoExpanded = (do_per_step(step, ir->expandedvals->nstexpanded) && (ir->bExpanded)
                           && (step > 0) && (startingBehavior == StartingBehavior::NewSimulation));
        }

        bDoReplEx = (useReplicaExchange && (step > 0) && !bLastStep
                     && do_per_step(step, replExParams.exchangeInterval));

        if (doSimulatedAnnealing)
        {
            update_annealing_target_temp(ir, t, &upd);
        }

        /* Stop Center of Mass motion */
        bStopCM = (ir->comm_mode != ecmNO && do_per_step(step, ir->nstcomm));

        /* Determine whether or not to do Neighbour Searching */
        bNS = (bFirstStep || bNStList || bExchanged || bNeedRepartition);

        /* Note that the stopHandler will cause termination at nstglobalcomm
         * steps. Since this concides with nstcalcenergy, nsttcouple and/or
         * nstpcouple steps, we have computed the half-step kinetic energy
         * of the previous step and can always output energies at the last step.
         */
        bLastStep = bLastStep || stopHandler->stoppingAfterCurrentStep(bNS);

        /* do_log triggers energy and virial calculation. Because this leads
         * to different code paths, forces can be different. Thus for exact
         * continuation we should avoid extra log output.
         * Note that the || bLastStep can result in non-exact continuation
         * beyond the last step. But we don't consider that to be an issue.
         */
        do_log     = (do_per_step(step, ir->nstlog)
                  || (bFirstStep && startingBehavior == StartingBehavior::NewSimulation) || bLastStep);
        do_verbose = mdrunOptions.verbose
                     && (step % mdrunOptions.verboseStepPrintInterval == 0 || bFirstStep || bLastStep);

        if (useGpuForUpdate && !bFirstStep && bNS)
        {
            // Copy velocities from the GPU on search steps to keep a copy on host (device buffers are reinitialized).
            stateGpu->copyVelocitiesFromGpu(state->v, AtomLocality::Local);
            stateGpu->waitVelocitiesReadyOnHost(AtomLocality::Local);
            // Copy coordinate from the GPU when needed at the search step.
            // NOTE: The cases when coordinates needed on CPU for force evaluation are handled in sim_utils.
            // NOTE: If the coordinates are to be written into output file they are also copied separately before the output.
            stateGpu->copyCoordinatesFromGpu(state->x, AtomLocality::Local);
            stateGpu->waitCoordinatesReadyOnHost(AtomLocality::Local);
        }

        if (bNS && !(bFirstStep && ir->bContinuation))
        {
            bMasterState = FALSE;
            /* Correct the new box if it is too skewed */
            if (inputrecDynamicBox(ir))
            {
                if (correct_box(fplog, step, state->box, graph))
                {
                    bMasterState = TRUE;
                    // If update is offloaded, it should be informed about the box size change
                    if (useGpuForUpdate)
                    {
                        t_pbc pbc;
                        set_pbc(&pbc, epbcXYZ, state->box);
                        integrator->setPbc(&pbc);
                    }
                }
            }
            if (DOMAINDECOMP(cr) && bMasterState)
            {
                dd_collect_state(cr->dd, state, state_global);
            }

            if (DOMAINDECOMP(cr))
            {
                /* Repartition the domain decomposition */
                dd_partition_system(fplog, mdlog, step, cr, bMasterState, nstglobalcomm, state_global,
                                    *top_global, ir, imdSession, pull_work, state, &f, mdAtoms, &top,
                                    fr, vsite, constr, nrnb, wcycle, do_verbose && !bPMETunePrinting);
                shouldCheckNumberOfBondedInteractions = true;
                upd.setNumAtoms(state->natoms);
            }
        }

        if (MASTER(cr) && do_log)
        {
            energyOutput.printHeader(fplog, step, t); /* can we improve the information printed here? */
        }

        if (ir->efep != efepNO)
        {
            update_mdatoms(mdatoms, state->lambda[efptMASS]);
        }

        if (bExchanged)
        {

            /* We need the kinetic energy at minus the half step for determining
             * the full step kinetic energy and possibly for T-coupling.*/
            /* This may not be quite working correctly yet . . . . */
            compute_globals(gstat, cr, ir, fr, ekind, state->x.rvec_array(), state->v.rvec_array(),
                            state->box, state->lambda[efptVDW], mdatoms, nrnb, &vcm, wcycle, enerd,
                            nullptr, nullptr, nullptr, nullptr, mu_tot, constr, &nullSignaller,
                            state->box, &totalNumberOfBondedInteractions, &bSumEkinhOld,
                            CGLO_GSTAT | CGLO_TEMPERATURE | CGLO_CHECK_NUMBER_OF_BONDED_INTERACTIONS);
            checkNumberOfBondedInteractions(mdlog, cr, totalNumberOfBondedInteractions, top_global,
                                            &top, state->x.rvec_array(), state->box,
                                            &shouldCheckNumberOfBondedInteractions);
        }
        clear_mat(force_vir);

        checkpointHandler->decideIfCheckpointingThisStep(bNS, bFirstStep, bLastStep);

        /* Determine the energy and pressure:
         * at nstcalcenergy steps and at energy output steps (set below).
         */
        if (EI_VV(ir->eI) && (!bInitStep))
        {
            bCalcEnerStep = do_per_step(step, ir->nstcalcenergy);
            bCalcVir      = bCalcEnerStep
                       || (ir->epc != epcNO
                           && (do_per_step(step, ir->nstpcouple) || do_per_step(step - 1, ir->nstpcouple)));
        }
        else
        {
            bCalcEnerStep = do_per_step(step, ir->nstcalcenergy);
            bCalcVir = bCalcEnerStep || (ir->epc != epcNO && do_per_step(step, ir->nstpcouple));
        }
        bCalcEner = bCalcEnerStep;

        do_ene = (do_per_step(step, ir->nstenergy) || bLastStep);

        if (do_ene || do_log || bDoReplEx)
        {
            bCalcVir  = TRUE;
            bCalcEner = TRUE;
        }

        /* Do we need global communication ? */
        bGStat = (bCalcVir || bCalcEner || bStopCM || do_per_step(step, nstglobalcomm)
                  || (EI_VV(ir->eI) && inputrecNvtTrotter(ir) && do_per_step(step - 1, nstglobalcomm)));

        force_flags = (GMX_FORCE_STATECHANGED | ((inputrecDynamicBox(ir)) ? GMX_FORCE_DYNAMICBOX : 0)
                       | GMX_FORCE_ALLFORCES | (bCalcVir ? GMX_FORCE_VIRIAL : 0)
                       | (bCalcEner ? GMX_FORCE_ENERGY : 0) | (bDoFEP ? GMX_FORCE_DHDL : 0));

        if (shellfc)
        {
            /* Now is the time to relax the shells */
            relax_shell_flexcon(fplog, cr, ms, mdrunOptions.verbose, enforcedRotation, step, ir,
                                imdSession, pull_work, bNS, force_flags, &top, constr, enerd, fcd,
                                state->natoms, state->x.arrayRefWithPadding(),
                                state->v.arrayRefWithPadding(), state->box, state->lambda, &state->hist,
                                f.arrayRefWithPadding(), force_vir, mdatoms, nrnb, wcycle, graph,
                                shellfc, fr, runScheduleWork, t, mu_tot, vsite, ddBalanceRegionHandler);
        }
        else
        {
            /* The AWH history need to be saved _before_ doing force calculations where the AWH bias
               is updated (or the AWH update will be performed twice for one step when continuing).
               It would be best to call this update function from do_md_trajectory_writing but that
               would occur after do_force. One would have to divide the update_awh function into one
               function applying the AWH force and one doing the AWH bias update. The update AWH
               bias function could then be called after do_md_trajectory_writing (then containing
               update_awh_history). The checkpointing will in the future probably moved to the start
               of the md loop which will rid of this issue. */
            if (awh && checkpointHandler->isCheckpointingStep() && MASTER(cr))
            {
                awh->updateHistory(state_global->awhHistory.get());
            }

            /* The coordinates (x) are shifted (to get whole molecules)
             * in do_force.
             * This is parallellized as well, and does communication too.
             * Check comments in sim_util.c
             */
            do_force(fplog, cr, ms, ir, awh.get(), enforcedRotation, imdSession, pull_work, step,
                     nrnb, wcycle, &top, state->box, state->x.arrayRefWithPadding(), &state->hist,
                     f.arrayRefWithPadding(), force_vir, mdatoms, enerd, fcd, state->lambda, graph,
                     fr, runScheduleWork, vsite, mu_tot, t, ed ? ed->getLegacyED() : nullptr,
                     (bNS ? GMX_FORCE_NS : 0) | force_flags, ddBalanceRegionHandler);
        }

        // VV integrators do not need the following velocity half step
        // if it is the first step after starting from a checkpoint.
        // That is, the half step is needed on all other steps, and
        // also the first step when starting from a .tpr file.
        if (EI_VV(ir->eI) && (!bFirstStep || startingBehavior == StartingBehavior::NewSimulation))
        /*  ############### START FIRST UPDATE HALF-STEP FOR VV METHODS############### */
        {
            rvec* vbuf = nullptr;

            wallcycle_start(wcycle, ewcUPDATE);
            if (ir->eI == eiVV && bInitStep)
            {
                /* if using velocity verlet with full time step Ekin,
                 * take the first half step only to compute the
                 * virial for the first step. From there,
                 * revert back to the initial coordinates
                 * so that the input is actually the initial step.
                 */
                snew(vbuf, state->natoms);
                copy_rvecn(state->v.rvec_array(), vbuf, 0,
                           state->natoms); /* should make this better for parallelizing? */
            }
            else
            {
                /* this is for NHC in the Ekin(t+dt/2) version of vv */
                trotter_update(ir, step, ekind, enerd, state, total_vir, mdatoms, &MassQ,
                               trotter_seq, ettTSEQ1);
            }

            update_coords(step, ir, mdatoms, state, f.arrayRefWithPadding(), fcd, ekind, M, &upd,
                          etrtVELOCITY1, cr, constr);

            wallcycle_stop(wcycle, ewcUPDATE);
            constrain_velocities(step, nullptr, state, shake_vir, constr, bCalcVir, do_log, do_ene);
            wallcycle_start(wcycle, ewcUPDATE);
            /* if VV, compute the pressure and constraints */
            /* For VV2, we strictly only need this if using pressure
             * control, but we really would like to have accurate pressures
             * printed out.
             * Think about ways around this in the future?
             * For now, keep this choice in comments.
             */
            /*bPres = (ir->eI==eiVV || inputrecNptTrotter(ir)); */
            /*bTemp = ((ir->eI==eiVV &&(!bInitStep)) || (ir->eI==eiVVAK && inputrecNptTrotter(ir)));*/
            bPres = TRUE;
            bTemp = ((ir->eI == eiVV && (!bInitStep)) || (ir->eI == eiVVAK));
            if (bCalcEner && ir->eI == eiVVAK)
            {
                bSumEkinhOld = TRUE;
            }
            /* for vv, the first half of the integration actually corresponds to the previous step.
               So we need information from the last step in the first half of the integration */
            if (bGStat || do_per_step(step - 1, nstglobalcomm))
            {
                wallcycle_stop(wcycle, ewcUPDATE);
                compute_globals(gstat, cr, ir, fr, ekind, state->x.rvec_array(), state->v.rvec_array(),
                                state->box, state->lambda[efptVDW], mdatoms, nrnb, &vcm, wcycle, enerd,
                                force_vir, shake_vir, total_vir, pres, mu_tot, constr, &nullSignaller,
                                state->box, &totalNumberOfBondedInteractions, &bSumEkinhOld,
                                (bGStat ? CGLO_GSTAT : 0) | (bCalcEner ? CGLO_ENERGY : 0)
                                        | (bTemp ? CGLO_TEMPERATURE : 0) | (bPres ? CGLO_PRESSURE : 0)
                                        | (bPres ? CGLO_CONSTRAINT : 0) | (bStopCM ? CGLO_STOPCM : 0)
                                        | (shouldCheckNumberOfBondedInteractions ? CGLO_CHECK_NUMBER_OF_BONDED_INTERACTIONS
                                                                                 : 0)
                                        | CGLO_SCALEEKIN);
                /* explanation of above:
                   a) We compute Ekin at the full time step
                   if 1) we are using the AveVel Ekin, and it's not the
                   initial step, or 2) if we are using AveEkin, but need the full
                   time step kinetic energy for the pressure (always true now, since we want accurate statistics).
                   b) If we are using EkinAveEkin for the kinetic energy for the temperature control, we still feed in
                   EkinAveVel because it's needed for the pressure */
                checkNumberOfBondedInteractions(mdlog, cr, totalNumberOfBondedInteractions,
                                                top_global, &top, state->x.rvec_array(), state->box,
                                                &shouldCheckNumberOfBondedInteractions);
                if (bStopCM)
                {
                    process_and_stopcm_grp(fplog, &vcm, *mdatoms, state->x.rvec_array(),
                                           state->v.rvec_array());
                    inc_nrnb(nrnb, eNR_STOPCM, mdatoms->homenr);
                }
                wallcycle_start(wcycle, ewcUPDATE);
            }
            /* temperature scaling and pressure scaling to produce the extended variables at t+dt */
            if (!bInitStep)
            {
                if (bTrotter)
                {
                    m_add(force_vir, shake_vir,
                          total_vir); /* we need the un-dispersion corrected total vir here */
                    trotter_update(ir, step, ekind, enerd, state, total_vir, mdatoms, &MassQ,
                                   trotter_seq, ettTSEQ2);

                    /* TODO This is only needed when we're about to write
                     * a checkpoint, because we use it after the restart
                     * (in a kludge?). But what should we be doing if
                     * the startingBehavior is NewSimulation or bInitStep are true? */
                    if (inputrecNptTrotter(ir) || inputrecNphTrotter(ir))
                    {
                        copy_mat(shake_vir, state->svir_prev);
                        copy_mat(force_vir, state->fvir_prev);
                    }
                    if (inputrecNvtTrotter(ir) && ir->eI == eiVV)
                    {
                        /* update temperature and kinetic energy now that step is over - this is the v(t+dt) point */
                        enerd->term[F_TEMP] =
                                sum_ekin(&(ir->opts), ekind, nullptr, (ir->eI == eiVV), FALSE);
                        enerd->term[F_EKIN] = trace(ekind->ekin);
                    }
                }
                else if (bExchanged)
                {
                    wallcycle_stop(wcycle, ewcUPDATE);
                    /* We need the kinetic energy at minus the half step for determining
                     * the full step kinetic energy and possibly for T-coupling.*/
                    /* This may not be quite working correctly yet . . . . */
                    compute_globals(gstat, cr, ir, fr, ekind, state->x.rvec_array(),
                                    state->v.rvec_array(), state->box, state->lambda[efptVDW],
                                    mdatoms, nrnb, &vcm, wcycle, enerd, nullptr, nullptr, nullptr,
                                    nullptr, mu_tot, constr, &nullSignaller, state->box, nullptr,
                                    &bSumEkinhOld, CGLO_GSTAT | CGLO_TEMPERATURE);
                    wallcycle_start(wcycle, ewcUPDATE);
                }
            }
            /* if it's the initial step, we performed this first step just to get the constraint virial */
            if (ir->eI == eiVV && bInitStep)
            {
                copy_rvecn(vbuf, state->v.rvec_array(), 0, state->natoms);
                sfree(vbuf);
            }
            wallcycle_stop(wcycle, ewcUPDATE);
        }

        /* compute the conserved quantity */
        if (EI_VV(ir->eI))
        {
            saved_conserved_quantity = NPT_energy(ir, state, &MassQ);
            if (ir->eI == eiVV)
            {
                last_ekin = enerd->term[F_EKIN];
            }
            if ((ir->eDispCorr != edispcEnerPres) && (ir->eDispCorr != edispcAllEnerPres))
            {
                saved_conserved_quantity -= enerd->term[F_DISPCORR];
            }
            /* sum up the foreign energy and dhdl terms for vv.  currently done every step so that dhdl is correct in the .edr */
            if (ir->efep != efepNO)
            {
                sum_dhdl(enerd, state->lambda, *ir->fepvals);
            }
        }

        /* ########  END FIRST UPDATE STEP  ############## */
        /* ########  If doing VV, we now have v(dt) ###### */
        if (bDoExpanded)
        {
            /* perform extended ensemble sampling in lambda - we don't
               actually move to the new state before outputting
               statistics, but if performing simulated tempering, we
               do update the velocities and the tau_t. */

            lamnew = ExpandedEnsembleDynamics(fplog, ir, enerd, state, &MassQ, state->fep_state,
                                              state->dfhist, step, state->v.rvec_array(), mdatoms);
            /* history is maintained in state->dfhist, but state_global is what is sent to trajectory and log output */
            if (MASTER(cr))
            {
                copy_df_history(state_global->dfhist, state->dfhist);
            }
        }

        // Copy coordinate from the GPU for the output/checkpointing if the update is offloaded and
        // coordinates have not already been copied for i) search or ii) CPU force tasks.
        if (useGpuForUpdate && !bNS && !runScheduleWork->domainWork.haveCpuLocalForceWork
            && (do_per_step(step, ir->nstxout) || do_per_step(step, ir->nstxout_compressed)
                || checkpointHandler->isCheckpointingStep()))
        {
            stateGpu->copyCoordinatesFromGpu(state->x, AtomLocality::Local);
            stateGpu->waitCoordinatesReadyOnHost(AtomLocality::Local);
        }
        // Copy velocities if needed for the output/checkpointing.
        // NOTE: Copy on the search steps is done at the beginning of the step.
        if (useGpuForUpdate && !bNS
            && (do_per_step(step, ir->nstvout) || checkpointHandler->isCheckpointingStep()))
        {
            stateGpu->copyVelocitiesFromGpu(state->v, AtomLocality::Local);
            stateGpu->waitVelocitiesReadyOnHost(AtomLocality::Local);
        }
        // Copy forces for the output if the forces were reduced on the GPU (not the case on virial steps)
        // and update is offloaded hence forces are kept on the GPU for update and have not been
        // already transferred in do_force().
        // TODO: There should be an improved, explicit mechanism that ensures this copy is only executed
        //       when the forces are ready on the GPU -- the same synchronizer should be used as the one
        //       prior to GPU update.
        // TODO: When the output flags will be included in step workload, this copy can be combined with the
        //       copy call in do_force(...).
        // NOTE: The forces should not be copied here if the vsites are present, since they were modified
        //       on host after the D2H copy in do_force(...).
        if (runScheduleWork->stepWork.useGpuFBufferOps && (simulationWork.useGpuUpdate && !vsite)
            && do_per_step(step, ir->nstfout))
        {
            stateGpu->copyForcesFromGpu(ArrayRef<RVec>(f), AtomLocality::Local);
            stateGpu->waitForcesReadyOnHost(AtomLocality::Local);
        }
        /* Now we have the energies and forces corresponding to the
         * coordinates at time t. We must output all of this before
         * the update.
         */
        do_md_trajectory_writing(fplog, cr, nfile, fnm, step, step_rel, t, ir, state, state_global,
                                 observablesHistory, top_global, fr, outf, energyOutput, ekind, f,
                                 checkpointHandler->isCheckpointingStep(), bRerunMD, bLastStep,
                                 mdrunOptions.writeConfout, bSumEkinhOld);
        /* Check if IMD step and do IMD communication, if bIMD is TRUE. */
        bInteractiveMDstep = imdSession->run(step, bNS, state->box, state->x.rvec_array(), t);

        /* kludge -- virial is lost with restart for MTTK NPT control. Must reload (saved earlier). */
        if (startingBehavior != StartingBehavior::NewSimulation
            && (inputrecNptTrotter(ir) || inputrecNphTrotter(ir)))
        {
            copy_mat(state->svir_prev, shake_vir);
            copy_mat(state->fvir_prev, force_vir);
        }

        stopHandler->setSignal();
        resetHandler->setSignal(walltime_accounting);

        if (bGStat || !PAR(cr))
        {
            /* In parallel we only have to check for checkpointing in steps
             * where we do global communication,
             *  otherwise the other nodes don't know.
             */
            checkpointHandler->setSignal(walltime_accounting);
        }

        /* #########   START SECOND UPDATE STEP ################# */

        /* at the start of step, randomize or scale the velocities ((if vv. Restriction of Andersen
           controlled in preprocessing */

        if (ETC_ANDERSEN(ir->etc)) /* keep this outside of update_tcouple because of the extra info required to pass */
        {
            gmx_bool bIfRandomize;
            bIfRandomize = update_randomize_velocities(ir, step, cr, mdatoms, state->v, &upd, constr);
            /* if we have constraints, we have to remove the kinetic energy parallel to the bonds */
            if (constr && bIfRandomize)
            {
                constrain_velocities(step, nullptr, state, tmp_vir, constr, bCalcVir, do_log, do_ene);
            }
        }
        /* Box is changed in update() when we do pressure coupling,
         * but we should still use the old box for energy corrections and when
         * writing it to the energy file, so it matches the trajectory files for
         * the same timestep above. Make a copy in a separate array.
         */
        copy_mat(state->box, lastbox);

        dvdl_constr = 0;

        wallcycle_start(wcycle, ewcUPDATE);
        /* UPDATE PRESSURE VARIABLES IN TROTTER FORMULATION WITH CONSTRAINTS */
        if (bTrotter)
        {
            trotter_update(ir, step, ekind, enerd, state, total_vir, mdatoms, &MassQ, trotter_seq, ettTSEQ3);
            /* We can only do Berendsen coupling after we have summed
             * the kinetic energy or virial. Since the happens
             * in global_state after update, we should only do it at
             * step % nstlist = 1 with bGStatEveryStep=FALSE.
             */
        }
        else
        {
            update_tcouple(step, ir, state, ekind, &MassQ, mdatoms);
            update_pcouple_before_coordinates(fplog, step, ir, state, pressureCouplingMu, M, bInitStep);
        }

        if (EI_VV(ir->eI))
        {
            /* velocity half-step update */
            update_coords(step, ir, mdatoms, state, f.arrayRefWithPadding(), fcd, ekind, M, &upd,
                          etrtVELOCITY2, cr, constr);
        }

        /* Above, initialize just copies ekinh into ekin,
         * it doesn't copy position (for VV),
         * and entire integrator for MD.
         */

        if (ir->eI == eiVVAK)
        {
            cbuf.resize(state->x.size());
            std::copy(state->x.begin(), state->x.end(), cbuf.begin());
        }

        /* With leap-frog type integrators we compute the kinetic energy
         * at a whole time step as the average of the half-time step kinetic
         * energies of two subsequent steps. Therefore we need to compute the
         * half step kinetic energy also if we need energies at the next step.
         */
        const bool needHalfStepKineticEnergy =
                (!EI_VV(ir->eI) && (do_per_step(step + 1, nstglobalcomm) || step_rel + 1 == ir->nsteps));

        // Parrinello-Rahman requires the pressure to be availible before the update to compute
        // the velocity scaling matrix. Hence, it runs one step after the nstpcouple step.
        const bool doParrinelloRahman = (ir->epc == epcPARRINELLORAHMAN
                                         && do_per_step(step + ir->nstpcouple - 1, ir->nstpcouple));

        if (useGpuForUpdate)
        {
            if (bNS)
            {
                integrator->set(stateGpu->getCoordinates(), stateGpu->getVelocities(),
                                stateGpu->getForces(), top.idef, *mdatoms, ekind->ngtc);

                // Copy data to the GPU after buffers might have being reinitialized
                stateGpu->copyVelocitiesToGpu(state->v, AtomLocality::Local);
                stateGpu->copyCoordinatesToGpu(state->x, AtomLocality::Local);
            }

            // If the buffer ops were not offloaded this step, the forces are on the host and have to be copied
            if (!runScheduleWork->stepWork.useGpuFBufferOps)
            {
                stateGpu->copyForcesToGpu(ArrayRef<RVec>(f), AtomLocality::Local);
            }

            const bool doTemperatureScaling =
                    (ir->etc != etcNO && do_per_step(step + ir->nsttcouple - 1, ir->nsttcouple));

            // This applies Leap-Frog, LINCS and SETTLE in succession
            integrator->integrate(stateGpu->getForcesReadyOnDeviceEvent(
                                          AtomLocality::Local, runScheduleWork->stepWork.useGpuFBufferOps),
                                  ir->delta_t, true, bCalcVir, shake_vir, doTemperatureScaling,
                                  ekind->tcstat, doParrinelloRahman, ir->nstpcouple * ir->delta_t, M);

            // Copy velocities D2H after update if:
            // - Globals are computed this step (includes the energy output steps).
            // - Temperature is needed for the next step.
            if (bGStat || needHalfStepKineticEnergy)
            {
                stateGpu->copyVelocitiesFromGpu(state->v, AtomLocality::Local);
                stateGpu->waitVelocitiesReadyOnHost(AtomLocality::Local);
            }
        }
        else
        {
            update_coords(step, ir, mdatoms, state, f.arrayRefWithPadding(), fcd, ekind, M, &upd,
                          etrtPOSITION, cr, constr);

            wallcycle_stop(wcycle, ewcUPDATE);

            constrain_coordinates(step, &dvdl_constr, state, shake_vir, &upd, constr, bCalcVir,
                                  do_log, do_ene);

            update_sd_second_half(step, &dvdl_constr, ir, mdatoms, state, cr, nrnb, wcycle, &upd,
                                  constr, do_log, do_ene);
            finish_update(ir, mdatoms, state, graph, nrnb, wcycle, &upd, constr);
        }

        if (ir->bPull && ir->pull->bSetPbcRefToPrevStepCOM)
        {
            updatePrevStepPullCom(pull_work, state);
        }

        if (ir->eI == eiVVAK)
        {
            /* erase F_EKIN and F_TEMP here? */
            /* just compute the kinetic energy at the half step to perform a trotter step */
            compute_globals(gstat, cr, ir, fr, ekind, state->x.rvec_array(), state->v.rvec_array(),
                            state->box, state->lambda[efptVDW], mdatoms, nrnb, &vcm, wcycle, enerd,
                            force_vir, shake_vir, total_vir, pres, mu_tot, constr, &nullSignaller, lastbox,
                            nullptr, &bSumEkinhOld, (bGStat ? CGLO_GSTAT : 0) | CGLO_TEMPERATURE);
            wallcycle_start(wcycle, ewcUPDATE);
            trotter_update(ir, step, ekind, enerd, state, total_vir, mdatoms, &MassQ, trotter_seq, ettTSEQ4);
            /* now we know the scaling, we can compute the positions again */
            std::copy(cbuf.begin(), cbuf.end(), state->x.begin());

            update_coords(step, ir, mdatoms, state, f.arrayRefWithPadding(), fcd, ekind, M, &upd,
                          etrtPOSITION, cr, constr);
            wallcycle_stop(wcycle, ewcUPDATE);

            /* do we need an extra constraint here? just need to copy out of as_rvec_array(state->v.data()) to upd->xp? */
            /* are the small terms in the shake_vir here due
             * to numerical errors, or are they important
             * physically? I'm thinking they are just errors, but not completely sure.
             * For now, will call without actually constraining, constr=NULL*/
            finish_update(ir, mdatoms, state, graph, nrnb, wcycle, &upd, nullptr);
        }
        if (EI_VV(ir->eI))
        {
            /* this factor or 2 correction is necessary
               because half of the constraint force is removed
               in the vv step, so we have to double it.  See
               the Redmine issue #1255.  It is not yet clear
               if the factor of 2 is exact, or just a very
               good approximation, and this will be
               investigated.  The next step is to see if this
               can be done adding a dhdl contribution from the
               rattle step, but this is somewhat more
               complicated with the current code. Will be
               investigated, hopefully for 4.6.3. However,
               this current solution is much better than
               having it completely wrong.
             */
            enerd->term[F_DVDL_CONSTR] += 2 * dvdl_constr;
        }
        else
        {
            enerd->term[F_DVDL_CONSTR] += dvdl_constr;
        }

        if (vsite != nullptr)
        {
            wallcycle_start(wcycle, ewcVSITECONSTR);
            if (graph != nullptr)
            {
                shift_self(graph, state->box, state->x.rvec_array());
            }
            construct_vsites(vsite, state->x.rvec_array(), ir->delta_t, state->v.rvec_array(),
                             top.idef.iparams, top.idef.il, fr->ePBC, fr->bMolPBC, cr, state->box);

            if (graph != nullptr)
            {
                unshift_self(graph, state->box, state->x.rvec_array());
            }
            wallcycle_stop(wcycle, ewcVSITECONSTR);
        }

        /* ############## IF NOT VV, Calculate globals HERE  ############ */
        /* With Leap-Frog we can skip compute_globals at
         * non-communication steps, but we need to calculate
         * the kinetic energy one step before communication.
         */
        {
            // Organize to do inter-simulation signalling on steps if
            // and when algorithms require it.
            const bool doInterSimSignal = (simulationsShareState && do_per_step(step, nstSignalComm));

            if (bGStat || needHalfStepKineticEnergy || doInterSimSignal)
            {
                // Copy coordinates when needed to stop the CM motion.
                if (useGpuForUpdate && !EI_VV(ir->eI) && bStopCM)
                {
                    stateGpu->copyCoordinatesFromGpu(state->x, AtomLocality::Local);
                    stateGpu->waitCoordinatesReadyOnHost(AtomLocality::Local);
                }
                // Since we're already communicating at this step, we
                // can propagate intra-simulation signals. Note that
                // check_nstglobalcomm has the responsibility for
                // choosing the value of nstglobalcomm that is one way
                // bGStat becomes true, so we can't get into a
                // situation where e.g. checkpointing can't be
                // signalled.
                bool                doIntraSimSignal = true;
                SimulationSignaller signaller(&signals, cr, ms, doInterSimSignal, doIntraSimSignal);

                compute_globals(
                        gstat, cr, ir, fr, ekind, state->x.rvec_array(), state->v.rvec_array(),
                        state->box, state->lambda[efptVDW], mdatoms, nrnb, &vcm, wcycle, enerd,
                        force_vir, shake_vir, total_vir, pres, mu_tot, constr, &signaller, lastbox,
                        &totalNumberOfBondedInteractions, &bSumEkinhOld,
                        (bGStat ? CGLO_GSTAT : 0) | (!EI_VV(ir->eI) && bCalcEner ? CGLO_ENERGY : 0)
                                | (!EI_VV(ir->eI) && bStopCM ? CGLO_STOPCM : 0)
                                | (!EI_VV(ir->eI) ? CGLO_TEMPERATURE : 0)
                                | (!EI_VV(ir->eI) ? CGLO_PRESSURE : 0) | CGLO_CONSTRAINT
                                | (shouldCheckNumberOfBondedInteractions ? CGLO_CHECK_NUMBER_OF_BONDED_INTERACTIONS
                                                                         : 0));
                checkNumberOfBondedInteractions(mdlog, cr, totalNumberOfBondedInteractions,
                                                top_global, &top, state->x.rvec_array(), state->box,
                                                &shouldCheckNumberOfBondedInteractions);
                if (!EI_VV(ir->eI) && bStopCM)
                {
                    process_and_stopcm_grp(fplog, &vcm, *mdatoms, state->x.rvec_array(),
                                           state->v.rvec_array());
                    inc_nrnb(nrnb, eNR_STOPCM, mdatoms->homenr);

                    // TODO: The special case of removing CM motion should be dealt more gracefully
                    if (useGpuForUpdate)
                    {
                        stateGpu->copyCoordinatesToGpu(state->x, AtomLocality::Local);
                        stateGpu->waitCoordinatesCopiedToDevice(AtomLocality::Local);
                    }
                }
            }
        }

        /* #############  END CALC EKIN AND PRESSURE ################# */

        /* Note: this is OK, but there are some numerical precision issues with using the convergence of
           the virial that should probably be addressed eventually. state->veta has better properies,
           but what we actually need entering the new cycle is the new shake_vir value. Ideally, we could
           generate the new shake_vir, but test the veta value for convergence.  This will take some thought. */

        if (ir->efep != efepNO && !EI_VV(ir->eI))
        {
            /* Sum up the foreign energy and dhdl terms for md and sd.
               Currently done every step so that dhdl is correct in the .edr */
            sum_dhdl(enerd, state->lambda, *ir->fepvals);
        }

        update_pcouple_after_coordinates(fplog, step, ir, mdatoms, pres, force_vir, shake_vir,
<<<<<<< HEAD
                                         pressureCouplingMu, state, nrnb, &upd);
=======
                                         pressureCouplingMu, state, nrnb, &upd, !useGpuForUpdate);

        const bool doBerendsenPressureCoupling =
                (inputrec->epc == epcBERENDSEN && do_per_step(step, inputrec->nstpcouple));
        if (useGpuForUpdate && (doBerendsenPressureCoupling || doParrinelloRahman))
        {
            integrator->scaleCoordinates(pressureCouplingMu);
            t_pbc pbc;
            set_pbc(&pbc, epbcXYZ, state->box);
            integrator->setPbc(&pbc);
        }
>>>>>>> 6d99340a

        /* ################# END UPDATE STEP 2 ################# */
        /* #### We now have r(t+dt) and v(t+dt/2)  ############# */

        /* The coordinates (x) were unshifted in update */
        if (!bGStat)
        {
            /* We will not sum ekinh_old,
             * so signal that we still have to do it.
             */
            bSumEkinhOld = TRUE;
        }

        if (bCalcEner)
        {
            /* #########  BEGIN PREPARING EDR OUTPUT  ###########  */

            /* use the directly determined last velocity, not actually the averaged half steps */
            if (bTrotter && ir->eI == eiVV)
            {
                enerd->term[F_EKIN] = last_ekin;
            }
            enerd->term[F_ETOT] = enerd->term[F_EPOT] + enerd->term[F_EKIN];

            if (integratorHasConservedEnergyQuantity(ir))
            {
                if (EI_VV(ir->eI))
                {
                    enerd->term[F_ECONSERVED] = enerd->term[F_ETOT] + saved_conserved_quantity;
                }
                else
                {
                    enerd->term[F_ECONSERVED] = enerd->term[F_ETOT] + NPT_energy(ir, state, &MassQ);
                }
            }
            /* #########  END PREPARING EDR OUTPUT  ###########  */
        }

        /* Output stuff */
        if (MASTER(cr))
        {
            if (fplog && do_log && bDoExpanded)
            {
                /* only needed if doing expanded ensemble */
                PrintFreeEnergyInfoToFile(fplog, ir->fepvals, ir->expandedvals,
                                          ir->bSimTemp ? ir->simtempvals : nullptr,
                                          state_global->dfhist, state->fep_state, ir->nstlog, step);
            }
            if (bCalcEner)
            {
                energyOutput.addDataAtEnergyStep(bDoDHDL, bCalcEnerStep, t, mdatoms->tmass, enerd, state,
                                                 ir->fepvals, ir->expandedvals, lastbox, shake_vir,
                                                 force_vir, total_vir, pres, ekind, mu_tot, constr);
            }
            else
            {
                energyOutput.recordNonEnergyStep();
            }

            gmx_bool do_dr = do_per_step(step, ir->nstdisreout);
            gmx_bool do_or = do_per_step(step, ir->nstorireout);

            if (doSimulatedAnnealing)
            {
                energyOutput.printAnnealingTemperatures(do_log ? fplog : nullptr, groups, &(ir->opts));
            }
            if (do_log || do_ene || do_dr || do_or)
            {
                energyOutput.printStepToEnergyFile(mdoutf_get_fp_ene(outf), do_ene, do_dr, do_or,
                                                   do_log ? fplog : nullptr, step, t, fcd, awh.get());
            }

            if (ir->bPull)
            {
                pull_print_output(pull_work, step, t);
            }

            if (do_per_step(step, ir->nstlog))
            {
                if (fflush(fplog) != 0)
                {
                    gmx_fatal(FARGS, "Cannot flush logfile - maybe you are out of disk space?");
                }
            }
        }
        if (bDoExpanded)
        {
            /* Have to do this part _after_ outputting the logfile and the edr file */
            /* Gets written into the state at the beginning of next loop*/
            state->fep_state = lamnew;
        }
        /* Print the remaining wall clock time for the run */
        if (isMasterSimMasterRank(ms, MASTER(cr)) && (do_verbose || gmx_got_usr_signal()) && !bPMETunePrinting)
        {
            if (shellfc)
            {
                fprintf(stderr, "\n");
            }
            print_time(stderr, walltime_accounting, step, ir, cr);
        }

        /* Ion/water position swapping.
         * Not done in last step since trajectory writing happens before this call
         * in the MD loop and exchanges would be lost anyway. */
        bNeedRepartition = FALSE;
        if ((ir->eSwapCoords != eswapNO) && (step > 0) && !bLastStep && do_per_step(step, ir->swap->nstswap))
        {
            bNeedRepartition =
                    do_swapcoords(cr, step, t, ir, swap, wcycle, as_rvec_array(state->x.data()),
                                  state->box, MASTER(cr) && mdrunOptions.verbose, bRerunMD);

            if (bNeedRepartition && DOMAINDECOMP(cr))
            {
                dd_collect_state(cr->dd, state, state_global);
            }
        }

        /* Replica exchange */
        bExchanged = FALSE;
        if (bDoReplEx)
        {
            bExchanged = replica_exchange(fplog, cr, ms, repl_ex, state_global, enerd, state, step, t);
        }

        if ((bExchanged || bNeedRepartition) && DOMAINDECOMP(cr))
        {
            dd_partition_system(fplog, mdlog, step, cr, TRUE, 1, state_global, *top_global, ir,
                                imdSession, pull_work, state, &f, mdAtoms, &top, fr, vsite, constr,
                                nrnb, wcycle, FALSE);
            shouldCheckNumberOfBondedInteractions = true;
            upd.setNumAtoms(state->natoms);
        }

        bFirstStep = FALSE;
        bInitStep  = FALSE;

        /* #######  SET VARIABLES FOR NEXT ITERATION IF THEY STILL NEED IT ###### */
        /* With all integrators, except VV, we need to retain the pressure
         * at the current step for coupling at the next step.
         */
        if ((state->flags & (1U << estPRES_PREV))
            && (bGStatEveryStep || (ir->nstpcouple > 0 && step % ir->nstpcouple == 0)))
        {
            /* Store the pressure in t_state for pressure coupling
             * at the next MD step.
             */
            copy_mat(pres, state->pres_prev);
        }

        /* #######  END SET VARIABLES FOR NEXT ITERATION ###### */

        if ((membed != nullptr) && (!bLastStep))
        {
            rescale_membed(step_rel, membed, as_rvec_array(state_global->x.data()));
        }

        cycles = wallcycle_stop(wcycle, ewcSTEP);
        if (DOMAINDECOMP(cr) && wcycle)
        {
            dd_cycles_add(cr->dd, cycles, ddCyclStep);
        }

        /* increase the MD step number */
        step++;
        step_rel++;

        resetHandler->resetCounters(step, step_rel, mdlog, fplog, cr, fr->nbv.get(), nrnb,
                                    fr->pmedata, pme_loadbal, wcycle, walltime_accounting);

        /* If bIMD is TRUE, the master updates the IMD energy record and sends positions to VMD client */
        imdSession->updateEnergyRecordAndSendPositionsAndEnergies(bInteractiveMDstep, step, bCalcEner);
    }
    /* End of main MD loop */

    /* Closing TNG files can include compressing data. Therefore it is good to do that
     * before stopping the time measurements. */
    mdoutf_tng_close(outf);

    /* Stop measuring walltime */
    walltime_accounting_end_time(walltime_accounting);

    if (!thisRankHasDuty(cr, DUTY_PME))
    {
        /* Tell the PME only node to finish */
        gmx_pme_send_finish(cr);
    }

    if (MASTER(cr))
    {
        if (ir->nstcalcenergy > 0)
        {
            energyOutput.printAnnealingTemperatures(fplog, groups, &(ir->opts));
            energyOutput.printAverages(fplog, groups);
        }
    }
    done_mdoutf(outf);

    if (bPMETune)
    {
        pme_loadbal_done(pme_loadbal, fplog, mdlog, fr->nbv->useGpu());
    }

    done_shellfc(fplog, shellfc, step_rel);

    if (useReplicaExchange && MASTER(cr))
    {
        print_replica_exchange_statistics(fplog, repl_ex);
    }

    walltime_accounting_set_nsteps_done(walltime_accounting, step_rel);

    global_stat_destroy(gstat);
}<|MERGE_RESOLUTION|>--- conflicted
+++ resolved
@@ -1448,9 +1448,6 @@
         }
 
         update_pcouple_after_coordinates(fplog, step, ir, mdatoms, pres, force_vir, shake_vir,
-<<<<<<< HEAD
-                                         pressureCouplingMu, state, nrnb, &upd);
-=======
                                          pressureCouplingMu, state, nrnb, &upd, !useGpuForUpdate);
 
         const bool doBerendsenPressureCoupling =
@@ -1462,7 +1459,6 @@
             set_pbc(&pbc, epbcXYZ, state->box);
             integrator->setPbc(&pbc);
         }
->>>>>>> 6d99340a
 
         /* ################# END UPDATE STEP 2 ################# */
         /* #### We now have r(t+dt) and v(t+dt/2)  ############# */
