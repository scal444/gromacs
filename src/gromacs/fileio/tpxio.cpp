--- conflicted
+++ resolved
@@ -103,14 +103,11 @@
     tpxv_PullGeomDirRel,                                     /**< add pull geometry direction-relative */
     tpxv_IntermolecularBondeds,                              /**< permit inter-molecular bonded interactions in the topology */
     tpxv_CompElWithSwapLayerOffset,                          /**< added parameters for improved CompEl setups */
-<<<<<<< HEAD
-    tpxv_DrudeExtendedLagrangian,                            /**< Drude extended Lagrangian support within md-vv */
-=======
     tpxv_CompElPolyatomicIonsAndMultipleIonTypes,            /**< CompEl now can handle polyatomic ions and more than two types of ions */
     tpxv_RemoveAdress,                                       /**< removed support for AdResS */
     tpxv_PullCoordNGroup,                                    /**< add ngroup to pull coord */
     tpxv_RemoveTwinRange,                                    /**< removed support for twin-range interactions */
->>>>>>> 5a7bb7e2
+    tpxv_DrudeExtendedLagrangian,                            /**< Drude extended Lagrangian support within md-vv */
     tpxv_Count                                               /**< the total number of tpxv versions */
 };
 
