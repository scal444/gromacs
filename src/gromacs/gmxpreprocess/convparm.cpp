/*
 * This file is part of the GROMACS molecular simulation package.
 *
 * Copyright (c) 1991-2000, University of Groningen, The Netherlands.
 * Copyright (c) 2001-2004, The GROMACS development team.
 * Copyright (c) 2013,2014,2015, by the GROMACS development team, led by
 * Mark Abraham, David van der Spoel, Berk Hess, and Erik Lindahl,
 * and including many others, as listed in the AUTHORS file in the
 * top-level source directory and at http://www.gromacs.org.
 *
 * GROMACS is free software; you can redistribute it and/or
 * modify it under the terms of the GNU Lesser General Public License
 * as published by the Free Software Foundation; either version 2.1
 * of the License, or (at your option) any later version.
 *
 * GROMACS is distributed in the hope that it will be useful,
 * but WITHOUT ANY WARRANTY; without even the implied warranty of
 * MERCHANTABILITY or FITNESS FOR A PARTICULAR PURPOSE.  See the GNU
 * Lesser General Public License for more details.
 *
 * You should have received a copy of the GNU Lesser General Public
 * License along with GROMACS; if not, see
 * http://www.gnu.org/licenses, or write to the Free Software Foundation,
 * Inc., 51 Franklin Street, Fifth Floor, Boston, MA  02110-1301  USA.
 *
 * If you want to redistribute modifications to GROMACS, please
 * consider that scientific software is very special. Version
 * control is crucial - bugs must be traceable. We will be happy to
 * consider code for inclusion in the official distribution, but
 * derived work must not be called official GROMACS. Details are found
 * in the README & COPYING files - if they are missing, get the
 * official version at http://www.gromacs.org.
 *
 * To help us fund GROMACS development, we humbly ask that you cite
 * the research papers on the package. Check out http://www.gromacs.org.
 */
/* This file is completely threadsafe - keep it that way! */
#include "gmxpre.h"

#include "convparm.h"

#include <string.h>

#include <cmath>

#include "gromacs/gmxpreprocess/gpp_atomtype.h"
#include "gromacs/gmxpreprocess/topio.h"
#include "gromacs/gmxpreprocess/toputil.h"
#include "gromacs/math/functions.h"
#include "gromacs/math/units.h"
#include "gromacs/math/utilities.h"
#include "gromacs/math/vec.h"
#include "gromacs/mdtypes/md_enums.h"
#include "gromacs/topology/ifunc.h"
#include "gromacs/topology/topology.h"
#include "gromacs/utility/fatalerror.h"
#include "gromacs/utility/smalloc.h"

static int round_check(real r, int limit, int ftype, const char *name)
{
    int i;

    if (r >= 0)
    {
        i = (int)(r + 0.5);
    }
    else
    {
        i = (int)(r - 0.5);
    }

    if (r-i > 0.01 || r-i < -0.01)
    {
        gmx_fatal(FARGS, "A non-integer value (%f) was supplied for '%s' in %s",
                  r, name, interaction_function[ftype].longname);
    }

    if (i < limit)
    {
        gmx_fatal(FARGS, "Value of '%s' in %s is %d, which is smaller than the minimum of %d",
                  name, interaction_function[ftype].longname, i, limit);
    }

    return i;
}

static void set_ljparams(int comb, double reppow, double v, double w,
                         real *c6, real *c12)
{
    if (comb == eCOMB_ARITHMETIC || comb == eCOMB_GEOM_SIG_EPS)
    {
        if (v >= 0)
        {
            *c6  = 4*w*gmx::power6(v);
            *c12 = 4*w*std::pow(v, reppow);
        }
        else
        {
            /* Interpret negative sigma as c6=0 and c12 with -sigma */
            *c6  = 0;
            *c12 = 4*w*std::pow(-v, reppow);
        }
    }
    else
    {
        *c6  = v;
        *c12 = w;
    }
}

/* A return value of 0 means parameters were assigned successfully,
 * returning -1 means this is an all-zero interaction that should not be added.
 */
static int
assign_param(t_functype ftype, t_iparams *newparam,
             real old[MAXFORCEPARAM], int comb, double reppow)
{
    int      i, j;
    gmx_bool all_param_zero = TRUE;

    /* Set to zero */
    for (j = 0; (j < MAXFORCEPARAM); j++)
    {
        newparam->generic.buf[j] = 0.0;
        /* If all parameters are zero we might not add some interaction types (selected below).
         * We cannot apply this to ALL interactions, since many have valid reasons for having
         * zero parameters (e.g. an index to a Cmap interaction, or LJ parameters), but
         * we use it for angles and torsions that are typically generated automatically.
         */
        all_param_zero = (all_param_zero == TRUE) && fabs(old[j]) < GMX_REAL_MIN;
    }

    if (all_param_zero == TRUE)
    {
        if (IS_ANGLE(ftype) || IS_RESTRAINT_TYPE(ftype) || ftype == F_IDIHS ||
            ftype == F_PDIHS || ftype == F_PIDIHS || ftype == F_RBDIHS || ftype == F_FOURDIHS)
        {
            return -1;
        }
    }

    switch (ftype)
    {
        case F_G96ANGLES:
            /* Post processing of input data: store cosine iso angle itself */
            newparam->harmonic.rA  = cos(old[0]*DEG2RAD);
            newparam->harmonic.krA = old[1];
            newparam->harmonic.rB  = cos(old[2]*DEG2RAD);
            newparam->harmonic.krB = old[3];
            break;
        case F_G96BONDS:
            /* Post processing of input data: store square of length itself */
            newparam->harmonic.rA  = gmx::square(old[0]);
            newparam->harmonic.krA = old[1];
            newparam->harmonic.rB  = gmx::square(old[2]);
            newparam->harmonic.krB = old[3];
            break;
        case F_FENEBONDS:
            newparam->fene.bm = old[0];
            newparam->fene.kb = old[1];
            break;
        case F_RESTRBONDS:
            newparam->restraint.lowA = old[0];
            newparam->restraint.up1A = old[1];
            newparam->restraint.up2A = old[2];
            newparam->restraint.kA   = old[3];
            newparam->restraint.lowB = old[4];
            newparam->restraint.up1B = old[5];
            newparam->restraint.up2B = old[6];
            newparam->restraint.kB   = old[7];
            break;
        case F_TABBONDS:
        case F_TABBONDSNC:
        case F_TABANGLES:
        case F_TABDIHS:
            newparam->tab.table = round_check(old[0], 0, ftype, "table index");
            newparam->tab.kA    = old[1];
            newparam->tab.kB    = old[3];
            break;
        case F_CROSS_BOND_BONDS:
            newparam->cross_bb.r1e = old[0];
            newparam->cross_bb.r2e = old[1];
            newparam->cross_bb.krr = old[2];
            break;
        case F_CROSS_BOND_ANGLES:
            newparam->cross_ba.r1e = old[0];
            newparam->cross_ba.r2e = old[1];
            newparam->cross_ba.r3e = old[2];
            newparam->cross_ba.krt = old[3];
            break;
        case F_UREY_BRADLEY:
            newparam->u_b.thetaA  = old[0];
            newparam->u_b.kthetaA = old[1];
            newparam->u_b.r13A    = old[2];
            newparam->u_b.kUBA    = old[3];
            newparam->u_b.thetaB  = old[4];
            newparam->u_b.kthetaB = old[5];
            newparam->u_b.r13B    = old[6];
            newparam->u_b.kUBB    = old[7];
            break;
        case F_QUARTIC_ANGLES:
            newparam->qangle.theta = old[0];
            for (i = 0; i < 5; i++)
            {
                newparam->qangle.c[i] = old[i+1];
            }
            break;
        case F_LINEAR_ANGLES:
            newparam->linangle.aA    = old[0];
            newparam->linangle.klinA = old[1];
            newparam->linangle.aB    = old[2];
            newparam->linangle.klinB = old[3];
            break;
        case F_BONDS:
        case F_ANGLES:
        case F_HARMONIC:
        case F_IDIHS:
            newparam->harmonic.rA  = old[0];
            newparam->harmonic.krA = old[1];
            newparam->harmonic.rB  = old[2];
            newparam->harmonic.krB = old[3];
            break;
        case F_RESTRANGLES:
            newparam->harmonic.rA  = old[0];
            newparam->harmonic.krA = old[1];
            break;
        case F_MORSE:
            newparam->morse.b0A    = old[0];
            newparam->morse.cbA    = old[1];
            newparam->morse.betaA  = old[2];
            newparam->morse.b0B    = old[3];
            newparam->morse.cbB    = old[4];
            newparam->morse.betaB  = old[5];
            break;
        case F_CUBICBONDS:
            newparam->cubic.b0    = old[0];
            newparam->cubic.kb    = old[1];
            newparam->cubic.kcub  = old[2];
            break;
        case F_CONNBONDS:
            break;
        case F_POLARIZATION:
            newparam->polarize.alpha = old[0];
            break;
        case F_ANHARM_POL:
            newparam->anharm_polarize.alpha = old[0];
            newparam->anharm_polarize.drcut = old[1];
            newparam->anharm_polarize.khyp  = old[2];
            break;
        case F_ANISO_POL:
            newparam->daniso.a11  = old[0];
            newparam->daniso.a22  = old[1];
            newparam->daniso.a33  = old[2];
        case F_WATER_POL:
            newparam->wpol.al_x   = old[0];
            newparam->wpol.al_y   = old[1];
            newparam->wpol.al_z   = old[2];
            newparam->wpol.rOH    = old[3];
            newparam->wpol.rHH    = old[4];
            newparam->wpol.rOD    = old[5];
            break;
        case F_THOLE_POL:
            newparam->thole.alpha1 = old[0];
            newparam->thole.alpha2 = old[1];
            newparam->thole.a      = old[2] + old[3];
            if ((old[0] > 0) && (old[1] > 0))
            {
<<<<<<< HEAD
                newparam->thole.rfac = (old[2]+old[3])*pow(old[0]*old[1], static_cast<real>(-1.0/6.0));
=======
                newparam->thole.rfac = old[0]*gmx::invsixthroot(old[1]*old[2]);
>>>>>>> 5a7bb7e2
            }
            else
            {
                newparam->thole.rfac = 1;
            }
            break;
        case F_BHAM:
            newparam->bham.a = old[0];
            newparam->bham.b = old[1];
            newparam->bham.c = old[2];
            break;
        case F_LJ14:
            set_ljparams(comb, reppow, old[0], old[1], &newparam->lj14.c6A, &newparam->lj14.c12A);
            set_ljparams(comb, reppow, old[2], old[3], &newparam->lj14.c6B, &newparam->lj14.c12B);
            break;
        case F_LJC14_Q:
            newparam->ljc14.fqq = old[0];
            newparam->ljc14.qi  = old[1];
            newparam->ljc14.qj  = old[2];
            set_ljparams(comb, reppow, old[3], old[4], &newparam->ljc14.c6, &newparam->ljc14.c12);
            break;
        case F_LJC_PAIRS_NB:
            newparam->ljcnb.qi = old[0];
            newparam->ljcnb.qj = old[1];
            set_ljparams(comb, reppow, old[2], old[3], &newparam->ljcnb.c6, &newparam->ljcnb.c12);
            break;
        case F_LJ:
            set_ljparams(comb, reppow, old[0], old[1], &newparam->lj.c6, &newparam->lj.c12);
            break;
        case F_PDIHS:
        case F_PIDIHS:
        case F_ANGRES:
        case F_ANGRESZ:
            newparam->pdihs.phiA = old[0];
            newparam->pdihs.cpA  = old[1];

            /* Change 20100720: Amber occasionally uses negative multiplicities (mathematically OK),
             * so I have changed the lower limit to -99 /EL
             */
            newparam->pdihs.phiB = old[3];
            newparam->pdihs.cpB  = old[4];
            /* If both force constants are zero there is no interaction. Return -1 to signal
             * this entry should NOT be added.
             */
            if (fabs(newparam->pdihs.cpA) < GMX_REAL_MIN && fabs(newparam->pdihs.cpB) < GMX_REAL_MIN)
            {
                return -1;
            }

            newparam->pdihs.mult = round_check(old[2], -99, ftype, "multiplicity");

            break;
        case F_RESTRDIHS:
            newparam->pdihs.phiA = old[0];
            newparam->pdihs.cpA  = old[1];
            break;
        case F_POSRES:
            newparam->posres.fcA[XX]   = old[0];
            newparam->posres.fcA[YY]   = old[1];
            newparam->posres.fcA[ZZ]   = old[2];
            newparam->posres.fcB[XX]   = old[3];
            newparam->posres.fcB[YY]   = old[4];
            newparam->posres.fcB[ZZ]   = old[5];
            newparam->posres.pos0A[XX] = old[6];
            newparam->posres.pos0A[YY] = old[7];
            newparam->posres.pos0A[ZZ] = old[8];
            newparam->posres.pos0B[XX] = old[9];
            newparam->posres.pos0B[YY] = old[10];
            newparam->posres.pos0B[ZZ] = old[11];
            break;
        case F_FBPOSRES:
            newparam->fbposres.geom     = round_check(old[0], 0, ftype, "geometry");
            if (!(newparam->fbposres.geom > efbposresZERO && newparam->fbposres.geom < efbposresNR))
            {
                gmx_fatal(FARGS, "Invalid geometry for flat-bottomed position restraint.\n"
                          "Expected number between 1 and %d. Found %d\n", efbposresNR-1,
                          newparam->fbposres.geom);
            }
            newparam->fbposres.r        = old[1];
            newparam->fbposres.k        = old[2];
            newparam->fbposres.pos0[XX] = old[3];
            newparam->fbposres.pos0[YY] = old[4];
            newparam->fbposres.pos0[ZZ] = old[5];
            break;
        case F_DISRES:
            newparam->disres.label = round_check(old[0], 0, ftype, "label");
            newparam->disres.type  = round_check(old[1], 1, ftype, "type'");
            newparam->disres.low   = old[2];
            newparam->disres.up1   = old[3];
            newparam->disres.up2   = old[4];
            newparam->disres.kfac  = old[5];
            break;
        case F_ORIRES:
            newparam->orires.ex    = round_check(old[0], 1, ftype, "experiment") - 1;
            newparam->orires.label = round_check(old[1], 1, ftype, "label");
            newparam->orires.power = round_check(old[2], 0, ftype, "power");
            newparam->orires.c     = old[3];
            newparam->orires.obs   = old[4];
            newparam->orires.kfac  = old[5];
            break;
        case F_DIHRES:
            newparam->dihres.phiA   = old[0];
            newparam->dihres.dphiA  = old[1];
            newparam->dihres.kfacA  = old[2];
            newparam->dihres.phiB   = old[3];
            newparam->dihres.dphiB  = old[4];
            newparam->dihres.kfacB  = old[5];
            break;
        case F_RBDIHS:
            for (i = 0; (i < NR_RBDIHS); i++)
            {
                newparam->rbdihs.rbcA[i] = old[i];
                newparam->rbdihs.rbcB[i] = old[NR_RBDIHS+i];
            }
            break;
        case F_CBTDIHS:
            for (i = 0; (i < NR_CBTDIHS); i++)
            {
                newparam->cbtdihs.cbtcA[i] = old[i];
            }
            break;
        case F_FOURDIHS:
            /* Read the dihedral parameters to temporary arrays,
             * and convert them to the computationally faster
             * Ryckaert-Bellemans form.
             */
            /* Use conversion formula for OPLS to Ryckaert-Bellemans: */
            newparam->rbdihs.rbcA[0] = old[1]+0.5*(old[0]+old[2]);
            newparam->rbdihs.rbcA[1] = 0.5*(3.0*old[2]-old[0]);
            newparam->rbdihs.rbcA[2] = 4.0*old[3]-old[1];
            newparam->rbdihs.rbcA[3] = -2.0*old[2];
            newparam->rbdihs.rbcA[4] = -4.0*old[3];
            newparam->rbdihs.rbcA[5] = 0.0;

            newparam->rbdihs.rbcB[0] = old[NR_FOURDIHS+1]+0.5*(old[NR_FOURDIHS+0]+old[NR_FOURDIHS+2]);
            newparam->rbdihs.rbcB[1] = 0.5*(3.0*old[NR_FOURDIHS+2]-old[NR_FOURDIHS+0]);
            newparam->rbdihs.rbcB[2] = 4.0*old[NR_FOURDIHS+3]-old[NR_FOURDIHS+1];
            newparam->rbdihs.rbcB[3] = -2.0*old[NR_FOURDIHS+2];
            newparam->rbdihs.rbcB[4] = -4.0*old[NR_FOURDIHS+3];
            newparam->rbdihs.rbcB[5] = 0.0;
            break;
        case F_CONSTR:
        case F_CONSTRNC:
            newparam->constr.dA = old[0];
            newparam->constr.dB = old[1];
            break;
        case F_SETTLE:
            newparam->settle.doh = old[0];
            newparam->settle.dhh = old[1];
            break;
        case F_VSITE2:
        case F_VSITE3:
        case F_VSITE3FD:
        case F_VSITE3OUT:
        case F_VSITE4FD:
        case F_VSITE4FDN:
            newparam->vsite.a = old[0];
            newparam->vsite.b = old[1];
            newparam->vsite.c = old[2];
            newparam->vsite.d = old[3];
            newparam->vsite.e = old[4];
            newparam->vsite.f = old[5];
            break;
        case F_VSITE3FAD:
            newparam->vsite.a = old[1] * cos(DEG2RAD * old[0]);
            newparam->vsite.b = old[1] * sin(DEG2RAD * old[0]);
            newparam->vsite.c = old[2];
            newparam->vsite.d = old[3];
            newparam->vsite.e = old[4];
            newparam->vsite.f = old[5];
            break;
        case F_VSITEN:
            newparam->vsiten.n = round_check(old[0], 1, ftype, "number of atoms");
            newparam->vsiten.a = old[1];
            break;
        case F_CMAP:
            newparam->cmap.cmapA = static_cast<int>(old[0]);
            newparam->cmap.cmapB = static_cast<int>(old[1]);
            break;
        case F_GB12:
        case F_GB13:
        case F_GB14:
            newparam->gb.sar  = old[0];
            newparam->gb.st   = old[1];
            newparam->gb.pi   = old[2];
            newparam->gb.gbr  = old[3];
            newparam->gb.bmlt = old[4];
            break;
        default:
            gmx_fatal(FARGS, "unknown function type %d in %s line %d",
                      ftype, __FILE__, __LINE__);
    }
    return 0;
}

static int enter_params(gmx_ffparams_t *ffparams, t_functype ftype,
                        real forceparams[MAXFORCEPARAM], int comb, real reppow,
                        int start, gmx_bool bAppend)
{
    t_iparams newparam;
    int       type;
    int       rc;

    if ( (rc = assign_param(ftype, &newparam, forceparams, comb, reppow)) < 0)
    {
        /* -1 means this interaction is all-zero and should not be added */
        return rc;
    }

    if (!bAppend)
    {
        for (type = start; (type < ffparams->ntypes); type++)
        {
            if (ffparams->functype[type] == ftype)
            {
                if (F_GB13 == ftype)
                {
                    /* Occasionally, the way the 1-3 reference distance is
                     * computed can lead to non-binary-identical results, but I
                     * don't know why. */
                    if ((gmx_within_tol(newparam.gb.sar,  ffparams->iparams[type].gb.sar,  1e-6)) &&
                        (gmx_within_tol(newparam.gb.st,   ffparams->iparams[type].gb.st,   1e-6)) &&
                        (gmx_within_tol(newparam.gb.pi,   ffparams->iparams[type].gb.pi,   1e-6)) &&
                        (gmx_within_tol(newparam.gb.gbr,  ffparams->iparams[type].gb.gbr,  1e-6)) &&
                        (gmx_within_tol(newparam.gb.bmlt, ffparams->iparams[type].gb.bmlt, 1e-6)))
                    {
                        return type;
                    }
                }
                else
                {
                    if (memcmp(&newparam, &ffparams->iparams[type], (size_t)sizeof(newparam)) == 0)
                    {
                        return type;
                    }
                }
            }
        }
    }
    else
    {
        type = ffparams->ntypes;
    }
    if (debug)
    {
        fprintf(debug, "copying newparam to ffparams->iparams[%d] (ntypes=%d)\n",
                type, ffparams->ntypes);
    }
    memcpy(&ffparams->iparams[type], &newparam, (size_t)sizeof(newparam));

    ffparams->ntypes++;
    ffparams->functype[type] = ftype;

    return type;
}

static void append_interaction(t_ilist *ilist,
                               int type, int nral, int a[MAXATOMLIST])
{
    int i, where1;

    where1     = ilist->nr;
    ilist->nr += nral+1;

    ilist->iatoms[where1++] = type;
    for (i = 0; (i < nral); i++)
    {
        ilist->iatoms[where1++] = a[i];
    }
}

static void enter_function(t_params *p, t_functype ftype, int comb, real reppow,
                           gmx_ffparams_t *ffparams, t_ilist *il,
                           int *maxtypes,
                           gmx_bool bNB, gmx_bool bAppend)
{
    int     k, type, nr, nral, delta, start;

    start = ffparams->ntypes;
    nr    = p->nr;

    for (k = 0; k < nr; k++)
    {
        if (*maxtypes <= ffparams->ntypes)
        {
            *maxtypes += 1000;
            srenew(ffparams->functype, *maxtypes);
            srenew(ffparams->iparams, *maxtypes);
            if (debug)
            {
                fprintf(debug, "%s, line %d: srenewed idef->functype and idef->iparams to %d\n",
                        __FILE__, __LINE__, *maxtypes);
            }
        }
        type = enter_params(ffparams, ftype, p->param[k].c, comb, reppow, start, bAppend);
        /* Type==-1 is used as a signal that this interaction is all-zero and should not be added. */
        if (!bNB && type >= 0)
        {
            nral  = NRAL(ftype);
            delta = nr*(nral+1);
            srenew(il->iatoms, il->nr+delta);
            append_interaction(il, type, nral, p->param[k].a);
        }
    }
}

void convert_params(int atnr, t_params nbtypes[],
                    t_molinfo *mi, t_molinfo *intermolecular_interactions,
                    int comb, double reppow, real fudgeQQ,
                    gmx_mtop_t *mtop)
{
    int             i, maxtypes, mt;
    unsigned long   flags;
    gmx_ffparams_t *ffp;
    gmx_moltype_t  *molt;
    t_params       *plist;

    maxtypes = 0;

    ffp           = &mtop->ffparams;
    ffp->ntypes   = 0;
    ffp->atnr     = atnr;
    ffp->functype = NULL;
    ffp->iparams  = NULL;
    ffp->reppow   = reppow;

    enter_function(&(nbtypes[F_LJ]),  (t_functype)F_LJ,    comb, reppow, ffp, NULL,
                   &maxtypes, TRUE, TRUE);
    enter_function(&(nbtypes[F_BHAM]), (t_functype)F_BHAM,  comb, reppow, ffp, NULL,
                   &maxtypes, TRUE, TRUE);

    for (mt = 0; mt < mtop->nmoltype; mt++)
    {
        molt = &mtop->moltype[mt];
        for (i = 0; (i < F_NRE); i++)
        {
            molt->ilist[i].nr     = 0;
            molt->ilist[i].iatoms = NULL;

            plist = mi[mt].plist;

            flags = interaction_function[i].flags;
            if ((i != F_LJ) && (i != F_BHAM) && ((flags & IF_BOND) ||
                                                 (flags & IF_VSITE) ||
                                                 (flags & IF_CONSTRAINT)))
            {
                enter_function(&(plist[i]), (t_functype)i, comb, reppow,
                               ffp, &molt->ilist[i],
                               &maxtypes, FALSE, (i == F_POSRES  || i == F_FBPOSRES));
            }
        }
    }

    mtop->bIntermolecularInteractions = FALSE;
    if (intermolecular_interactions != NULL)
    {
        /* Process the intermolecular interaction list */
        snew(mtop->intermolecular_ilist, F_NRE);

        for (i = 0; (i < F_NRE); i++)
        {
            mtop->intermolecular_ilist[i].nr     = 0;
            mtop->intermolecular_ilist[i].iatoms = NULL;

            plist = intermolecular_interactions->plist;

            if (plist[i].nr > 0)
            {
                flags = interaction_function[i].flags;
                /* For intermolecular interactions we (currently)
                 * only support potentials.
                 * Constraints and virtual sites would be possible,
                 * but require a lot of extra (bug-prone) code.
                 */
                if (!(flags & IF_BOND))
                {
                    gmx_fatal(FARGS, "The intermolecular_interaction section may only contain bonded potentials");
                }
                else if (NRAL(i) == 1) /* e.g. position restraints */
                {
                    gmx_fatal(FARGS, "Single atom interactions don't make sense in the intermolecular_interaction section, you can put them in the moleculetype section");
                }
                else if (flags & IF_CHEMBOND)
                {
                    gmx_fatal(FARGS, "The intermolecular_interaction can not contain chemically bonding interactions");
                }
                else
                {
                    enter_function(&(plist[i]), (t_functype)i, comb, reppow,
                                   ffp, &mtop->intermolecular_ilist[i],
                                   &maxtypes, FALSE, FALSE);

                    mtop->bIntermolecularInteractions = TRUE;
                }
            }
        }

        if (!mtop->bIntermolecularInteractions)
        {
            sfree(mtop->intermolecular_ilist);
        }
    }

    if (debug)
    {
        fprintf(debug, "%s, line %d: There are %d functypes in idef\n",
                __FILE__, __LINE__, ffp->ntypes);
    }

    ffp->fudgeQQ = fudgeQQ;
}<|MERGE_RESOLUTION|>--- conflicted
+++ resolved
@@ -265,11 +265,7 @@
             newparam->thole.a      = old[2] + old[3];
             if ((old[0] > 0) && (old[1] > 0))
             {
-<<<<<<< HEAD
-                newparam->thole.rfac = (old[2]+old[3])*pow(old[0]*old[1], static_cast<real>(-1.0/6.0));
-=======
-                newparam->thole.rfac = old[0]*gmx::invsixthroot(old[1]*old[2]);
->>>>>>> 5a7bb7e2
+                newparam->thole.rfac = (old[2]+old[3])*gmx::invsixthroot(old[0]*old[1]);
             }
             else
             {
