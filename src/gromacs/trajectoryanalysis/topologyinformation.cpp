/*
 * This file is part of the GROMACS molecular simulation package.
 *
 * Copyright (c) 2018,2019, by the GROMACS development team, led by
 * Mark Abraham, David van der Spoel, Berk Hess, and Erik Lindahl,
 * and including many others, as listed in the AUTHORS file in the
 * top-level source directory and at http://www.gromacs.org.
 *
 * GROMACS is free software; you can redistribute it and/or
 * modify it under the terms of the GNU Lesser General Public License
 * as published by the Free Software Foundation; either version 2.1
 * of the License, or (at your option) any later version.
 *
 * GROMACS is distributed in the hope that it will be useful,
 * but WITHOUT ANY WARRANTY; without even the implied warranty of
 * MERCHANTABILITY or FITNESS FOR A PARTICULAR PURPOSE.  See the GNU
 * Lesser General Public License for more details.
 *
 * You should have received a copy of the GNU Lesser General Public
 * License along with GROMACS; if not, see
 * http://www.gnu.org/licenses, or write to the Free Software Foundation,
 * Inc., 51 Franklin Street, Fifth Floor, Boston, MA  02110-1301  USA.
 *
 * If you want to redistribute modifications to GROMACS, please
 * consider that scientific software is very special. Version
 * control is crucial - bugs must be traceable. We will be happy to
 * consider code for inclusion in the official distribution, but
 * derived work must not be called official GROMACS. Details are found
 * in the README & COPYING files - if they are missing, get the
 * official version at http://www.gromacs.org.
 *
 * To help us fund GROMACS development, we humbly ask that you cite
 * the research papers on the package. Check out http://www.gromacs.org.
 */
/*! \internal \file
 * \brief
 * Implements classes in topologyinformation.h.
 *
 * \author Teemu Murtola <teemu.murtola@gmail.com>
 * \ingroup module_trajectoryanalysis
 */
#include "gmxpre.h"

#include "topologyinformation.h"

#include <memory>

#include "gromacs/fileio/confio.h"
#include "gromacs/math/vec.h"
#include "gromacs/pbcutil/rmpbc.h"
#include "gromacs/topology/mtop_util.h"
#include "gromacs/topology/topology.h"
#include "gromacs/utility/arrayref.h"
#include "gromacs/utility/exceptions.h"
#include "gromacs/utility/gmxassert.h"
#include "gromacs/utility/smalloc.h"
#include "gromacs/utility/unique_cptr.h"

namespace gmx
{

TopologyInformation::TopologyInformation()
<<<<<<< HEAD
    : mtop_(std::make_unique<gmx_mtop_t>()),
      hasLoadedMtop_(false),
=======
    : hasLoadedMtop_(false),
>>>>>>> 39cd3a33
      expandedTopology_(nullptr),
      atoms_ (nullptr),
      bTop_(false), ePBC_(-1)
{
}


TopologyInformation::~TopologyInformation()
{
}

void TopologyInformation::fillFromInputFile(const std::string &filename)
{
    mtop_ = std::make_unique<gmx_mtop_t>();
    // TODO When filename is not a .tpr, then using readConfAndAtoms
    // would be efficient for not doing multiple conversions for
    // makeAtomsData. However we'd also need to be able to copy the
    // t_atoms that we'd keep, which we currently can't do.
    // TODO Once there are fewer callers of the file-reading
    // functionality, make them read directly into std::vector.
    rvec *x, *v;
    readConfAndTopology(filename.c_str(), &bTop_, mtop_.get(),
                        &ePBC_, &x, &v,
                        boxtop_);
    xtop_.assign(x, x + mtop_->natoms);
    vtop_.assign(v, v + mtop_->natoms);
    sfree(x);
    sfree(v);
    hasLoadedMtop_ = true;
    // TODO: Only load this here if the tool actually needs it; selections
    // take care of themselves.
    for (gmx_moltype_t &moltype : mtop_->moltype)
    {
        if (!moltype.atoms.haveMass)
        {
            // Try to read masses from database, be silent about missing masses
            atomsSetMassesBasedOnNames(&moltype.atoms, FALSE);
        }
    }
}

const gmx_localtop_t *TopologyInformation::expandedTopology() const
{
    // Do lazy initialization
    if (expandedTopology_ == nullptr && hasTopology())
    {
        expandedTopology_ = std::make_unique<gmx_localtop_t>();
        gmx_mtop_generate_local_top(*mtop_, expandedTopology_.get(), false);
    }

    return expandedTopology_.get();
}

namespace
{

//! Helps implement lazy initialization.
AtomsDataPtr makeAtoms(const TopologyInformation &top_)
{
    AtomsDataPtr atoms(new t_atoms);
    if (top_.hasTopology())
    {
        *atoms = gmx_mtop_global_atoms(top_.mtop());
    }
    else
    {
        init_atom(atoms.get());
    }
    return atoms;
}

}   // namespace

const t_atoms *TopologyInformation::atoms() const
{
    // Do lazy initialization
    if (atoms_ == nullptr)
    {
        atoms_ = makeAtoms(*this);
    }

    return atoms_.get();
}

AtomsDataPtr TopologyInformation::copyAtoms() const
{
    // Note that we do not return atoms_, so that regardless of
    // whether the user has already used it, or will use it in the
    // future, any transformation operations on the data structure
    // returned here cannot have unintended effects.
    return makeAtoms(*this);
}

ArrayRef<const RVec>
TopologyInformation::x() const
{
    if (xtop_.empty())
    {
        GMX_THROW(APIError("Topology coordinates requested without setting efUseTopX"));
    }
    return xtop_;
}

ArrayRef<const RVec>
TopologyInformation::v() const
{
    if (vtop_.empty())
    {
        GMX_THROW(APIError("Topology coordinates requested without setting efUseTopV"));
    }
    return vtop_;
}

void
TopologyInformation::getBox(matrix box) const
{
    GMX_RELEASE_ASSERT(box != nullptr, "Must have valid box to fill");
    copy_mat(const_cast<rvec *>(boxtop_), box);
}

const char *
TopologyInformation::name() const
{
    if (hasTopology() && mtop_->name)
    {
        return *mtop_->name;
    }
    return nullptr;
}

gmx_rmpbc_t gmx_rmpbc_init(const gmx::TopologyInformation &topInfo)
{
    GMX_RELEASE_ASSERT(topInfo.hasTopology(), "Cannot remove PBC without a topology");

    return gmx_rmpbc_init(&topInfo.expandedTopology()->idef, topInfo.ePBC(), topInfo.mtop()->natoms);
}

} // namespace gmx<|MERGE_RESOLUTION|>--- conflicted
+++ resolved
@@ -60,12 +60,7 @@
 {
 
 TopologyInformation::TopologyInformation()
-<<<<<<< HEAD
-    : mtop_(std::make_unique<gmx_mtop_t>()),
-      hasLoadedMtop_(false),
-=======
     : hasLoadedMtop_(false),
->>>>>>> 39cd3a33
       expandedTopology_(nullptr),
       atoms_ (nullptr),
       bTop_(false), ePBC_(-1)
