--- conflicted
+++ resolved
@@ -185,22 +185,16 @@
                                      const PhysicalNodeCommunicator   &physicalNodeComm,
                                      compat::not_null<gmx_hw_info_t *> hardwareInfo)
 {
-<<<<<<< HEAD
     const int  ncore        = hardwareInfo->hardwareTopology->numberOfCores();
-    /* Zen has family=23, for now we treat future AMD CPUs like Zen
-     * and Hygon Dhyana like Zen */
-    const bool cpuIsAmdZen  = ((cpuInfo.vendor() == CpuInfo::Vendor::Amd &&
-                                cpuInfo.family() >= 23) ||
+    /* Zen1 is assumed for:
+     * - family=23 with the below listed models;
+     * - Hygon as vendor.
+     */
+    const bool cpuIsAmdZen1 = ((cpuInfo.vendor() == CpuInfo::Vendor::Amd &&
+                                cpuInfo.family() == 23 &&
+                                (cpuInfo.model() == 1 || cpuInfo.model() == 17 ||
+                                 cpuInfo.model() == 8 || cpuInfo.model() == 24)) ||
                                cpuInfo.vendor() == CpuInfo::Vendor::Hygon);
-=======
-    const int  ncore        = hwinfo_g->hardwareTopology->numberOfCores();
-    /* Zen has family=23, for now we treat future AMD CPUs like Zen */
-    const bool cpuIsAmdZen1 = (cpuInfo.vendor() == CpuInfo::Vendor::Amd &&
-                               cpuInfo.family() == 23 &&
-                               (cpuInfo.model() == 1 || cpuInfo.model() == 17 ||
-                                cpuInfo.model() == 8 || cpuInfo.model() == 24));
->>>>>>> d242f4b4
-
 #if GMX_LIB_MPI
     int       nhwthread, ngpu, i;
     int       gpu_hash;
@@ -267,7 +261,6 @@
                       MPI_INT, MPI_MAX, MPI_COMM_WORLD);
     }
 
-<<<<<<< HEAD
     hardwareInfo->nphysicalnode       = countsReduced[0];
     hardwareInfo->ncore_tot           = countsReduced[1];
     hardwareInfo->ncore_min           = -maxMinReduced[5];
@@ -281,7 +274,7 @@
     hardwareInfo->simd_suggest_min    = -maxMinReduced[8];
     hardwareInfo->simd_suggest_max    = maxMinReduced[3];
     hardwareInfo->bIdenticalGPUs      = (maxMinReduced[4] == -maxMinReduced[9]);
-    hardwareInfo->haveAmdZenCpu       = (maxMinReduced[10] > 0);
+    hardwareInfo->haveAmdZen1Cpu      = (maxMinReduced[10] > 0);
 #else
     /* All ranks use the same pointer, protected by a mutex in the caller */
     hardwareInfo->nphysicalnode       = 1;
@@ -297,39 +290,7 @@
     hardwareInfo->simd_suggest_min    = static_cast<int>(simdSuggested(cpuInfo));
     hardwareInfo->simd_suggest_max    = static_cast<int>(simdSuggested(cpuInfo));
     hardwareInfo->bIdenticalGPUs      = TRUE;
-    hardwareInfo->haveAmdZenCpu       = cpuIsAmdZen;
-=======
-    hwinfo_g->nphysicalnode       = countsReduced[0];
-    hwinfo_g->ncore_tot           = countsReduced[1];
-    hwinfo_g->ncore_min           = -maxMinReduced[5];
-    hwinfo_g->ncore_max           = maxMinReduced[0];
-    hwinfo_g->nhwthread_tot       = countsReduced[2];
-    hwinfo_g->nhwthread_min       = -maxMinReduced[6];
-    hwinfo_g->nhwthread_max       = maxMinReduced[1];
-    hwinfo_g->ngpu_compatible_tot = countsReduced[3];
-    hwinfo_g->ngpu_compatible_min = -maxMinReduced[7];
-    hwinfo_g->ngpu_compatible_max = maxMinReduced[2];
-    hwinfo_g->simd_suggest_min    = -maxMinReduced[8];
-    hwinfo_g->simd_suggest_max    = maxMinReduced[3];
-    hwinfo_g->bIdenticalGPUs      = (maxMinReduced[4] == -maxMinReduced[9]);
-    hwinfo_g->haveAmdZen1Cpu      = (maxMinReduced[10] > 0);
-#else
-    /* All ranks use the same pointer, protected by a mutex in the caller */
-    hwinfo_g->nphysicalnode       = 1;
-    hwinfo_g->ncore_tot           = ncore;
-    hwinfo_g->ncore_min           = ncore;
-    hwinfo_g->ncore_max           = ncore;
-    hwinfo_g->nhwthread_tot       = hwinfo_g->nthreads_hw_avail;
-    hwinfo_g->nhwthread_min       = hwinfo_g->nthreads_hw_avail;
-    hwinfo_g->nhwthread_max       = hwinfo_g->nthreads_hw_avail;
-    hwinfo_g->ngpu_compatible_tot = hwinfo_g->gpu_info.n_dev_compatible;
-    hwinfo_g->ngpu_compatible_min = hwinfo_g->gpu_info.n_dev_compatible;
-    hwinfo_g->ngpu_compatible_max = hwinfo_g->gpu_info.n_dev_compatible;
-    hwinfo_g->simd_suggest_min    = static_cast<int>(simdSuggested(cpuInfo));
-    hwinfo_g->simd_suggest_max    = static_cast<int>(simdSuggested(cpuInfo));
-    hwinfo_g->bIdenticalGPUs      = TRUE;
-    hwinfo_g->haveAmdZen1Cpu      = cpuIsAmdZen1;
->>>>>>> d242f4b4
+    hardwareInfo->haveAmdZen1Cpu      = cpuIsAmdZen1;
     GMX_UNUSED_VALUE(physicalNodeComm);
 #endif
 }
