--- conflicted
+++ resolved
@@ -263,7 +263,7 @@
   AC_DEFINE(GMX_QMMM_MOPAC,,[Use (modified) Mopac 7 for QM-MM calculations])
 fi
 
-<<<<<<< HEAD
+
 AC_ARG_WITH(qmmm_orca,
               [AC_HELP_STRING([--without-qmmm-mopac],
                               [Use ORCA for QM-MM])],,with_qmmm_orca=no)
@@ -271,16 +271,13 @@
   AC_DEFINE(GMX_QMMM_ORCA,,[Use ORCA for QM-MM calculations])
 fi
 
-=======
+
 AC_ARG_WITH(dlopen,
             [AC_HELP_STRING([--without-dlopen],
                             [do not compile with dlopen, needed to read VMD]
                             [supported file formats])],,with_dlopen=yes)
 
 
-
-   
->>>>>>> 0aef477d
 
 ############################################################
 # Add some debug info: Who is building, and on what machine?
